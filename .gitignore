# Compiled class file
*.class

# Log file
*.log

# BlueJ files
*.ctxt

# Mobile Tools for Java (J2ME)
.mtj.tmp/

# Package Files #
*.jar
*.war
*.nar
*.ear
*.zip
*.tar.gz
*.rar

# virtual machine crash logs, see http://www.java.com/en/download/help/error_hotspot.xml
hs_err_pid*
replay_pid*

*/.DS_Store
.DS_Store

<<<<<<< HEAD
# Ignore the local instance of the data
database/local/data/
.idea
api/src/feeds_gen
=======
# IDE files
.idea

# Ignore generated files
api/src/feeds_gen

# Ignore openapitools binaries
>>>>>>> ed6f225e
scripts/bin<|MERGE_RESOLUTION|>--- conflicted
+++ resolved
@@ -26,12 +26,10 @@
 */.DS_Store
 .DS_Store
 
-<<<<<<< HEAD
+
 # Ignore the local instance of the data
 database/local/data/
-.idea
-api/src/feeds_gen
-=======
+
 # IDE files
 .idea
 
@@ -39,5 +37,4 @@
 api/src/feeds_gen
 
 # Ignore openapitools binaries
->>>>>>> ed6f225e
 scripts/bin
# Mobility Feed API

![Deploy Feeds API - QA](https://github.com/MobilityData/mobility-feed-api/workflows/Deploy%20Feeds%20API%20-%20QA/badge.svg?branch=main)
![Deploy Web App - QA](https://github.com/MobilityData/mobility-feed-api/actions/workflows/web-app.yml/badge.svg?branch=main)
[![Code style: black](https://img.shields.io/badge/code%20style-black-000000.svg)](https://github.com/psf/black)

The Mobility Feed API service a list of open mobility data sources from across the world. This repository is the effort the initial effort to convert the current [The Mobility Database Catalogs](https://github.com/MobilityData/mobility-database-catalogs) in an API service.

# Work in Progress Status

Mobility Feed API is not released yet; any code or service hosted is considered as **Work in Progress**. For more information regarding the current Mobility Database Catalog, go to [The Mobility Database Catalogs](https://github.com/MobilityData/mobility-database-catalogs).

<<<<<<< HEAD
# Viewing the API with Swagger.
=======
# Authentication

To access the Mobility Feed API, users need to authenticate using an access token. Here is the step-by-step process to obtain and use an access token:

## Registering for an Account
1. **Sign up** at [mobilitydatabase.org](https://mobilitydatabase.org) to create an account.
2. Once registered, you can view your  **refresh token** on the Account Details screen. This token is used to generate your access token.

## Generating an Access Token
You can generate an access token either via the UI on the website or using a `curl` command:

- **Via UI**: After logging in, navigate to the account page to generate or obtain your access token.
- **Via Command Line**:
  ```bash
  curl --location 'https://api.mobilitydatabase.org/v1/tokens' \
  --header 'Content-Type: application/json' \
  --data '{ "refresh_token": "[Your Refresh Token]" }'
Replace `[Your Refresh Token]` with the refresh token obtained after registration.

## Using the Access Token
Once you have the access token, you can use it to make authenticated requests to the API.
For Testing Access:
```bash
curl --location 'https://api.mobilitydatabase.org/v1/metadata' \
--header 'Accept: application/json' \
--header 'Authorization: Bearer [Your Access Token]'
```
Replace `[Your Access Token]` with your actual access token.

### Via Swagger UI
You can also use the [Swagger UI](https://mobilitydata.github.io/mobility-feed-api/SwaggerUI/index.html) to make requests. Input your access token in the required field in the Swagger interface.

## Refreshing the Access Token
Access tokens are subject to expiration. Use your refresh token to generate a new access token when necessary.
>>>>>>> 2c2d37bf


# Local development

Folder `api` contains source code of the API implementation. This repository relies on [openapi-generator](https://openapi-generator.tech/) for spec-first development with [fastapi](https://openapi-generator.tech/docs/generators/python-fastapi) as the server stub generator. Generated files are placed in `src\feeds_gen`; this folder is ignored in git as it should not be modified. API's endpoint classes and methods are located in `src\feeds\impl`.

## Requirements.

Python <= 3.10

### Python 3.11 incompatibility notice

This project uses [sqlacodegen](https://github.com/agronholm/sqlacodegen) to generate ORM models. This project is also depending on [SqlAlchemy]https://www.sqlalchemy.org/. This combination od dependencies doesn't support **yet**(August 2023) Python 3.11 due to [bpo-45320](https://github.com/python/cpython/issues/89483).

Related issues:

- [bpo-45320](https://github.com/python/cpython/issues/89483)
- [sqlacodegen failing with Error: import name 'ArgSpec' from 'inspect'](https://github.com/agronholm/sqlacodegen/issues/239)
- [fix function name in codegen.py for python v3.11](https://github.com/agronholm/sqlacodegen/issues/274)

## Installation & Usage

- As a one time step, download the `openapi-generator-cli.sh` script using:

```bash
scripts/setup-openapi-generator.sh
```

- Install dependencies

```bash
cd api
pip3 install -r requirements.txt
pip3 install -r requirements_dev.txt
```

- Generates an instance of the database locally using docker-compose

```bash
docker-compose --env-file ./config/.env.local up -d --force-recreate
```

- Generates the api and database stubs on first run and everytime the schema changes

```bash
scripts/api-gen.sh
scripts/db-gen.sh
```

In case you modify the database schema, you can run
`docker-compose --env-file ./config/.env.local  up schemaspy -d --force-recreate` which will update your local instance of the database and the related schema documentation located in `docs/schemapy-dev/index.html`.

- Run local API

```bash
scripts/api-start.sh
```

## Linter

This repository uses Flak8 and Black for code styling

To run linter checks:

```bash
scripts/lint-tests.sh
```

You can also use the pre-commit installed through [requirements_dev.txt](api%2Frequirements_dev.txt) with

```bash
pre-commit install
pre-commit run --all-files
```

## Local swagger documentation

To have access to the API's produced swagger documentation:

```bash
scripts/api-start.sh
```

and open your browser at `http://localhost:8080/docs/` to see the docs.

## IDE Python modules

If your Python's IDE is not able to resolve the python module; make sure the api/src folder is marked as `source` directory.

## Tests

To run the all tests:

```bash
scripts/api-tests.sh
```

To run a single test file:

```bash
scripts/api-tests.sh <my_test_filename>.py
```

## Running with Docker

Before starting the docker container make sure the OpenApi generated files are present by running:

```bash
scripts/api-gen.sh
```

To run the server on a Docker container, please execute the following from the root directory:

```bash
(cd api && docker-compose up --build)
```<|MERGE_RESOLUTION|>--- conflicted
+++ resolved
@@ -1,5 +1,4 @@
 # Mobility Feed API
-
 ![Deploy Feeds API - QA](https://github.com/MobilityData/mobility-feed-api/workflows/Deploy%20Feeds%20API%20-%20QA/badge.svg?branch=main)
 ![Deploy Web App - QA](https://github.com/MobilityData/mobility-feed-api/actions/workflows/web-app.yml/badge.svg?branch=main)
 [![Code style: black](https://img.shields.io/badge/code%20style-black-000000.svg)](https://github.com/psf/black)
@@ -10,9 +9,6 @@
 
 Mobility Feed API is not released yet; any code or service hosted is considered as **Work in Progress**. For more information regarding the current Mobility Database Catalog, go to [The Mobility Database Catalogs](https://github.com/MobilityData/mobility-database-catalogs).
 
-<<<<<<< HEAD
-# Viewing the API with Swagger.
-=======
 # Authentication
 
 To access the Mobility Feed API, users need to authenticate using an access token. Here is the step-by-step process to obtain and use an access token:
@@ -47,7 +43,6 @@
 
 ## Refreshing the Access Token
 Access tokens are subject to expiration. Use your refresh token to generate a new access token when necessary.
->>>>>>> 2c2d37bf
 
 
 # Local development
@@ -59,11 +54,9 @@
 Python <= 3.10
 
 ### Python 3.11 incompatibility notice
-
-This project uses [sqlacodegen](https://github.com/agronholm/sqlacodegen) to generate ORM models. This project is also depending on [SqlAlchemy]https://www.sqlalchemy.org/. This combination od dependencies doesn't support **yet**(August 2023) Python 3.11 due to [bpo-45320](https://github.com/python/cpython/issues/89483).
+This project uses [sqlacodegen](https://github.com/agronholm/sqlacodegen) to generate ORM models. This project is also depending on [SqlAlchemy]https://www.sqlalchemy.org/. This combination od dependencies doesn't support __yet__(August 2023) Python 3.11 due to [bpo-45320](https://github.com/python/cpython/issues/89483).
 
 Related issues:
-
 - [bpo-45320](https://github.com/python/cpython/issues/89483)
 - [sqlacodegen failing with Error: import name 'ArgSpec' from 'inspect'](https://github.com/agronholm/sqlacodegen/issues/239)
 - [fix function name in codegen.py for python v3.11](https://github.com/agronholm/sqlacodegen/issues/274)
@@ -71,43 +64,34 @@
 ## Installation & Usage
 
 - As a one time step, download the `openapi-generator-cli.sh` script using:
-
 ```bash
 scripts/setup-openapi-generator.sh
 ```
-
 - Install dependencies
-
 ```bash
 cd api
 pip3 install -r requirements.txt
 pip3 install -r requirements_dev.txt
 ```
-
 - Generates an instance of the database locally using docker-compose
-
 ```bash
-docker-compose --env-file ./config/.env.local up -d --force-recreate
+docker-compose --env-file ./config/.env.local  up -d --force-recreate
 ```
-
 - Generates the api and database stubs on first run and everytime the schema changes
-
 ```bash
 scripts/api-gen.sh
 scripts/db-gen.sh
 ```
-
-In case you modify the database schema, you can run
-`docker-compose --env-file ./config/.env.local  up schemaspy -d --force-recreate` which will update your local instance of the database and the related schema documentation located in `docs/schemapy-dev/index.html`.
-
-- Run local API
-
+In case you modify the database schema, you can run 
+`
+docker-compose --env-file ./config/.env.local  up schemaspy -d --force-recreate
+` which will update your local instance of the database and the related schema documentation located in `docs/schemapy-dev/index.html`.
+- Run local API 
 ```bash
 scripts/api-start.sh
 ```
 
 ## Linter
-
 This repository uses Flak8 and Black for code styling
 
 To run linter checks:
@@ -117,25 +101,23 @@
 ```
 
 You can also use the pre-commit installed through [requirements_dev.txt](api%2Frequirements_dev.txt) with
-
 ```bash
 pre-commit install
 pre-commit run --all-files
 ```
 
+
 ## Local swagger documentation
 
 To have access to the API's produced swagger documentation:
-
 ```bash
 scripts/api-start.sh
 ```
-
 and open your browser at `http://localhost:8080/docs/` to see the docs.
 
 ## IDE Python modules
 
-If your Python's IDE is not able to resolve the python module; make sure the api/src folder is marked as `source` directory.
+If your Python's IDE is not able to resolve the python module; make sure the api/src folder is marked as `source` directory. 
 
 ## Tests
 
@@ -146,19 +128,15 @@
 ```
 
 To run a single test file:
-
 ```bash
 scripts/api-tests.sh <my_test_filename>.py
 ```
 
 ## Running with Docker
-
 Before starting the docker container make sure the OpenApi generated files are present by running:
-
 ```bash
 scripts/api-gen.sh
 ```
-
 To run the server on a Docker container, please execute the following from the root directory:
 
 ```bash

import json
from typing import List, Type, Set, Union
from datetime import datetime
from fastapi import HTTPException
from sqlalchemy.orm import Query, aliased

from database.database import Database
from database_gen.sqlacodegen_models import (
    Externalid,
    Feed,
    Gtfsdataset,
    Gtfsfeed,
    Gtfsrealtimefeed,
    t_locationfeed,
    Location,
    Entitytype,
    Redirectingid,
)
from database_gen.sqlacodegen_models import (
    t_entitytypefeed,
    t_feedreference,
)
from feeds.filters.feed_filter import FeedFilter
from feeds.filters.gtfs_dataset_filter import GtfsDatasetFilter
from feeds.filters.gtfs_feed_filter import GtfsFeedFilter, LocationFilter
from feeds.filters.gtfs_rt_feed_filter import GtfsRtFeedFilter, EntityTypeFilter
from feeds.impl.datasets_api_impl import DatasetsApiImpl
from feeds_gen.apis.feeds_api_base import BaseFeedsApi
from feeds_gen.models.basic_feed import BasicFeed
from feeds_gen.models.bounding_box import BoundingBox
from feeds_gen.models.external_id import ExternalId
from feeds_gen.models.gtfs_dataset import GtfsDataset
from feeds_gen.models.gtfs_feed import GtfsFeed
from feeds_gen.models.gtfs_rt_feed import GtfsRTFeed
from feeds_gen.models.latest_dataset import LatestDataset
from feeds_gen.models.location import Location as ApiLocation
from feeds_gen.models.source_info import SourceInfo
from feeds_gen.models.redirect import Redirect


class FeedsApiImpl(BaseFeedsApi):
    """
    This class represents the implementation of the `/feeds` endpoints.
    All methods from the parent class `feeds_gen.apis.feeds_api_base.BaseFeedsApi` should be implemented.
    If a method is left blank the associated endpoint will return a 500 HTTP response.
    """

    APIFeedType = Union[BasicFeed, GtfsFeed, GtfsRTFeed]

    @staticmethod
    def _create_common_feed(
        database_feed: Feed,
        clazz: Type[APIFeedType],
        redirects: [Redirect],
        external_ids: Set[Externalid],
    ) -> Union[APIFeedType]:
        """Maps the ORM object Feed to API data model specified by clazz"""

        params = {
            "id": database_feed.stable_id,
            "data_type": database_feed.data_type,
            "status": database_feed.status,
            "feed_name": database_feed.feed_name,
            "note": database_feed.note,
            "provider": database_feed.provider,
            "feed_contact_email": database_feed.feed_contact_email,
            "source_info": SourceInfo(
                producer_url=database_feed.producer_url,
                authentication_type=database_feed.authentication_type,
                authentication_info_url=database_feed.authentication_info_url,
                api_key_parameter_name=database_feed.api_key_parameter_name,
                license_url=database_feed.license_url,
            ),
            "redirects": [redirect for redirect in redirects if redirect is not None],
            "external_ids": [
                ExternalId(external_id=external_id.associated_id, source=external_id.source)
                for external_id in external_ids
                if external_id is not None
            ],
        }
        obj = clazz(**params)
        return obj

    @staticmethod
    def _create_feeds_query(feed_type: Type[Feed]) -> Query:
        target_feed = aliased(Feed)
        return (
            Query([feed_type, target_feed.stable_id, Externalid, Redirectingid.redirect_comment])
            .join(
                Redirectingid,
                feed_type.id == Redirectingid.source_id,
                isouter=True,
            )
            .join(target_feed, Redirectingid.target_id == target_feed.id, isouter=True)
            .join(Externalid, feed_type.id == Externalid.feed_id, isouter=True)
        )

    @staticmethod
    def _get_basic_feeds(
        feed_filter: FeedFilter,
        limit: int = None,
        offset: int = None,
    ) -> List[BasicFeed]:
        """
        Maps sqlalchemy data model Feed to API data model BasicFeed
        """
        # Results are sorted by stable_id because Database.select(group_by=) requires it so
        feed_query = feed_filter.filter(FeedsApiImpl._create_feeds_query(Feed)).order_by(Feed.stable_id)
        feed_groups = Database().select(
            query=feed_query,
            limit=limit,
            offset=offset,
            group_by=lambda x: x[0].stable_id,
        )
        basic_feeds = []
        for feed_group in feed_groups:
            feed_objects, redirect_ids, external_ids, redirect_comments = zip(*feed_group)
            # Put together the redirect ids and the corresponding comments. Eliminate Nones.
            redirects_list = [
                Redirect(target_id=redirect, comment=comment)
                for redirect, comment in zip(redirect_ids, redirect_comments)
                if redirect is not None
            ]

            basic_feeds.append(
                FeedsApiImpl._create_common_feed(feed_objects[0], BasicFeed, redirects_list, set(external_ids))
            )
        return basic_feeds

    @staticmethod
    def _get_gtfs_feeds(
        feed_filter: GtfsFeedFilter,
        limit: int = None,
        offset: int = None,
        conditions: List[Query] = None,
        bounding_latitudes: str = None,
        bounding_longitudes: str = None,
        bounding_filter_method: str = None,
        order_by: list[str] = None,
    ) -> List[GtfsFeed]:
        def _get_order_by_key(order_by: list[str] = None):
            order_by_columns = []
            for field in order_by:
                if "country_code" in field:
                    if field.startswith("-"):
                        order_by_columns.append(Location.country_code.desc())
                    else:
                        order_by_columns.append(Location.country_code.asc())
                elif "external_id" in field:
                    if field.startswith("-"):
                        order_by_columns.append(Externalid.associated_id.desc())
                    else:
                        order_by_columns.append(Externalid.associated_id.asc())
            return order_by_columns

        if order_by is None:
            order_by_columns = [Gtfsfeed.stable_id]
        else:
            order_by_columns = _get_order_by_key(order_by)
        query = feed_filter.filter(
            FeedsApiImpl._create_feeds_query(Gtfsfeed)
            .join(Gtfsdataset, Gtfsfeed.id == Gtfsdataset.feed_id, isouter=True)
            .add_entity(Gtfsdataset)
            .add_column(Gtfsdataset.bounding_box.ST_AsGeoJSON())
            .join(t_locationfeed, t_locationfeed.c.feed_id == Gtfsfeed.id, isouter=True)
            .join(Location, t_locationfeed.c.location_id == Location.id, isouter=True)
            .add_entity(Location)
            .order_by(*order_by_columns)
        )
        query = DatasetsApiImpl.apply_bounding_filtering(
            query, bounding_latitudes, bounding_longitudes, bounding_filter_method
        )
        db = Database()
        feed_groups = db.select(
            query=query,
            limit=limit,
            offset=offset,
            conditions=conditions,
            group_by=lambda x: x[0].stable_id,
        )
        gtfs_feeds = []
        for feed_group in feed_groups:
            feed_objects, redirect_ids, external_ids, redirect_comments, datasets, bounding_boxes, locations = zip(
                *feed_group
            )

            # We use a set to eliminate duplicate in the Redirects.
            # But we can't use the Redirect object directly since they are not hashable and making them
            # hashable is more tricky since the class is generated by the openapi generator.
            # So instead transfer the Redirect data to a simple dict to temporarily use in the set.
            redirects_set = set()
            for redirect, comment in zip(redirect_ids, redirect_comments):
                if redirect is not None:
                    redirect_tuple = (redirect, comment)
                    redirects_set.add(redirect_tuple)

            # Convert the set of unique tuples back to a list of Redirect objects
            redirects_list = [Redirect(target_id=redirect, comment=comment) for redirect, comment in redirects_set]

            gtfs_feed = FeedsApiImpl._create_common_feed(feed_objects[0], GtfsFeed, redirects_list, set(external_ids))
            gtfs_feed.locations = [
                ApiLocation(
                    country_code=location.country_code,
                    subdivision_name=location.subdivision_name,
                    municipality=location.municipality,
                )
                for location in locations
                if location is not None
            ]
            latest_dataset, bounding_box = next(
                filter(
                    lambda dataset: dataset[0] is not None and dataset[1] is not None and dataset[0].latest,
                    zip(datasets, bounding_boxes),
                ),
                (None, None),
            )
            if latest_dataset:
                api_dataset = LatestDataset(
                    id=latest_dataset.stable_id,
                    downloaded_at=latest_dataset.downloaded_at.isoformat() if latest_dataset.downloaded_at else None,
                    hash=latest_dataset.hash,
                    hosted_url=latest_dataset.hosted_url,
                )
                if bounding_box:
                    coordinates = json.loads(bounding_box)["coordinates"][0]
                    api_dataset.bounding_box = BoundingBox(
                        minimum_latitude=coordinates[0][1],
                        maximum_latitude=coordinates[2][1],
                        minimum_longitude=coordinates[0][0],
                        maximum_longitude=coordinates[2][0],
                    )
                gtfs_feed.latest_dataset = api_dataset

            gtfs_feeds.append(gtfs_feed)

        return gtfs_feeds

    @staticmethod
    def _get_gtfs_rt_feeds(
        feed_filter: GtfsRtFeedFilter,
        limit: int = None,
        offset: int = None,
        conditions: List[Query] = None,
    ) -> List[GtfsRTFeed]:
        referenced_feed = aliased(Feed)
        query = feed_filter.filter(
            FeedsApiImpl._create_feeds_query(Gtfsrealtimefeed)
            .join(t_entitytypefeed, isouter=True)
            .join(Entitytype, isouter=True)
            .join(t_feedreference, isouter=True)
            .join(
                referenced_feed,
                referenced_feed.id == t_feedreference.c.gtfs_feed_id,
                isouter=True,
            )
            .add_columns(Entitytype.name, referenced_feed.stable_id)
            .order_by(Feed.stable_id)
        )
        # Results are sorted by stable_id because Database.select(group_by=) requires it so
        feed_groups = Database().select(
            query=query,
            limit=limit,
            offset=offset,
            conditions=conditions,
            group_by=lambda x: x[0].stable_id,
        )
        gtfs_rt_feeds = []
        for feed_group in feed_groups:
            feed_objects, redirect_ids, external_ids, redirect_comments, entity_types, feed_references = zip(
                *feed_group
            )

            # Put together the redirect ids and the corresponding comments. Eliminate Nones.
            redirects_list = [
                Redirect(target_id=redirect, comment=comment)
                for redirect, comment in zip(redirect_ids, redirect_comments)
                if redirect is not None
            ]

            gtfs_rt_feed = FeedsApiImpl._create_common_feed(
                feed_objects[0], GtfsRTFeed, redirects_list, set(external_ids)
            )
            gtfs_rt_feed.entity_types = {entity_type for entity_type in entity_types if entity_type is not None}
            gtfs_rt_feed.feed_references = {reference for reference in feed_references if reference is not None}
            gtfs_rt_feeds.append(gtfs_rt_feed)

        return gtfs_rt_feeds

    def get_feed(
        self,
        id: str,
    ) -> BasicFeed:
        """Get the specified feed from the Mobility Database."""
        if (ret := self._get_basic_feeds(FeedFilter(stable_id=id))) and len(ret) == 1:
            return ret[0]
        else:
            raise HTTPException(status_code=404, detail=f"Feed {id} not found")

    def get_feeds(
        self,
        limit: int,
        offset: int,
        status: str,
        provider: str,
        producer_url: str,
    ) -> List[BasicFeed]:
        """Get some (or all) feeds from the Mobility Database."""
        feed_filter = FeedFilter(status=status, provider__ilike=provider, producer_url__ilike=producer_url)
        return self._get_basic_feeds(feed_filter, limit, offset)

    def get_gtfs_feed(
        self,
        id: str,
    ) -> GtfsFeed:
        """Get the specified feed from the Mobility Database."""
        if (ret := self._get_gtfs_feeds(GtfsFeedFilter(stable_id=id))) and len(ret) == 1:
            return ret[0]
        else:
            raise HTTPException(status_code=404, detail=f"GTFS feed {id} not found")

    def get_gtfs_feed_datasets(
        self,
        id: str,
        latest: bool,
        limit: int,
        offset: int,
<<<<<<< HEAD
        downloaded_at_gte: str,
        downloaded_at_lte: str,
        sort: str,
=======
        downloaded_date_gte: str,
        downloaded_date_lte: str,
>>>>>>> 5b59796f
    ) -> List[GtfsDataset]:
        """Get a list of datasets related to a feed."""
        # getting the bounding box as JSON to make it easier to process
        query = GtfsDatasetFilter(
            downloaded_at__lte=datetime.fromisoformat(downloaded_at_lte) if downloaded_at_lte else None,
            downloaded_at__gte=datetime.fromisoformat(downloaded_at_gte) if downloaded_at_gte else None,
        ).filter(DatasetsApiImpl.create_dataset_query().filter(Feed.stable_id == id))

        if latest:
            query = query.filter(Gtfsdataset.latest)

        return DatasetsApiImpl.get_datasets_gtfs(query, limit=limit, offset=offset)

    def get_gtfs_feeds(
        self,
        limit: int,
        offset: int,
        provider: str,
        producer_url: str,
        country_code: str,
        subdivision_name: str,
        municipality: str,
        dataset_latitudes: str,
        dataset_longitudes: str,
        bounding_filter_method: str,
        order_by: list[str],
    ) -> List[GtfsFeed]:
        """Get some (or all) GTFS feeds from the Mobility Database."""
        location_filter = LocationFilter(
            country_code=country_code,
            subdivision_name__ilike=subdivision_name,
            municipality__ilike=municipality,
        )
        feed_filter = GtfsFeedFilter(
            provider__ilike=provider,
            producer_url__ilike=producer_url,
            location=location_filter,
        )
        return self._get_gtfs_feeds(
            feed_filter,
            limit=limit,
            offset=offset,
            bounding_latitudes=dataset_latitudes,
            bounding_longitudes=dataset_longitudes,
            bounding_filter_method=bounding_filter_method,
            order_by=order_by,
        )

    def get_gtfs_rt_feed(
        self,
        id: str,
    ) -> GtfsRTFeed:
        """Get the specified GTFS Realtime feed from the Mobility Database."""
        if (ret := self._get_gtfs_rt_feeds(GtfsRtFeedFilter(stable_id=id))) and len(ret) == 1:
            return ret[0]
        else:
            raise HTTPException(status_code=404, detail=f"GTFS realtime feed {id} not found")

    def get_gtfs_rt_feeds(
        self,
        limit: int,
        offset: int,
        provider: str,
        producer_url: str,
        entity_types: str,
    ) -> List[GtfsRTFeed]:
        """Get some (or all) GTFS feeds from the Mobility Database."""
        return self._get_gtfs_rt_feeds(
            GtfsRtFeedFilter(
                provider__ilike=provider,
                producer_url__ilike=producer_url,
                entity_types=EntityTypeFilter(name__in=entity_types),
            ),
            limit,
            offset,
        )<|MERGE_RESOLUTION|>--- conflicted
+++ resolved
@@ -324,14 +324,8 @@
         latest: bool,
         limit: int,
         offset: int,
-<<<<<<< HEAD
         downloaded_at_gte: str,
         downloaded_at_lte: str,
-        sort: str,
-=======
-        downloaded_date_gte: str,
-        downloaded_date_lte: str,
->>>>>>> 5b59796f
     ) -> List[GtfsDataset]:
         """Get a list of datasets related to a feed."""
         # getting the bounding box as JSON to make it easier to process

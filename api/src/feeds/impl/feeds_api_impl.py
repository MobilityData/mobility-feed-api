--- conflicted
+++ resolved
@@ -60,18 +60,11 @@
 
     APIFeedType = Union[BasicFeed, GtfsFeed, GtfsRTFeed]
 
-<<<<<<< HEAD
-    @with_db_session
-    def get_feed(self, id: str, db_session: Session) -> BasicFeed:
-=======
     def __init__(self) -> None:
         self.logger = Logger("FeedsApiImpl").get_logger()
 
-    def get_feed(
-        self,
-        id: str,
-    ) -> BasicFeed:
->>>>>>> 814887b2
+    @with_db_session
+    def get_feed(self, id: str, db_session: Session) -> BasicFeed:
         """Get the specified feed from the Mobility Database."""
         is_email_restricted = is_user_email_restricted()
         self.logger.info(f"User email is restricted: {is_email_restricted}")
@@ -84,12 +77,7 @@
                 or_(
                     Feed.operational_status == None,  # noqa: E711
                     Feed.operational_status != "wip",
-<<<<<<< HEAD
-                    # Allow all feeds to be returned if the user is not restricted
-                    not is_user_email_restricted(),
-=======
                     not is_email_restricted,  # Allow all feeds to be returned if the user is not restricted
->>>>>>> 814887b2
                 )
             )
             .first()
@@ -101,9 +89,6 @@
 
     @with_db_session
     def get_feeds(
-<<<<<<< HEAD
-        self, limit: int, offset: int, status: str, provider: str, producer_url: str, db_session: Session
-=======
         self,
         limit: int,
         offset: int,
@@ -111,7 +96,7 @@
         provider: str,
         producer_url: str,
         is_official: bool,
->>>>>>> 814887b2
+        db_session: Session,
     ) -> List[BasicFeed]:
         """Get some (or all) feeds from the Mobility Database."""
         is_email_restricted = is_user_email_restricted()
@@ -119,13 +104,9 @@
         feed_filter = FeedFilter(
             status=status, provider__ilike=provider, producer_url__ilike=producer_url, stable_id=None
         )
-<<<<<<< HEAD
         feed_query = feed_filter.filter(Database().get_query_model(db_session, Feed))
-=======
-        feed_query = feed_filter.filter(Database().get_query_model(Feed))
         if is_official:
             feed_query = feed_query.filter(Feed.official)
->>>>>>> 814887b2
         feed_query = feed_query.filter(Feed.data_type != "gbfs")  # Filter out GBFS feeds
         feed_query = feed_query.filter(
             or_(
@@ -253,11 +234,8 @@
         dataset_latitudes: str,
         dataset_longitudes: str,
         bounding_filter_method: str,
-<<<<<<< HEAD
+        is_official: bool,
         db_session: Session,
-=======
-        is_official: bool,
->>>>>>> 814887b2
     ) -> List[GtfsFeed]:
         """Get some (or all) GTFS feeds from the Mobility Database."""
         gtfs_feed_filter = GtfsFeedFilter(
@@ -296,14 +274,10 @@
             )
             .order_by(Gtfsfeed.provider, Gtfsfeed.stable_id)
         )
-<<<<<<< HEAD
-        return self._get_response(feed_query, GtfsFeedImpl, db_session)
-=======
         if is_official:
             feed_query = feed_query.filter(Feed.official)
         feed_query = feed_query.limit(limit).offset(offset)
-        return self._get_response(feed_query, GtfsFeedImpl)
->>>>>>> 814887b2
+        return self._get_response(feed_query, GtfsFeedImpl, db_session)
 
     @with_db_session
     def get_gtfs_rt_feed(self, id: str, db_session: Session) -> GtfsRTFeed:
@@ -350,11 +324,8 @@
         country_code: str,
         subdivision_name: str,
         municipality: str,
-<<<<<<< HEAD
+        is_official: bool,
         db_session: Session,
-=======
-        is_official: bool,
->>>>>>> 814887b2
     ) -> List[GtfsRTFeed]:
         """Get some (or all) GTFS Realtime feeds from the Mobility Database."""
         entity_types_list = entity_types.split(",") if entity_types else None
@@ -402,14 +373,10 @@
             )
             .order_by(Gtfsrealtimefeed.provider, Gtfsrealtimefeed.stable_id)
         )
-<<<<<<< HEAD
-        return self._get_response(feed_query, GtfsRTFeedImpl, db_session)
-=======
         if is_official:
             feed_query = feed_query.filter(Feed.official)
         feed_query = feed_query.limit(limit).offset(offset)
-        return self._get_response(feed_query, GtfsRTFeedImpl)
->>>>>>> 814887b2
+        return self._get_response(feed_query, GtfsRTFeedImpl, db_session)
 
     @staticmethod
     def _get_response(feed_query: Query, impl_cls: type[T], db_session: "Session") -> List[T]:

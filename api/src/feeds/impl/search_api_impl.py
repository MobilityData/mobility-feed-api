--- conflicted
+++ resolved
@@ -31,11 +31,7 @@
         return func.plainto_tsquery("english", unaccent(parsed_query))
 
     @staticmethod
-<<<<<<< HEAD
-    def add_search_query_filters(query, search_query, data_type, feed_id, status, is_official, versions) -> Query:
-=======
-    def add_search_query_filters(query, search_query, data_type, feed_id, status, is_official, features) -> Query:
->>>>>>> 88940c82
+    def add_search_query_filters(query, search_query, data_type, feed_id, status, is_official, features, versions) -> Query:
         """
         Add filters to the search query.
         Filter values are trimmed and converted to lowercase.
@@ -85,20 +81,16 @@
         feed_id: str,
         data_type: str,
         is_official: bool,
+        features,
         versions: str,
         search_query: str,
-        features,
     ) -> Query:
         """
         Create a search query for the database.
         """
         query = select(func.count(t_feedsearch.c.feed_id))
         return SearchApiImpl.add_search_query_filters(
-<<<<<<< HEAD
-            query, search_query, data_type, feed_id, status, is_official, versions
-        )
-=======
-            query, search_query, data_type, feed_id, status, is_official, features
+            query, search_query, data_type, feed_id, status, is_official, features, versions
         )
 
     @staticmethod
@@ -109,6 +101,7 @@
         is_official: bool,
         search_query: str,
         features: List[str],
+        versions: str,
     ) -> Query:
         """
         Create a search query for the database.
@@ -122,10 +115,9 @@
             *feed_search_columns,
         )
         query = SearchApiImpl.add_search_query_filters(
-            query, search_query, data_type, feed_id, status, is_official, features
+            query, search_query, data_type, feed_id, status, is_official, features, versions
         )
         return query.order_by(rank_expression.desc())
->>>>>>> 88940c82
 
     @with_db_session
     def search_feeds(
@@ -138,15 +130,11 @@
         is_official: bool,
         versions: str,
         search_query: str,
-        features: List[str],
+        feature: List[str],
         db_session: "Session",
     ) -> SearchFeeds200Response:
         """Search feeds using full-text search on feed, location and provider&#39;s information."""
-<<<<<<< HEAD
-        query = self.create_search_query(status, feed_id, data_type, is_official, versions, search_query)
-=======
-        query = self.create_search_query(status, feed_id, data_type, is_official, search_query, features)
->>>>>>> 88940c82
+        query = self.create_search_query(status, feed_id, data_type, is_official, search_query, feature, versions)
         feed_rows = Database().select(
             session=db_session,
             query=query,
@@ -155,11 +143,7 @@
         )
         feed_total_count = Database().select(
             session=db_session,
-<<<<<<< HEAD
-            query=self.create_count_search_query(status, feed_id, data_type, is_official, versions, search_query),
-=======
-            query=self.create_count_search_query(status, feed_id, data_type, is_official, search_query, features),
->>>>>>> 88940c82
+            query=self.create_count_search_query(status, feed_id, data_type, is_official, feature, versions, search_query),
         )
         if feed_rows is None or feed_total_count is None:
             return SearchFeeds200Response(
@@ -171,24 +155,4 @@
         return SearchFeeds200Response(
             results=results,
             total=feed_total_count[0][0] if feed_total_count and feed_total_count[0] else 0,
-        )
-
-    @staticmethod
-    def create_search_query(
-        status: List[str], feed_id: str, data_type: str, is_official: bool, versions: str, search_query: str
-    ) -> Query:
-        """
-        Create a search query for the database.
-        """
-        # TODO: Add sorting and keep the rank sorting by default
-        rank_expression = func.ts_rank(
-            t_feedsearch.c.document, SearchApiImpl.get_parsed_search_tsquery(search_query)
-        ).label("rank")
-        query = select(
-            rank_expression,
-            *feed_search_columns,
-        )
-        query = SearchApiImpl.add_search_query_filters(
-            query, search_query, data_type, feed_id, status, is_official, versions
-        )
-        return query.order_by(rank_expression.desc())+        )
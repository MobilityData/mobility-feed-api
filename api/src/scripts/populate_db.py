import argparse
import os
from datetime import datetime
from pathlib import Path
from queue import PriorityQueue

import numpy as np
import pandas
import sqlalchemy
from dotenv import load_dotenv
from geoalchemy2 import WKTElement
from sqlalchemy import inspect

from database.database import Database, generate_unique_id
from database_gen.sqlacodegen_models import (
    Component,
    Entitytype,
    Externalid,
    Gtfsdataset,
    Gtfsfeed,
    Gtfsrealtimefeed,
    Location,
    Redirectingid,
    Base,
)
from utils.logger import Logger


def set_up_configs():
    """
    Set up function
    """
    parser = argparse.ArgumentParser()
    parser.add_argument("--env", help="Environment to use", default="local")
    parser.add_argument("--filepath", help="Absolute path for the data file", required=True)
    args = parser.parse_args()
    current_path = Path(__file__).resolve()
    dotenv_path = os.path.join(current_path.parents[3], "config", f".env.{args.env}")
    load_dotenv(dotenv_path=dotenv_path)
    return args.filepath


class DatabasePopulateHelper:
    """
    Helper class to populate the database
    """

    def __init__(self, filepath):
        self.logger = Logger(self.__class__.__module__).get_logger()
        self.db = Database()
        self.df = pandas.read_csv(filepath)  # contains the data to populate the database

        # Filter unsupported data types
        self.df = self.df[(self.df.data_type == "gtfs") | (self.df.data_type == "gtfs-rt")]
        self.set_up_defaults()
        self.logger.info(self.df)

    def set_up_defaults(self):
        """
        Updates the dataframe to match types defined in the database
        """
        self.df.status.fillna("active", inplace=True)
        self.df["urls.authentication_type"].fillna(0, inplace=True)
        self.df["features"].fillna("", inplace=True)
        self.df["entity_type"].fillna("", inplace=True)
        self.df["location.country_code"].fillna("", inplace=True)
        self.df["location.subdivision_name"].fillna("", inplace=True)
        self.df["location.municipality"].fillna("", inplace=True)
        self.df.replace(np.nan, None, inplace=True)
        self.df.replace("gtfs-rt", "gtfs_rt", inplace=True)
        self.df["location.country_code"].replace("unknown", "", inplace=True)
        self.df["location.subdivision_name"].replace("unknown", "", inplace=True)
        self.df["location.municipality"].replace("unknown", "", inplace=True)

    def fast_merge(self, orm_object: Base):
        """
        Faster merge of an orm object that strictly validates the PK in the active session
        This method assumes that the object is clean i.e. not present in the database
        :param orm_object: the object to merge
        :return: True if merge was successful, False otherwise
        """
        try:
            # Check if an object with the same primary key is already in the session
            primary_key = inspect(orm_object.__class__).primary_key
            existing_object = None
            if primary_key:
                conditions = [pk == getattr(orm_object, pk.name) for pk in primary_key]
                existing_objects = self.db.select_from_active_session(orm_object.__class__, conditions)
                if len(existing_objects) == 1:
                    existing_object = existing_objects[0]

            if existing_object:
                # If an object with the same primary key exists, update it with the new data
                for attr, value in orm_object.__dict__.items():
                    if attr != "_sa_instance_state":
                        setattr(existing_object, attr, value)
                return True
            else:
                # Otherwise simply add the object without loading
                return self.db.session.add(orm_object)
        except Exception as e:
            self.logger.error(f"Fast merge query failed with exception: \n{e}")
            return False

    def populate(self):
        """
        Populates the database
        """
        entities = []  # entities to add to the database
        entities_index = PriorityQueue()  # prioritization of the entities to avoid FK violation
        entity_types = {}  # gtfs-rt entity types mapping

        def add_entity(entity, priority):
            # validate that entity is not already added
            primary_key = inspect(entity.__class__).primary_key
            for e in [sim_entity for sim_entity in entities if isinstance(sim_entity, type(entity))]:
                entities_are_equal = all([getattr(e, pk.name) == getattr(entity, pk.name) for pk in primary_key])
                if entities_are_equal:
                    return e
            # add the entity
            entities_index.put((priority, len(entities)))
            entities.append(entity)
            return entity

        if self.df is None:
            return

        # Gather all stable IDs
        stable_ids = [f"mdb-{int(row['mdb_source_id'])}" for index, row in self.df.iterrows()]

        # Query once to get all feeds
        gtfs_feeds = self.db.session.query(Gtfsfeed).filter(Gtfsfeed.stable_id.in_(stable_ids)).all()
        gtfs_rt_feeds = self.db.session.query(Gtfsrealtimefeed).filter(Gtfsrealtimefeed.stable_id.in_(stable_ids)).all()

        # Keep a dict (map) of stable_id -> feed, so we can reference the feeds when processing the static_reference
        # and the redirects.
        feed_map = {feed.stable_id: feed for feed in gtfs_feeds + gtfs_rt_feeds}

        for index, row in self.df.iterrows():
            mdb_id = f"mdb-{int(row['mdb_source_id'])}"
            self.logger.debug(f"Populating Database for with Feed [stable_id = {mdb_id}]")

            # Feed
            feed_class = Gtfsfeed if row["data_type"] == "gtfs" else Gtfsrealtimefeed
            feed = feed_map[mdb_id] if mdb_id in feed_map else feed_class(
                id=generate_unique_id(),
<<<<<<< HEAD
=======
                data_type=row["data_type"],
                feed_name=row["name"],
                note=row["note"],
                feed_contact_email=row["feed_contact_email"],
                producer_url=row["urls.direct_download"],
                authentication_type=str(int(row.get("urls.authentication_type", "0") or "0")),
                authentication_info_url=row["urls.authentication_info"],
                api_key_parameter_name=row["urls.api_key_parameter_name"],
                license_url=row["urls.license"],
>>>>>>> 762ce3b7
                stable_id=mdb_id,
            )
            feed_map[mdb_id] = feed
            feed.data_type = row["data_type"]
            feed.feed_name = row["name"]
            feed.note = row["note"]
            feed.producer_url = row["urls.direct_download"]
            feed.authentication_type = str(int(row.get("urls.authentication_type", "0") or "0"))
            feed.authentication_info_url = row["urls.authentication_info"]
            feed.api_key_parameter_name = row["urls.api_key_parameter_name"]
            feed.license_url = row["urls.license"]
            feed.status = row["status"]
            feed.provider = row["provider"]

            # Location
            country_code = row["location.country_code"]
            subdivision_name = row["location.subdivision_name"]
            municipality = row["location.municipality"]
            composite_id = f"{country_code}-{subdivision_name}-{municipality}".replace(" ", "_")
            location_id = composite_id if len(composite_id) > 0 else "unknown"
            location = Location(
                id=location_id,
                country_code=country_code if country_code != "" else None,
                subdivision_name=subdivision_name if subdivision_name != "" else None,
                municipality=municipality if municipality != "" else None,
            )
            location = add_entity(location, 1)
            feed.locations.append(location)
            add_entity(feed, 1 if isinstance(feed, Gtfsfeed) else 3)

            if feed.data_type == "gtfs_rt":
                # Entity Type and Entity Type x GTFSRealtimeFeed relationship
                for entity_type_name in row["entity_type"].replace("|", "-").split("-"):
                    if len(entity_type_name) == 0:
                        continue
                    if entity_type_name not in entity_types:
                        entity_types[entity_type_name] = Entitytype(name=entity_type_name)
                    entity_type = entity_types[entity_type_name]
                    entity_type.feeds.append(feed)

            # External ID
            mdb_external_id = Externalid(
                feed_id=feed.id,
                associated_id=str(int(row["mdb_source_id"])),
                source="mdb",
            )
            add_entity(mdb_external_id, 4)

        [add_entity(entity_type, 4) for entity_type in entity_types.values()]

        # Iterate again over the contents of the csv files to process the feed references.
        for index, row in self.df.iterrows():
            mdb_id = f"mdb-{int(row['mdb_source_id'])}"
            feed = feed_map[mdb_id]
            if row["data_type"] == "gtfs_rt":
                # Feed Reference
                if row["static_reference"] is not None:
                    static_reference_mdb_id = f"mdb-{int(row['static_reference'])}"
                    referenced_feed = feed_map.get(static_reference_mdb_id, None)
                    if referenced_feed:
                        referenced_feed.gtfs_rt_feeds.append(feed)

            # Process redirects
            raw_redirects = row.get("redirect.id", None)
            redirects_ids = raw_redirects.split("|") if raw_redirects is not None else []
            raw_comments = row.get("redirect.comment", None)
            comments = raw_comments.split("|") if raw_comments is not None else []

            if len(redirects_ids) != len(comments):
                self.logger.warn(f"Number of redirect ids and redirect comments differ for feed {mdb_id}")

            for mdb_source_id in redirects_ids:
                if len(mdb_source_id) == 0:
                    # since there is a 1:1 correspondence between redirect ids and comments, skip also the comment
                    comments = comments[1:]
                    continue
                if comments:
                    comment = comments.pop(0)
                else:
                    comment = ""

                target_stable_id = f"mdb-{mdb_source_id}"
                target_feed = feed_map.get(target_stable_id, None)

                if target_feed:
                    if target_feed.id != feed.id:
                        redirect = Redirectingid(source_id=feed.id, target_id=target_feed.id, redirect_comment=comment)
                        add_entity(redirect, 5)
                    else:
                        self.logger.error(f"Feed has redirect pointing to itself {mdb_id}")
                else:
                    self.logger.warn(f"Could not find redirect target feed {target_stable_id} for feed {mdb_id}")

        priority = 1
        while not entities_index.empty():
            next_priority, entity_index = entities_index.get()
            if priority != next_priority:
                self.logger.debug(f"Flushing for priority {priority}")
                priority = next_priority
                self.db.flush()
            self.fast_merge(entities[entity_index])
        self.db.commit()


if __name__ == "__main__":
    filepath = set_up_configs()
    db_helper = DatabasePopulateHelper(filepath)
    db_helper.populate()<|MERGE_RESOLUTION|>--- conflicted
+++ resolved
@@ -125,10 +125,10 @@
         if self.df is None:
             return
 
-        # Gather all stable IDs
+        # Gather all stable IDs from csv
         stable_ids = [f"mdb-{int(row['mdb_source_id'])}" for index, row in self.df.iterrows()]
 
-        # Query once to get all feeds
+        # Query once to get all existing feeds
         gtfs_feeds = self.db.session.query(Gtfsfeed).filter(Gtfsfeed.stable_id.in_(stable_ids)).all()
         gtfs_rt_feeds = self.db.session.query(Gtfsrealtimefeed).filter(Gtfsrealtimefeed.stable_id.in_(stable_ids)).all()
 
@@ -144,18 +144,6 @@
             feed_class = Gtfsfeed if row["data_type"] == "gtfs" else Gtfsrealtimefeed
             feed = feed_map[mdb_id] if mdb_id in feed_map else feed_class(
                 id=generate_unique_id(),
-<<<<<<< HEAD
-=======
-                data_type=row["data_type"],
-                feed_name=row["name"],
-                note=row["note"],
-                feed_contact_email=row["feed_contact_email"],
-                producer_url=row["urls.direct_download"],
-                authentication_type=str(int(row.get("urls.authentication_type", "0") or "0")),
-                authentication_info_url=row["urls.authentication_info"],
-                api_key_parameter_name=row["urls.api_key_parameter_name"],
-                license_url=row["urls.license"],
->>>>>>> 762ce3b7
                 stable_id=mdb_id,
             )
             feed_map[mdb_id] = feed
@@ -169,6 +157,7 @@
             feed.license_url = row["urls.license"]
             feed.status = row["status"]
             feed.provider = row["provider"]
+            feed.feed_contact_email = row["feed_contact_email"]
 
             # Location
             country_code = row["location.country_code"]

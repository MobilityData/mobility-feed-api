--- conflicted
+++ resolved
@@ -429,7 +429,6 @@
 @pytest.mark.parametrize(
     "values",
     [
-<<<<<<< HEAD
         {"versions": "1.0", "expected_count": 0},
         {"versions": "2.3,3.0", "expected_count": 2},
         {"versions": "3.0", "expected_count": 1},
@@ -452,7 +451,28 @@
     if values["versions"] is not None:
         params = [
             ("versions", values["versions"]),
-=======
+        ]
+
+    headers = {
+        "Authentication": "special-key",
+    }
+    response = client.request(
+        "GET",
+        "/v1/search",
+        headers=headers,
+        params=params,
+    )
+    # Parse the response body into a Python object
+    response_body = SearchFeeds200Response.parse_obj(response.json())
+    expected_count = values["expected_count"]
+    assert (
+        response_body.total == expected_count
+    ), f"There should be {expected_count} feeds for versions={values['versions']}"
+
+
+@pytest.mark.parametrize(
+    "values",
+    [
         {"feature": "", "expected_count": 16},
         {"feature": "Bike Allowed", "expected_count": 2},
         {"feature": "Stops Wheelchair Accessibility", "expected_count": 0},
@@ -471,7 +491,6 @@
     if values["feature"] is not None:
         params = [
             ("feature", values["feature"]),
->>>>>>> 88940c82
         ]
 
     headers = {
@@ -483,14 +502,6 @@
         headers=headers,
         params=params,
     )
-<<<<<<< HEAD
-    # Parse the response body into a Python object
-    response_body = SearchFeeds200Response.parse_obj(response.json())
-    expected_count = values["expected_count"]
-    assert (
-        response_body.total == expected_count
-    ), f"There should be {expected_count} feeds for versions={values['versions']}"
-=======
     # Assert the status code of the HTTP response
     assert response.status_code == 200
 
@@ -509,5 +520,4 @@
             # Check that at least one of the feed's features is in the requested features
             assert requested_features.intersection(features), (
                 f"Feed {result.id} with features {features} does not match " f"requested features {requested_features}"
-            )
->>>>>>> 88940c82
+            )
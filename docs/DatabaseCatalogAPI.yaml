--- conflicted
+++ resolved
@@ -114,8 +114,8 @@
       parameters:
         - $ref: "#/components/parameters/limit_query_param"
         - $ref: "#/components/parameters/offset"
-        - $ref: "#/components/parameters/provider_rt"
-        - $ref: "#/components/parameters/producer_url_rt"
+        - $ref: "#/components/parameters/provider"
+        - $ref: "#/components/parameters/producer_url"
         - $ref: "#/components/parameters/entity_types"
       security:
         - Authentication: []
@@ -148,11 +148,7 @@
 
   /v1/gtfs_rt_feeds/{id}:
     parameters:
-<<<<<<< HEAD
-      - $ref: "#/components/parameters/feedIdPathParam_rt"
-=======
       - $ref: "#/components/parameters/feed_id_path_param"
->>>>>>> f995c402
     get:
       description: Get the specified GTFS Realtime feed from the Mobility Database.
       tags:
@@ -644,16 +640,6 @@
       schema:
         type: string
         example: Los Angeles Department of Transportation
-
-    # A provider specific to gtfs realtime simply to have a different example
-    provider_rt:
-      name: provider
-      in: query
-      description: List only feeds with the specified value. Can be a partial match. Case insensitive.
-      required: false
-      schema:
-        type: string
-        example: Tri Delta Transit
     producer_url:
       name: producer_url
       in: query
@@ -664,18 +650,6 @@
         type: string
         format: url
         example: https://ladotbus.com
-
-    # A producer_url specific to gtfs realtime simply to have a different example
-    producer_url_rt:
-      name: producer_url
-      in: query
-      required: false
-      description: >
-        List only feeds with the specified value. Can be a partial match. Case insensitive.
-      schema:
-        type: string
-        format: url
-        example: https://api.511.org
     entity_types:
       name: entity_types
       in: query
@@ -819,16 +793,6 @@
         type: string
         example: mdb-1210
 
-    # A feed id specific to gtfs realtime simply to have a different example
-    feedIdPathParam_rt:
-      name: id
-      in: path
-      description: The feed ID of the requested feed.
-      required: True
-      schema:
-        type: string
-        example: mdb-1975
-
     feed_id_of_datasets_path_param:
       name: id
       in: path

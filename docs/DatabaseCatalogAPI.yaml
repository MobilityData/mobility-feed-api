--- conflicted
+++ resolved
@@ -93,16 +93,9 @@
         - $ref: "#/components/parameters/country_code"
         - $ref: "#/components/parameters/subdivision_name"
         - $ref: "#/components/parameters/municipality"
-<<<<<<< HEAD
-        - $ref: "#/components/parameters/datasetLatitudes"
-        - $ref: "#/components/parameters/datasetLongitudes"
-        - $ref: "#/components/parameters/boundingFilterMethod"
-=======
-        - $ref: "#/components/parameters/sort"
         - $ref: "#/components/parameters/dataset_latitudes"
         - $ref: "#/components/parameters/dataset_longitudes"
         - $ref: "#/components/parameters/bounding_filter_method"
->>>>>>> b6a62d52
         - $ref: "#/components/parameters/order_by"
 
       security:

openapi: 3.0.0
info:
  version: 0.1.0
  title: Mobility Data Catalog API
  description: API as required in the _Proposed Version 1_ from the _Product Requirement Document for the Mobility Database_
  termsOfService: https://mobilitydata.org/terms-of-use
  contact:
    name: MobilityData
    url: https://mobilitydata.org/
    email: api@mobilitydata.org
  license:
    name: MobilityData License
    url: https://www.apache.org/licenses/LICENSE-2.0

servers:
<<<<<<< HEAD
  - url: https://api.mobilitydatabase.org/
    description: Prod release environment
=======
# Replace beta address with prod address when ready
  - url: https://api.mobilitydatabase.org/
    description: Prod environment
>>>>>>> 87738d34
  - url: https://api-qa.mobilitydatabase.org/
    description: Pre-prod environment
  - url: https://api-dev.mobilitydatabase.org/
    description: Development environment    
  - url: http://localhost:8080/
    description: Local development environment

tags:
  - name: "feeds"
    description: "Feeds of the Mobility Database"
  - name: "datasets"
    description: "Datasets of the Mobility Database"
  - name: "metadata"
    description: "Metadata about the API"

paths:
  /v1/feeds:
    get:
      description: Get some (or all) feeds from the Mobility Database.
      tags:
        - "feeds"
      operationId: getFeeds
      parameters:
        - $ref: "#/components/parameters/limitQueryParam"
        - $ref: "#/components/parameters/offset"
        - $ref: "#/components/parameters/status"
        - $ref: "#/components/parameters/provider"
        - $ref: "#/components/parameters/producer_url"

      security:
        - Authentication: [ ]
      responses:
        200:
          description: >
            Successful pull of the feeds common info. 
            This info has a reduced set of fields that are common to all types of feeds.
          content:
            application/json:
              schema:
                $ref: "#/components/schemas/BasicFeeds"

  /v1/feeds/{id}:
    parameters:
      - $ref: "#/components/parameters/feedIdPathParam"
    get:
      description: Get the specified feed from the Mobility Database.
      tags:
        - "feeds"
      operationId: getFeed
      security:
        - Authentication: []
      responses:
        200:
          description: >
            Successful pull of the feeds common info for the provided ID.
            This info has a reduced set of fields that are common to all types of feeds.
          content:
            application/json:
              schema:
                $ref: "#/components/schemas/BasicFeed"

  /v1/gtfs_feeds:
    get:
      description: Get some (or all) GTFS feeds from the Mobility Database.
      tags:
        - "feeds"
      operationId: getGtfsFeeds
      parameters:
        - $ref: "#/components/parameters/limitQueryParam"
        - $ref: "#/components/parameters/offset"
        - $ref: "#/components/parameters/provider"
        - $ref: "#/components/parameters/producer_url"
        - $ref: "#/components/parameters/country_code"
        - $ref: "#/components/parameters/subdivision_name"
        - $ref: "#/components/parameters/municipality"
        - $ref: "#/components/parameters/dataset_latitudes"
        - $ref: "#/components/parameters/dataset_longitudes"
        - $ref: "#/components/parameters/bounding_filter_method"
        - $ref: "#/components/parameters/order_by"

      security:
        - Authentication: []
      responses:
        200:
          description: Successful pull of the GTFS feeds info.
          content:
            application/json:
              schema:
                $ref: "#/components/schemas/GtfsFeeds"

  /v1/gtfs_rt_feeds:
    get:
      description: Get some (or all) GTFS Realtime feeds from the Mobility Database.
      tags:
        - "feeds"
      operationId: getGtfsRtFeeds
      parameters:
        - $ref: "#/components/parameters/limitQueryParam"
        - $ref: "#/components/parameters/offset"
        - $ref: "#/components/parameters/provider"
        - $ref: "#/components/parameters/producer_url"
        - $ref: "#/components/parameters/entity_types"
      security:
        - Authentication: []
      responses:
        200:
          description: Successful pull of the GTFS Realtime feeds info.
          content:
            application/json:
              schema:
                $ref: "#/components/schemas/GtfsRTFeeds"

  /v1/gtfs_feeds/{id}:
    parameters:
      - $ref: "#/components/parameters/feedIdPathParam"
    get:
      description: Get the specified GTFS feed from the Mobility Database.
      tags:
        - "feeds"
      operationId: getGtfsFeed

      security:
        - Authentication: []
      responses:
        200:
          description: Successful pull of the requested feed.
          content:
            application/json:
              schema:
                $ref: "#/components/schemas/GtfsFeed"

  /v1/gtfs_rt_feeds/{id}:
    parameters:
      - $ref: "#/components/parameters/feedIdPathParam"
    get:
      description: Get the specified GTFS Realtime feed from the Mobility Database.
      tags:
        - "feeds"
      operationId: getGtfsRtFeed

      security:
        - Authentication: []
      responses:
        200:
          description: Successful pull of the requested feed.
          content:
            application/json:
              schema:
                $ref: "#/components/schemas/GtfsRTFeed"

  /v1/gtfs_feeds/{id}/datasets:
    parameters:
      - $ref: "#/components/parameters/feedIdOfDatasetsPathParam"
    get:
      description: Get a list of datasets related to a GTFS feed.
      tags:
        - "feeds"
      operationId: getGtfsFeedDatasets
      parameters:
        - $ref: "#/components/parameters/latestQueryParam"
        - $ref: "#/components/parameters/limitQueryParam"
        - $ref: "#/components/parameters/offset"
        - $ref: "#/components/parameters/downloaded_at_gte"
        - $ref: "#/components/parameters/downloaded_at_lte"

      security:
        -  Authentication: []
      responses:
        200:
          description: Successful pull of the requested datasets.
          content:
            application/json:
              schema:
                $ref: "#/components/schemas/GtfsDatasets"

  /v1/datasets/gtfs/{id}:
    get:
      description: Get the specified dataset from the Mobility Database.
      tags:
        - "datasets"
      operationId: getDatasetGtfs
      parameters:
        - $ref: "#/components/parameters/datasetIdPathParam"
      security:
        - Authentication: []
      responses:
        200:
          description: Successful pull of the requested dataset.
          content:
            application/json:
              schema:
                $ref: "#/components/schemas/GtfsDataset"

  /v1/metadata:
    get:
      description: Get metadata about this API.
      tags:
        - "metadata"
      operationId: getMetadata
      security:
        - Authentication: []
          GoogleIap: []
      responses:
        200:
          description: Successful pull of the metadata.
          content:
            application/json:
              schema:
                $ref: "#/components/schemas/Metadata"

components:
  schemas:
    Redirect:
      type: object
      properties:
        target_id:
          description: The feed ID that should be used in replacement of the current one.
          type: string
          example: mdb-10
        comment:
          description: A comment explaining the redirect.
          type: string
          example: Redirected because of a change of URL.
    BasicFeed:
      type: object
      properties:
        id:
          description: Unique identifier used as a key for the feeds table.
          type: string
          example: mdb-10
        data_type:
          type: string
          enum:
            - gtfs
            - gtfs_rt
          example: gtfs
#    Have to put the enum inline because of a bug in openapi-generator
#          $ref: "#/components/schemas/DataType"
        status:
          description: >
            Describes status of the Feed. Should be one of 
              * `active` Feed should be used in public trip planners.
              * `deprecated` Feed is explicitly deprecated and should not be used in public trip planners.
              * `inactive` Feed hasn't been recently updated and should be used at risk of providing outdated information.
              * `development` Feed is being used for development purposes and should not be used in public trip planners.
          type: string
          enum:
            - active
            - deprecated
            - inactive
            - development
          example: active
#           Have to put the enum inline because of a bug in openapi-generator
#          $ref: "#/components/schemas/FeedStatus"

        external_ids:
          $ref: "#/components/schemas/ExternalIds"
        provider:
          description: A commonly used name for the transit provider included in the feed.
          type: string
          example: London Transit Commission
        feed_name:
          description: >
            An optional description of the data feed, e.g to specify if the data feed is an aggregate of 
            multiple providers, or which network is represented by the feed.
          type: string
          example: Atlantic Station Shuttle (FREE RIDE)
        note:
         description: A note to clarify complex use cases for consumers.
         type: string
        feed_contact_email:
          description: Use to contact the feed producer.
          type: string
        source_info:
          $ref: "#/components/schemas/SourceInfo"
        redirects:
          type: array
          items:
            $ref: "#/components/schemas/Redirect"

    GtfsFeed:
      allOf:
        - $ref: "#/components/schemas/BasicFeed"
        - type: object
          properties:
            locations:
              $ref: "#/components/schemas/Locations"
        - type: object
          properties:
            latest_dataset:
              $ref: "#/components/schemas/LatestDataset"

    GtfsRTFeed:
      allOf:
        - $ref: "#/components/schemas/BasicFeed"
        - type: object
          properties:
            entity_types:
              type: array
              items:
                type: string
                enum:
                  - vp
                  - tu
                  - sa
                example: vp
                description: >
                  The type of realtime entry:
                    * vp - vehicle positions
                    * tu - trip updates
                    * sa - service alerts
#              Have to put the enum inline because of a bug in openapi-generator
#              $ref: "#/components/schemas/EntityTypes"
            feed_references:
              description:
                A list of the GTFS feeds that the real time source is associated with, represented by their MDB source IDs.
              type: array
              items:
                type: string
                example: "mdb-20"

    BasicFeeds:
      type: array
      items:
        $ref: "#/components/schemas/BasicFeed"

    GtfsFeeds:
      type: array
      items:
        $ref: "#/components/schemas/GtfsFeed"

    GtfsRTFeeds:
      type: array
      items:
        $ref: "#/components/schemas/GtfsRTFeed"

    LatestDataset:
      type: object
      properties:
        id:
          description: Identifier of the latest dataset for this feed.
          type: string
          example: dataset_0
        hosted_url:
          description: >
            As a convenience, the URL of the latest uploaded dataset hosted by MobilityData. 
            It should be the same URL as the one found in the latest dataset id dataset.
            An alternative way to find this is to use the latest dataset id to obtain the dataset and then use its hosted_url.
          type: string
          format: url
          example: https://storage.googleapis.com/storage/v1/b/mdb-latest/o/us-maine-casco-bay-lines-gtfs-1.zip?alt=media
        bounding_box:
          $ref: "#/components/schemas/BoundingBox"
        downloaded_at:
          description: The date and time the dataset was downloaded from the producer, in ISO 8601 format.
          type: string
          example: 2023-07-10T22:06:00Z
          format: datetime
        hash:
          description: A MD5 hash of the dataset.
          type: string
          example: a_long_sha1_hash

#    Have to put the enum inline because of a bug in openapi-generator
#    EntityTypes:
#      type: array
#      items:
#        $ref: "#/components/schemas/EntityType"

#    EntityType:
#      type: string
#      enum:
#        - vp
#        - tu
#        - sa
#      example: vp
#      description: >
#        The type of realtime entry:
#          * vp - vehicle positions
#          * tu - trip updates
#          * sa - service alerts

    ExternalIds:
      type: array
      items:
        $ref: "#/components/schemas/ExternalId"

    ExternalId:
      type: object
      properties:
        external_id:
          description: The ID that can be use to find the feed data in an external or legacy database.
          type: string
          example: 411
        source:
          description: The source of the external ID, e.g. the name of the database where the external ID can be used.
          type: string
          example: MobilityDataSpreadsheetCatalog

    SourceInfo:
      type: object
      properties:
        producer_url:
          description: >
            URL where the producer is providing the dataset. 
            Refer to the authentication information to know how to access this URL.
          type: string
          format: url
          example: http://www.londontransit.ca/gtfsfeed/google_transit.zip
        authentication_type:
          description: >
            Defines the type of authentication required to access the `producer_url`. Valid values for this field are:
              * 0 or (empty) - No authentication required.
              * 1 - The authentication requires an API key, which should be passed as value of the parameter api_key_parameter_name in the URL. Please visit URL in authentication_info_url for more information.
              * 2 - The authentication requires an HTTP header, which should be passed as the value of the header api_key_parameter_name in the HTTP request.
            When not provided, the authentication type is assumed to be 0.
          type: integer
          enum:
            - 0
            - 1
            - 2
        authentication_info_url:
          description: >
            Contains a URL to a human-readable page describing how the authentication should be performed and how credentials can be created. 
            This field is required for `authentication_type=1` and `authentication_type=2`.
          type: string
          format: url
        api_key_parameter_name:
          type: string
          description: >
            Defines the name of the parameter to pass in the URL to provide the API key.
            This field is required for `authentication_type=1` and `authentication_type=2`.
        license_url:
          description: A URL where to find the license for the feed.
          type: string
          format: url
          example: https://www.londontransit.ca/open-data/ltcs-open-data-terms-of-use/

    Locations:
      type: array
      items:
        $ref: "#/components/schemas/Location"

    Location:
      type: object
      properties:
        country_code:
          description: >
            ISO 3166-1 alpha-2 code designating the country where the system is located. 
            For a list of valid codes [see here](https://unece.org/trade/uncefact/unlocode-country-subdivisions-iso-3166-2).
          type: string
          example: US
        subdivision_name:
          description: >
            ISO 3166-2 subdivision name designating the subdivision (e.g province, state, region) where the system is located. 
            For a list of valid names [see here](https://unece.org/trade/uncefact/unlocode-country-subdivisions-iso-3166-2).
          type: string
          example: California
        municipality:
          description: Primary municipality in which the transit system is located.
          type: string
          example: Los Angeles

#    Have to put the enum inline because of a bug in openapi-generator
#    FeedStatus:
#      description: >
#        Describes status of the Feed. Should be one of
#          * `active` Feed should be used in public trip planners.
#          * `deprecated` Feed is explicitly deprecated and should not be used in public trip planners.
#          * `inactive` Feed hasn't been recently updated and should be used at risk of providing outdated information.
#          * `development` Feed is being used for development purposes and should not be used in public trip planners.
#      type: string
#      enum:
#        - active
#        - deprecated
#        - inactive
#        - development
#      example: active

    BasicDataset:
      type: object
      properties:
        id:
          description: Unique identifier used as a key for the datasets table.
          type: string
          example: dataset_0
        feed_id:
          description: ID of the feed related to this dataset.
          type: string
          example: mdb-99

    GtfsDataset:
      allOf:
        - $ref: "#/components/schemas/BasicDataset"
        - type: object
          properties:
            hosted_url:
              description: The URL of the dataset data as hosted by MobilityData. No authentication required.
              type: string
              example: https://storage.googleapis.com/storage/v1/b/mdb-latest/o/us-maine-casco-bay-lines-gtfs-1.zip?alt=media
            note:
              description: A note to clarify complex use cases for consumers.
              type: string
            downloaded_at:
              description: The date and time the dataset was downloaded from the producer, in ISO 8601 format.
              type: string
              example: 2023-07-10T22:06:00Z
              format: datetime
            hash:
              description: A MD5 hash of the dataset.
              type: string
              example: a_long_sha1_hash
            bounding_box:
              $ref: "#/components/schemas/BoundingBox"

    BoundingBox:
      description: Bounding box of the dataset when it was first added to the catalog.
      type: object
      properties:
        minimum_latitude:
          description: The minimum latitude for the dataset bounding box.
          type: number
          example: 43.655373
        maximum_latitude:
          description: The maximum latitude for the dataset bounding box.
          type: number
          example: 43.71619
        minimum_longitude:
          description: The minimum longitude for the dataset bounding box.
          type: number
          example: -70.248666
        maximum_longitude:
          description: The maximum longitude for the dataset bounding box.
          type: number
          example: -70.11018

    GtfsDatasets:
      type: array
      items:
        $ref: "#/components/schemas/GtfsDataset"

    Metadata:
      type: object
      properties:
        version:
          type: string
          example: 1.0.0

    ValidationReport:
      description: Validation report
      type: object
      properties:
        components:
          description: An array of components for this dataset.
          type: array
          items:
            type: string
            example: Fares_V1

#    Have to put the enum inline because of a bug in openapi-generator
#    DataType:
#      type: string
#      enum:
#        - gtfs
#        - gtfs_rt
#      example: gtfs
  parameters:

    filter:
      name: filter
      in: query
      description: A filter to apply to the returned data. Exact syntax to be designed
      required: False
      schema:
        type: string
        example: status=active
    status:
      name: status
      in: query
      description: Filter feeds by their status
      required: false
      schema:
        type: string
        enum:
          - active
          - deprecated
          - inactive
          - development
    provider:
      name: provider
      in: query
      description: Filter feeds by provider name using the LIKE operation. Phrase is matched case insensitively to actual provider names.
      required: false
      schema:
        type: string
        example: London Transit
    producer_url:
      name: producer_url
      in: query
      required: false
      description: >
        Filter feeds by URL where the producer is providing the dataset.  Phrase is matched case insensitively.
      schema:
        type: string
        format: url
        example: londontransit.ca/gtfsfeed
    entity_types:
      name: entity_types
      in: query
      description: Filter feeds by their entity type. Expects a comma separated list of all types to fetch.
      required: false
      schema:
        type: string
        example: vp,sa
    country_code:
      name: country_code
      in: query
      description: Filter feeds by their exact country code.
      schema:
        type: string
        example: US
    subdivision_name:
      name: subdivision_name
      in: query
      description: Filter feeds by subdivision name. Phrase is matched case insensitively to actual subdivision names.
      schema:
        type: string
        example: California
    municipality:
      name: municipality
      in: query
      description: Filter feeds by municipality name. Phrase is matched case insensitively to actual municipality names.
      schema:
        type: string
        example: Los Angeles
    downloaded_at_gte:
      name: downloaded_at_gte
      in: query
      description: Filter feed datasets with downloaded date greater or equal to given date.
      schema:
        type: string
        example: 2023-07-00T22:06:00Z
    downloaded_at_lte:
      name: downloaded_at_lte
      in: query
      description: Filter feed datasets with downloaded date less or equal to given date.
      schema:
        type: string
        example: 2023-07-20T22:06:00Z

    dataset_latitudes:
      name: dataset_latitudes
      in: query
      description: >
       Specify the minimum and maximum latitudes of the bounding box to use for filtering.
        <br>Filters by the bounding box of the `LatestDataset` for a feed.
        <br>Must be specified alongside `dataset_longitudes`.
      required: False
      schema:
        type: string
        example: 41.46,42.67

    dataset_longitudes:
      name: dataset_longitudes
      in: query
      description: >
        Specify the minimum and maximum longitudes of the bounding box to use for filtering.
        <br>Filters by the bounding box of the `LatestDataset` for a feed.
        <br>Must be specified alongside `dataset_latitudes`.
      required: False
      schema:
        type: string
        example: -78.58,-87-29

    bounding_filter_method:
      name: bounding_filter_method
      in: query
      required: False
      schema:
        type: string
        enum:
          - completely_enclosed
          - partially_enclosed
          - disjoint
        default: completely_enclosed
      description: >
        Specify the filtering method to use with the dataset_latitudes and dataset_longitudes parameters.
         * `completely_enclosed` - Get resources that are completely enclosed in the specified bounding box.
         * `partially_enclosed` - Get resources that are partially enclosed in the specified bounding box.
         * `disjoint` - Get resources that are completely outside the specified bounding box.
      example: completely_enclosed

    order_by:
      name: order_by
      in: query
      required: False
      schema:
        type: array
        items:
          type: string
          enum:
            - +external_id
            - -external_id
            - +country_code
            - -country_code
        default:
          - "external_id"
      description: >
        Specify the optional field to sort records by.
      example: external_id

    latestQueryParam:
      name: latest
      in: query
      description: If true, only return the latest dataset.
      required: False
      schema:
        type: boolean
        default: false

    limitQueryParam:
      name: limit
      in: query
      description: The number of items to be returned.
      required: False
      schema:
        type: integer
        minimum: 0
        example: 10
    offset:
      name: offset
      in: query
      description: Offset of the first item to return.
      required: False
      schema:
        type: integer
        minimum: 0
        default: 0
        example: 0

    feedIdPathParam:
      name: id
      in: path
      description: The feed ID of the requested feed.
      required: True
      schema:
        type: string
        example: mdb-10

    feedIdOfDatasetsPathParam:
      name: id
      in: path
      description: The ID of the feed for which to obtain datasets.
      required: True
      schema:
        type: string
        example: mdb-10

    datasetIdPathParam:
      name: id
      in: path
      description: The ID of the requested dataset.
      required: True
      schema:
        type: string
        example: dataset_0

  securitySchemes:
    Authentication:
      $ref: "./BearerTokenSchema.yaml#/components/securitySchemes/Authentication"

security:
  - Authentication: []<|MERGE_RESOLUTION|>--- conflicted
+++ resolved
@@ -13,14 +13,8 @@
     url: https://www.apache.org/licenses/LICENSE-2.0
 
 servers:
-<<<<<<< HEAD
   - url: https://api.mobilitydatabase.org/
     description: Prod release environment
-=======
-# Replace beta address with prod address when ready
-  - url: https://api.mobilitydatabase.org/
-    description: Prod environment
->>>>>>> 87738d34
   - url: https://api-qa.mobilitydatabase.org/
     description: Pre-prod environment
   - url: https://api-dev.mobilitydatabase.org/

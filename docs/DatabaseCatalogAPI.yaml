openapi: 3.0.0
info:
  version: 0.1.0
  title: Mobility Data Catalog API
  description: API as required in the _Proposed Version 1_ from the _Product Requirement Document for the Mobility Database_
  termsOfService: https://mobilitydata.org/terms-of-use
  contact:
    name: MobilityData
    url: https://mobilitydata.org/
    email: api@mobilitydata.org
  license:
    name: MobilityData License
    url: https://www.apache.org/licenses/LICENSE-2.0

servers:
# Replace beta address with prod address when ready
  - url: https://database.mobilitydata.org/
    description: Prod environment
  - url: https://beta.mobilitydatabase.org/
    description: Beta release environment
  - url: https://api-qa.mobilitydatabase.org/
    description: Pre-prod environment
  - url: https://api-dev.mobilitydatabase.org/
    description: Development environment    
  - url: http://localhost:8080/
    description: Local development environment

tags:
  - name: "feeds"
    description: "Feeds of the Mobility Database"
  - name: "datasets"
    description: "Datasets of the Mobility Database"
  - name: "metadata"
    description: "Metadata about the API"

paths:
  /v1/feeds:
    get:
      description: Get some (or all) feeds from the Mobility Database.
      tags:
        - "feeds"
      operationId: getFeeds
      parameters:
        - $ref: "#/components/parameters/limitQueryParam"
        - $ref: "#/components/parameters/offset"
        - $ref: "#/components/parameters/status"
        - $ref: "#/components/parameters/provider"
        - $ref: "#/components/parameters/producer_url"

      security:
        - Authentication: [ ]
      responses:
        200:
          description: >
            Successful pull of the feeds common info. 
            This info has a reduced set of fields that are common to all types of feeds.
          content:
            application/json:
              schema:
                $ref: "#/components/schemas/BasicFeeds"

  /v1/feeds/{id}:
    parameters:
      - $ref: "#/components/parameters/feedIdPathParam"
    get:
      description: Get the specified feed from the Mobility Database.
      tags:
        - "feeds"
      operationId: getFeed
      security:
        - Authentication: []
      responses:
        200:
          description: >
            Successful pull of the feeds common info for the provided ID.
            This info has a reduced set of fields that are common to all types of feeds.
          content:
            application/json:
              schema:
                $ref: "#/components/schemas/BasicFeed"

  /v1/gtfs_feeds:
    get:
      description: Get some (or all) GTFS feeds from the Mobility Database.
      tags:
        - "feeds"
      operationId: getGtfsFeeds
      parameters:
        - $ref: "#/components/parameters/limitQueryParam"
        - $ref: "#/components/parameters/offset"
        - $ref: "#/components/parameters/provider"
        - $ref: "#/components/parameters/producer_url"
        - $ref: "#/components/parameters/country_code"
        - $ref: "#/components/parameters/subdivision_name"
        - $ref: "#/components/parameters/municipality"
        - $ref: "#/components/parameters/dataset_latitudes"
        - $ref: "#/components/parameters/dataset_longitudes"
        - $ref: "#/components/parameters/bounding_filter_method"
        - $ref: "#/components/parameters/order_by"

      security:
        - Authentication: []
      responses:
        200:
          description: Successful pull of the GTFS feeds info.
          content:
            application/json:
              schema:
                $ref: "#/components/schemas/GtfsFeeds"

  /v1/gtfs_rt_feeds:
    get:
      description: Get some (or all) GTFS Realtime feeds from the Mobility Database.
      tags:
        - "feeds"
      operationId: getGtfsRtFeeds
      parameters:
        - $ref: "#/components/parameters/limitQueryParam"
        - $ref: "#/components/parameters/offset"
        - $ref: "#/components/parameters/provider"
        - $ref: "#/components/parameters/producer_url"
        - $ref: "#/components/parameters/entity_types"
      security:
        - Authentication: []
      responses:
        200:
          description: Successful pull of the GTFS Realtime feeds info.
          content:
            application/json:
              schema:
                $ref: "#/components/schemas/GtfsRTFeeds"

  /v1/gtfs_feeds/{id}:
    parameters:
      - $ref: "#/components/parameters/feedIdPathParam"
    get:
      description: Get the specified GTFS feed from the Mobility Database.
      tags:
        - "feeds"
      operationId: getGtfsFeed

      security:
        - Authentication: []
      responses:
        200:
          description: Successful pull of the requested feed.
          content:
            application/json:
              schema:
                $ref: "#/components/schemas/GtfsFeed"

  /v1/gtfs_rt_feeds/{id}:
    parameters:
      - $ref: "#/components/parameters/feedIdPathParam"
    get:
      description: Get the specified GTFS Realtime feed from the Mobility Database.
      tags:
        - "feeds"
      operationId: getGtfsRtFeed

      security:
        - Authentication: []
      responses:
        200:
          description: Successful pull of the requested feed.
          content:
            application/json:
              schema:
                $ref: "#/components/schemas/GtfsRTFeed"

  /v1/gtfs_feeds/{id}/datasets:
    parameters:
      - $ref: "#/components/parameters/feedIdOfDatasetsPathParam"
    get:
      description: Get a list of datasets related to a GTFS feed.
      tags:
        - "feeds"
      operationId: getGtfsFeedDatasets
      parameters:
        - $ref: "#/components/parameters/latestQueryParam"
        - $ref: "#/components/parameters/limitQueryParam"
        - $ref: "#/components/parameters/offset"
<<<<<<< HEAD
        - $ref: "#/components/parameters/downloaded_at_gte"
        - $ref: "#/components/parameters/downloaded_at_lte"
        - $ref: "#/components/parameters/sort"
=======
        - $ref: "#/components/parameters/downloaded_date_gte"
        - $ref: "#/components/parameters/downloaded_date_lte"
>>>>>>> 5b59796f

      security:
        -  Authentication: []
      responses:
        200:
          description: Successful pull of the requested datasets.
          content:
            application/json:
              schema:
                $ref: "#/components/schemas/GtfsDatasets"

  /v1/datasets/gtfs/{id}:
    get:
      description: Get the specified dataset from the Mobility Database.
      tags:
        - "datasets"
      operationId: getDatasetGtfs
      parameters:
        - $ref: "#/components/parameters/datasetIdPathParam"
      security:
        - Authentication: []
      responses:
        200:
          description: Successful pull of the requested dataset.
          content:
            application/json:
              schema:
                $ref: "#/components/schemas/GtfsDataset"

  /v1/metadata:
    get:
      description: Get metadata about this API.
      tags:
        - "metadata"
      operationId: getMetadata
      security:
        - Authentication: []
          GoogleIap: []
      responses:
        200:
          description: Successful pull of the metadata.
          content:
            application/json:
              schema:
                $ref: "#/components/schemas/Metadata"

components:
  schemas:
    Redirect:
      type: object
      properties:
        target_id:
          description: The feed ID that should be used in replacement of the current one.
          type: string
          example: mdb-10
        comment:
          description: A comment explaining the redirect.
          type: string
          example: Redirected because of a change of URL.
    BasicFeed:
      type: object
      properties:
        id:
          description: Unique identifier used as a key for the feeds table.
          type: string
          example: mdb-10
        data_type:
          type: string
          enum:
            - gtfs
            - gtfs_rt
          example: gtfs
#    Have to put the enum inline because of a bug in openapi-generator
#          $ref: "#/components/schemas/DataType"
        status:
          description: >
            Describes status of the Feed. Should be one of 
              * `active` Feed should be used in public trip planners.
              * `deprecated` Feed is explicitly deprecated and should not be used in public trip planners.
              * `inactive` Feed hasn't been recently updated and should be used at risk of providing outdated information.
              * `development` Feed is being used for development purposes and should not be used in public trip planners.
          type: string
          enum:
            - active
            - deprecated
            - inactive
            - development
          example: active
#           Have to put the enum inline because of a bug in openapi-generator
#          $ref: "#/components/schemas/FeedStatus"

        external_ids:
          $ref: "#/components/schemas/ExternalIds"
        provider:
          description: A commonly used name for the transit provider included in the feed.
          type: string
          example: London Transit Commission
        feed_name:
          description: >
            An optional description of the data feed, e.g to specify if the data feed is an aggregate of 
            multiple providers, or which network is represented by the feed.
          type: string
          example: Atlantic Station Shuttle (FREE RIDE)
        note:
         description: A note to clarify complex use cases for consumers.
         type: string
        feed_contact_email:
          description: Use to contact the feed producer.
          type: string
        source_info:
          $ref: "#/components/schemas/SourceInfo"
        redirects:
          type: array
          items:
            $ref: "#/components/schemas/Redirect"

    GtfsFeed:
      allOf:
        - $ref: "#/components/schemas/BasicFeed"
        - type: object
          properties:
            locations:
              $ref: "#/components/schemas/Locations"
        - type: object
          properties:
            latest_dataset:
              $ref: "#/components/schemas/LatestDataset"

    GtfsRTFeed:
      allOf:
        - $ref: "#/components/schemas/BasicFeed"
        - type: object
          properties:
            entity_types:
              type: array
              items:
                type: string
                enum:
                  - vp
                  - tu
                  - sa
                example: vp
                description: >
                  The type of realtime entry:
                    * vp - vehicle positions
                    * tu - trip updates
                    * sa - service alerts
#              Have to put the enum inline because of a bug in openapi-generator
#              $ref: "#/components/schemas/EntityTypes"
            feed_references:
              description:
                A list of the GTFS feeds that the real time source is associated with, represented by their MDB source IDs.
              type: array
              items:
                type: string
                example: "mdb-20"

    BasicFeeds:
      type: array
      items:
        $ref: "#/components/schemas/BasicFeed"

    GtfsFeeds:
      type: array
      items:
        $ref: "#/components/schemas/GtfsFeed"

    GtfsRTFeeds:
      type: array
      items:
        $ref: "#/components/schemas/GtfsRTFeed"

    LatestDataset:
      type: object
      properties:
        id:
          description: Identifier of the latest dataset for this feed.
          type: string
          example: dataset_0
        hosted_url:
          description: >
            As a convenience, the URL of the latest uploaded dataset hosted by MobilityData. 
            It should be the same URL as the one found in the latest dataset id dataset.
            An alternative way to find this is to use the latest dataset id to obtain the dataset and then use its hosted_url.
          type: string
          format: url
          example: https://storage.googleapis.com/storage/v1/b/mdb-latest/o/us-maine-casco-bay-lines-gtfs-1.zip?alt=media
        bounding_box:
          $ref: "#/components/schemas/BoundingBox"
        downloaded_at:
          description: The date and time the dataset was downloaded from the producer, in ISO 8601 format.
          type: string
          example: 2023-07-10T22:06:00Z
          format: datetime
        hash:
          description: A MD5 hash of the dataset.
          type: string
          example: a_long_sha1_hash

#    Have to put the enum inline because of a bug in openapi-generator
#    EntityTypes:
#      type: array
#      items:
#        $ref: "#/components/schemas/EntityType"

#    EntityType:
#      type: string
#      enum:
#        - vp
#        - tu
#        - sa
#      example: vp
#      description: >
#        The type of realtime entry:
#          * vp - vehicle positions
#          * tu - trip updates
#          * sa - service alerts

    ExternalIds:
      type: array
      items:
        $ref: "#/components/schemas/ExternalId"

    ExternalId:
      type: object
      properties:
        external_id:
          description: The ID that can be use to find the feed data in an external or legacy database.
          type: string
          example: 411
        source:
          description: The source of the external ID, e.g. the name of the database where the external ID can be used.
          type: string
          example: MobilityDataSpreadsheetCatalog

    SourceInfo:
      type: object
      properties:
        producer_url:
          description: >
            URL where the producer is providing the dataset. 
            Refer to the authentication information to know how to access this URL.
          type: string
          format: url
          example: http://www.londontransit.ca/gtfsfeed/google_transit.zip
        authentication_type:
          description: >
            Defines the type of authentication required to access the `producer_url`. Valid values for this field are:
              * 0 or (empty) - No authentication required.
              * 1 - The authentication requires an API key, which should be passed as value of the parameter api_key_parameter_name in the URL. Please visit URL in authentication_info_url for more information.
              * 2 - The authentication requires an HTTP header, which should be passed as the value of the header api_key_parameter_name in the HTTP request.
            When not provided, the authentication type is assumed to be 0.
          type: integer
          enum:
            - 0
            - 1
            - 2
        authentication_info_url:
          description: >
            Contains a URL to a human-readable page describing how the authentication should be performed and how credentials can be created. 
            This field is required for `authentication_type=1` and `authentication_type=2`.
          type: string
          format: url
        api_key_parameter_name:
          type: string
          description: >
            Defines the name of the parameter to pass in the URL to provide the API key.
            This field is required for `authentication_type=1` and `authentication_type=2`.
        license_url:
          description: A URL where to find the license for the feed.
          type: string
          format: url
          example: https://www.londontransit.ca/open-data/ltcs-open-data-terms-of-use/

    Locations:
      type: array
      items:
        $ref: "#/components/schemas/Location"

    Location:
      type: object
      properties:
        country_code:
          description: >
            ISO 3166-1 alpha-2 code designating the country where the system is located. 
            For a list of valid codes [see here](https://unece.org/trade/uncefact/unlocode-country-subdivisions-iso-3166-2).
          type: string
          example: US
        subdivision_name:
          description: >
            ISO 3166-2 subdivision name designating the subdivision (e.g province, state, region) where the system is located. 
            For a list of valid names [see here](https://unece.org/trade/uncefact/unlocode-country-subdivisions-iso-3166-2).
          type: string
          example: California
        municipality:
          description: Primary municipality in which the transit system is located.
          type: string
          example: Los Angeles

#    Have to put the enum inline because of a bug in openapi-generator
#    FeedStatus:
#      description: >
#        Describes status of the Feed. Should be one of
#          * `active` Feed should be used in public trip planners.
#          * `deprecated` Feed is explicitly deprecated and should not be used in public trip planners.
#          * `inactive` Feed hasn't been recently updated and should be used at risk of providing outdated information.
#          * `development` Feed is being used for development purposes and should not be used in public trip planners.
#      type: string
#      enum:
#        - active
#        - deprecated
#        - inactive
#        - development
#      example: active

    BasicDataset:
      type: object
      properties:
        id:
          description: Unique identifier used as a key for the datasets table.
          type: string
          example: dataset_0
        feed_id:
          description: ID of the feed related to this dataset.
          type: string
          example: mdb-99

    GtfsDataset:
      allOf:
        - $ref: "#/components/schemas/BasicDataset"
        - type: object
          properties:
            hosted_url:
              description: The URL of the dataset data as hosted by MobilityData. No authentication required.
              type: string
              example: https://storage.googleapis.com/storage/v1/b/mdb-latest/o/us-maine-casco-bay-lines-gtfs-1.zip?alt=media
            note:
              description: A note to clarify complex use cases for consumers.
              type: string
            downloaded_at:
              description: The date and time the dataset was downloaded from the producer, in ISO 8601 format.
              type: string
              example: 2023-07-10T22:06:00Z
              format: datetime
            hash:
              description: A MD5 hash of the dataset.
              type: string
              example: a_long_sha1_hash
            bounding_box:
              $ref: "#/components/schemas/BoundingBox"
            validation_report:
              $ref: "#/components/schemas/ValidationReport"

    BoundingBox:
      description: Bounding box of the dataset when it was first added to the catalog.
      type: object
      properties:
        minimum_latitude:
          description: The minimum latitude for the dataset bounding box.
          type: number
          example: 43.655373
        maximum_latitude:
          description: The maximum latitude for the dataset bounding box.
          type: number
          example: 43.71619
        minimum_longitude:
          description: The minimum longitude for the dataset bounding box.
          type: number
          example: -70.248666
        maximum_longitude:
          description: The maximum longitude for the dataset bounding box.
          type: number
          example: -70.11018

    GtfsDatasets:
      type: array
      items:
        $ref: "#/components/schemas/GtfsDataset"

    Metadata:
      type: object
      properties:
        version:
          type: string
          example: 1.0.0

    ValidationReport:
      description: Validation report
      type: object
      properties:
        validated_at:
          description: The date and time the report was generated, in ISO 8601 format.
          type: string
          example: 2023-07-10T22:06:00Z
          format: datetime
        components:
          description: An array of components for this dataset.
          type: array
          items:
            type: string
            example: Fares_V1
        validator_version:
          type: string
          example: 4.2.0
        total_error:
          type: integer
          example: 1
          minimum: 0
        total_warning:
          type: integer
          example: 2
          minimum: 0
        total_info:
          type: integer
          example: 3
          minimum: 0
        url_json:
          type: string
          format: url
          description: JSON validation report URL
          example: https://storage.googleapis.com/mobilitydata-datasets-dev/mdb-10/mdb-10-202312181718/mdb-10-202312181718-report-4_2_0.json
        url_html:
          type: string
          format: url
          description: HTML validation report URL
          example: https://storage.googleapis.com/mobilitydata-datasets-dev/mdb-10/mdb-10-202312181718/mdb-10-202312181718-report-4_2_0.html
        url_system_errors:
          type: string
          format: url
          description: JSON validation system errors URL
          example: https://storage.googleapis.com/mobilitydata-datasets-dev/mdb-10/mdb-10-202312181718/mdb-10-202312181718-system-errors-4_2_0.json

#    Have to put the enum inline because of a bug in openapi-generator
#    DataType:
#      type: string
#      enum:
#        - gtfs
#        - gtfs_rt
#      example: gtfs
  parameters:

    filter:
      name: filter
      in: query
      description: A filter to apply to the returned data. Exact syntax to be designed
      required: False
      schema:
        type: string
        example: status=active
    status:
      name: status
      in: query
      description: Filter feeds by their status
      required: false
      schema:
        type: string
        enum:
          - active
          - deprecated
          - inactive
          - development
    provider:
      name: provider
      in: query
      description: Filter feeds by provider name using the LIKE operation. Phrase is matched case insensitively to actual provider names.
      required: false
      schema:
        type: string
        example: London Transit
    producer_url:
      name: producer_url
      in: query
      required: false
      description: >
        Filter feeds by URL where the producer is providing the dataset.  Phrase is matched case insensitively.
      schema:
        type: string
        format: url
        example: londontransit.ca/gtfsfeed
    entity_types:
      name: entity_types
      in: query
      description: Filter feeds by their entity type. Expects a comma separated list of all types to fetch.
      required: false
      schema:
        type: string
        example: vp,sa
    country_code:
      name: country_code
      in: query
      description: Filter feeds by their exact country code.
      schema:
        type: string
        example: US
    subdivision_name:
      name: subdivision_name
      in: query
      description: Filter feeds by subdivision name. Phrase is matched case insensitively to actual subdivision names.
      schema:
        type: string
        example: California
    municipality:
      name: municipality
      in: query
      description: Filter feeds by municipality name. Phrase is matched case insensitively to actual municipality names.
      schema:
        type: string
        example: Los Angeles
    downloaded_at_gte:
      name: downloaded_at_gte
      in: query
      description: Filter feed datasets with downloaded date greater or equal to given date.
      schema:
        type: string
        example: 2023-07-00T22:06:00Z
    downloaded_at_lte:
      name: downloaded_at_lte
      in: query
      description: Filter feed datasets with downloaded date less or equal to given date.
      schema:
        type: string
        example: 2023-07-20T22:06:00Z

    dataset_latitudes:
      name: dataset_latitudes
      in: query
      description: >
       Specify the minimum and maximum latitudes of the bounding box to use for filtering.
        <br>Filters by the bounding box of the `LatestDataset` for a feed.
        <br>Must be specified alongside `dataset_longitudes`.
      required: False
      schema:
        type: string
        example: 41.46,42.67

    dataset_longitudes:
      name: dataset_longitudes
      in: query
      description: >
        Specify the minimum and maximum longitudes of the bounding box to use for filtering.
        <br>Filters by the bounding box of the `LatestDataset` for a feed.
        <br>Must be specified alongside `dataset_latitudes`.
      required: False
      schema:
        type: string
        example: -78.58,-87-29

    bounding_filter_method:
      name: bounding_filter_method
      in: query
      required: False
      schema:
        type: string
        enum:
          - completely_enclosed
          - partially_enclosed
          - disjoint
        default: completely_enclosed
      description: >
        Specify the filtering method to use with the dataset_latitudes and dataset_longitudes parameters.
         * `completely_enclosed` - Get resources that are completely enclosed in the specified bounding box.
         * `partially_enclosed` - Get resources that are partially enclosed in the specified bounding box.
         * `disjoint` - Get resources that are completely outside the specified bounding box.
      example: completely_enclosed

    order_by:
      name: order_by
      in: query
      required: False
      schema:
        type: array
        items:
          type: string
          enum:
            - +external_id
            - -external_id
            - +country_code
            - -country_code
        default:
          - "external_id"
      description: >
        Specify the optional field to sort records by.
      example: external_id

    latestQueryParam:
      name: latest
      in: query
      description: If true, only return the latest dataset.
      required: False
      schema:
        type: boolean
        default: false

    limitQueryParam:
      name: limit
      in: query
      description: The number of items to be returned.
      required: False
      schema:
        type: integer
        minimum: 0
        example: 10
    offset:
      name: offset
      in: query
      description: Offset of the first item to return.
      required: False
      schema:
        type: integer
        minimum: 0
        default: 0
        example: 0

    feedIdPathParam:
      name: id
      in: path
      description: The feed ID of the requested feed.
      required: True
      schema:
        type: string
        example: mdb-10

    feedIdOfDatasetsPathParam:
      name: id
      in: path
      description: The ID of the feed for which to obtain datasets.
      required: True
      schema:
        type: string
        example: mdb-10

    datasetIdPathParam:
      name: id
      in: path
      description: The ID of the requested dataset.
      required: True
      schema:
        type: string
        example: dataset_0

  securitySchemes:
    Authentication:
      $ref: "./BearerTokenSchema.yaml#/components/securitySchemes/Authentication"

security:
  - Authentication: []<|MERGE_RESOLUTION|>--- conflicted
+++ resolved
@@ -180,14 +180,9 @@
         - $ref: "#/components/parameters/latestQueryParam"
         - $ref: "#/components/parameters/limitQueryParam"
         - $ref: "#/components/parameters/offset"
-<<<<<<< HEAD
         - $ref: "#/components/parameters/downloaded_at_gte"
         - $ref: "#/components/parameters/downloaded_at_lte"
         - $ref: "#/components/parameters/sort"
-=======
-        - $ref: "#/components/parameters/downloaded_date_gte"
-        - $ref: "#/components/parameters/downloaded_date_lte"
->>>>>>> 5b59796f
 
       security:
         -  Authentication: []

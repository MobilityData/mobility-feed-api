--- conflicted
+++ resolved
@@ -310,25 +310,8 @@
     stable_id = "UNKNOWN"
     execution_id = "UNKNOWN"
     bucket_name = os.getenv("DATASETS_BUCKET_NANE")
-    db = Database(database_url=os.getenv("FEEDS_DATABASE_URL"))
+
     try:
-<<<<<<< HEAD
-        with db.start_db_session():
-            maximum_executions = os.getenv("MAXIMUM_EXECUTIONS", 1)
-            public_hosted_datasets_url = os.getenv("PUBLIC_HOSTED_DATASETS_URL")
-            trace_service = None
-            dataset_file: DatasetFile = None
-            error_message = None
-            #  Extract  data from message
-            data = base64.b64decode(cloud_event.data["message"]["data"]).decode()
-            json_payload = json.loads(data)
-            logging.info(
-                f"[{json_payload['feed_stable_id']}] JSON Payload: {json.dumps(json_payload)}"
-            )
-            stable_id = json_payload["feed_stable_id"]
-            execution_id = json_payload["execution_id"]
-            trace_service = DatasetTraceService()
-=======
         #  Extract data from message
         logging.info(f"Cloud Event: {cloud_event}")
         data = base64.b64decode(cloud_event.data["message"]["data"]).decode()
@@ -343,18 +326,24 @@
         logging.error(error_message)
         logging.error(f"Function completed with error:{error_message}")
         return
+
+    db = Database(database_url=os.getenv("FEEDS_DATABASE_URL"))
     try:
-        trace_service = DatasetTraceService()
-
-        trace = trace_service.get_by_execution_and_stable_ids(execution_id, stable_id)
-        logging.info(f"[{stable_id}] Dataset trace: {trace}")
-        executions = len(trace) if trace else 0
-        logging.info(
-            f"[{stable_id}] Dataset executed times={executions}/{maximum_executions} "
-            f"in execution=[{execution_id}] "
-        )
->>>>>>> 814887b2
-
+        with db.start_db_session():
+            maximum_executions = os.getenv("MAXIMUM_EXECUTIONS", 1)
+            public_hosted_datasets_url = os.getenv("PUBLIC_HOSTED_DATASETS_URL")
+            trace_service = None
+            dataset_file: DatasetFile = None
+            error_message = None
+            #  Extract  data from message
+            data = base64.b64decode(cloud_event.data["message"]["data"]).decode()
+            json_payload = json.loads(data)
+            logging.info(
+                f"[{json_payload['feed_stable_id']}] JSON Payload: {json.dumps(json_payload)}"
+            )
+            stable_id = json_payload["feed_stable_id"]
+            execution_id = json_payload["execution_id"]
+            trace_service = DatasetTraceService()
             trace = trace_service.get_by_execution_and_stable_ids(
                 execution_id, stable_id
             )

--- conflicted
+++ resolved
@@ -70,15 +70,13 @@
     logging.basicConfig(level=logging.INFO)
     # Replace with actual producer URL
     try:
-<<<<<<< HEAD
         os.environ["STORAGE_EMULATOR_HOST"] = f"https://www.stm.info/sites/default/files/gtfs/gtfs_stm.zip"
-=======
-        os.environ["STORAGE_EMULATOR_HOST"] = f"http://{HOST}:{PORT}"
+        #os.environ["STORAGE_EMULATOR_HOST"] = f"http://{HOST}:{PORT}"
         os.environ["WORKING_DIR"] = "/tmp/verifier"
         # create working dir if not exists
         if not os.path.exists(os.environ["WORKING_DIR"]):
             os.makedirs(os.environ["WORKING_DIR"])
->>>>>>> e6a721ba
+
         server = create_server(
             host=HOST, port=PORT, in_memory=False, default_bucket=BUCKET_NAME
         )

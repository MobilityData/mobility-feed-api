import base64
import datetime
import json
import os
import unittest
from hashlib import sha256
from typing import Final
from unittest.mock import patch, MagicMock, Mock, mock_open
from main import (
    DatasetProcessor,
    DatasetFile,
    process_dataset,
)
from database_gen.sqlacodegen_models import Gtfsfeed
from test_utils.database_utils import get_testing_session, default_db_url
from cloudevents.http import CloudEvent

public_url = (
    f'http://this-dont-exists-{datetime.datetime.now().strftime("%Y%m%d%H%S")}.com'
)
file_content: Final[bytes] = b"Test content"
file_hash: Final[str] = sha256(file_content).hexdigest()
test_hosted_public_url = "https://the-no-existent-url.com"


def create_cloud_event(mock_data):
    # Helper function to create a mock CloudEvent
    # Convert data to JSON and then to base64
    encoded_data = base64.b64encode(json.dumps(mock_data).encode()).decode()
    return CloudEvent(
        {
            "type": "event.type",
            "source": "event.source",
            "id": "event-id",
            "time": "2021-08-19T12:34:56Z",
            "subject": "event/subject",
        },
        {"message": {"data": encoded_data}},
    )


class TestDatasetProcessor(unittest.TestCase):
    @patch("main.DatasetProcessor.upload_file_to_storage")
    @patch("main.DatasetProcessor.download_content")
    def test_upload_dataset_diff_hash(
        self, mock_download_url_content, upload_file_to_storage
    ):
        """
        Test upload_dataset method of DatasetProcessor class with different hash from the latest one
        """
        mock_blob = MagicMock()
        mock_blob.public_url = public_url
        mock_blob.path = public_url
        upload_file_to_storage.return_value = mock_blob
        mock_download_url_content.return_value = file_hash, True

        processor = DatasetProcessor(
            public_url,
            "feed_id",
            "feed_stable_id",
            "execution_id",
            "different_hash",
            "bucket_name",
            0,
            None,
            test_hosted_public_url,
        )
        with patch.object(processor, "date", "mocked_timestamp"):
            result = processor.upload_dataset()

        self.assertIsNotNone(result)
        mock_download_url_content.assert_called_once()
        self.assertIsInstance(result, DatasetFile)
        self.assertEqual(
            result.hosted_url,
            f"{test_hosted_public_url}/feed_stable_id/feed_stable_id-mocked_timestamp"
            f"/feed_stable_id-mocked_timestamp.zip",
        )
        self.assertEqual(result.file_sha256_hash, file_hash)
        # Upload to storage is called twice, one for the latest and one for the timestamped one
        self.assertEqual(upload_file_to_storage.call_count, 2)

    @patch("main.DatasetProcessor.upload_file_to_storage")
    @patch("main.DatasetProcessor.download_content")
    def test_upload_dataset_same_hash(
        self, mock_download_url_content, upload_file_to_storage
    ):
        """
        Test upload_dataset method of DatasetProcessor class with the hash from the latest one
        """
        mock_blob = MagicMock()
        mock_blob.public_url = public_url
        upload_file_to_storage.return_value = mock_blob
        mock_download_url_content.return_value = file_hash, True

        processor = DatasetProcessor(
            public_url,
            "feed_id",
            "feed_stable_id",
            "execution_id",
            file_hash,
            "bucket_name",
            0,
            None,
            test_hosted_public_url,
        )

        result = processor.upload_dataset()

        self.assertIsNone(result)
        upload_file_to_storage.blob.assert_not_called()
        mock_blob.make_public.assert_not_called()
        mock_download_url_content.assert_called_once()

    @patch("main.DatasetProcessor.upload_file_to_storage")
    @patch("main.DatasetProcessor.download_content")
    def test_upload_dataset_not_zip(
        self, mock_download_url_content, upload_file_to_storage
    ):
        """
        Test upload_dataset method of DatasetProcessor class with a non zip file
        """
        mock_blob = MagicMock()
        mock_blob.public_url = public_url
        upload_file_to_storage.return_value = mock_blob
        mock_download_url_content.return_value = file_hash, False

        processor = DatasetProcessor(
            public_url,
            "feed_id",
            "feed_stable_id",
            "execution_id",
            file_hash,
            "bucket_name",
            0,
            None,
            test_hosted_public_url,
        )

        result = processor.upload_dataset()

        self.assertIsNone(result)
        upload_file_to_storage.blob.assert_not_called()
        mock_blob.make_public.assert_not_called()
        mock_download_url_content.assert_called_once()

    @patch("main.DatasetProcessor.upload_file_to_storage")
    @patch("main.DatasetProcessor.download_content")
    def test_upload_dataset_download_exception(
        self, mock_download_url_content, upload_file_to_storage
    ):
        """
        Test upload_dataset method of DatasetProcessor class with the hash from the latest one
        """
        mock_blob = MagicMock()
        mock_blob.public_url = public_url
        upload_file_to_storage.return_value = mock_blob
        mock_download_url_content.side_effect = Exception("Download failed")

        processor = DatasetProcessor(
            public_url,
            "feed_id",
            "feed_stable_id",
            "execution_id",
            "latest_hash",
            "bucket_name",
            0,
            None,
            test_hosted_public_url,
        )

        with self.assertRaises(Exception):
            processor.upload_dataset()

    def test_upload_file_to_storage(self):
        bucket_name = "test-bucket"
        source_file_path = "path/to/source/file"
        target_path = "path/to/target/file"

        mock_blob = Mock()
        mock_blob.public_url = public_url
        mock_bucket = Mock()
        mock_bucket.blob.return_value = mock_blob
        mock_client = Mock()
        mock_client.get_bucket.return_value = mock_bucket

        # Mock open function
        mock_file = mock_open()

        with patch("google.cloud.storage.Client", return_value=mock_client), patch(
            "builtins.open", mock_file
        ):
            processor = DatasetProcessor(
                public_url,
                "feed_id",
                "feed_stable_id",
                "execution_id",
                "latest_hash",
                bucket_name,
                0,
                None,
                test_hosted_public_url,
            )
            result = processor.upload_file_to_storage(source_file_path, target_path)

            self.assertEqual(result.public_url, public_url)
            mock_client.get_bucket.assert_called_with(bucket_name)
            mock_bucket.blob.assert_called_with(target_path)
            mock_blob.upload_from_file.assert_called()

            # Assert that the file was opened in binary read mode
            mock_file.assert_called_once_with(source_file_path, "rb")

    @patch.dict(
        os.environ, {"FEEDS_CREDENTIALS": '{"test_stable_id": "test_credentials"}'}
    )
    def test_process(self):
        session = get_testing_session()
        feeds = session.query(Gtfsfeed).all()
        feed_id = feeds[0].id

        producer_url = "https://testproducer.com/data"
        feed_stable_id = "test_stable_id"
        execution_id = "test_execution_id"
        latest_hash = "old_hash"
        bucket_name = "test-bucket"
        authentication_type = 1
        api_key_parameter_name = "test_api_key"
        new_hash = "new_hash_value"

        processor = DatasetProcessor(
            producer_url,
            feed_id,
            feed_stable_id,
            execution_id,
            latest_hash,
            bucket_name,
            authentication_type,
            api_key_parameter_name,
            test_hosted_public_url,
        )

        processor.upload_dataset = MagicMock(
            return_value=DatasetFile(
                stable_id="test_stable_id",
                file_sha256_hash=new_hash,
                hosted_url="https://example.com/new_data",
            )
        )
        db_url = os.getenv("TEST_FEEDS_DATABASE_URL", default=default_db_url)
        os.environ["FEEDS_DATABASE_URL"] = db_url
        result = processor.process()

        self.assertIsNotNone(result)
        self.assertEqual(result.file_sha256_hash, new_hash)
        processor.upload_dataset.assert_called_once()

    @patch.dict(
        os.environ,
        {"FEEDS_CREDENTIALS": '{"not_what_u_r_looking_4": "test_credentials"}'},
    )
    def test_fails_authenticated_feed_not_creds(self):
        session = get_testing_session()
        feeds = session.query(Gtfsfeed).all()
        feed_id = feeds[0].id

        producer_url = "https://testproducer.com/data"
        feed_stable_id = "test_stable_id"
        execution_id = "test_execution_id"
        latest_hash = "old_hash"
        bucket_name = "test-bucket"
        authentication_type = 1
        api_key_parameter_name = "test_api_key"

        with self.assertRaises(Exception) as context:
            DatasetProcessor(
                producer_url,
                feed_id,
                feed_stable_id,
                execution_id,
                latest_hash,
                bucket_name,
                authentication_type,
                api_key_parameter_name,
                test_hosted_public_url,
            )
        self.assertEqual(
            str(context.exception),
            "Error getting feed credentials for feed test_stable_id",
        )

    @patch.dict(
        os.environ,
        {"FEEDS_CREDENTIALS": "not a JSON string"},
    )
    def test_fails_authenticated_feed_creds_invalid(self):
        session = get_testing_session()
        feeds = session.query(Gtfsfeed).all()
        feed_id = feeds[0].id

        producer_url = "https://testproducer.com/data"
        feed_stable_id = "test_stable_id"
        execution_id = "test_execution_id"
        latest_hash = "old_hash"
        bucket_name = "test-bucket"
        authentication_type = 1
        api_key_parameter_name = "test_api_key"

        with self.assertRaises(Exception) as context:
            DatasetProcessor(
                producer_url,
                feed_id,
                feed_stable_id,
                execution_id,
                latest_hash,
                bucket_name,
                authentication_type,
                api_key_parameter_name,
                test_hosted_public_url,
            )
        self.assertEqual(
            str(context.exception),
            "Error getting feed credentials for feed test_stable_id",
        )

    @patch.dict(
        os.environ, {"FEEDS_CREDENTIALS": '{"test_stable_id": "test_credentials"}'}
    )
    def test_process_no_change(self):
        feed_id = "test"
        producer_url = "https://testproducer.com/data"
        feed_stable_id = "test_stable_id"
        execution_id = "test_execution_id"
        latest_hash = "old_hash"
        bucket_name = "test-bucket"
        authentication_type = 1
        api_key_parameter_name = "test_api_key"

        processor = DatasetProcessor(
            producer_url,
            feed_id,
            feed_stable_id,
            execution_id,
            latest_hash,
            bucket_name,
            authentication_type,
            api_key_parameter_name,
            test_hosted_public_url,
        )

        processor.upload_dataset = MagicMock(return_value=None)
        processor.create_dataset = MagicMock()
        result = processor.process()

        self.assertIsNone(result)
        processor.create_dataset.assert_not_called()

    @patch("main.Logger")
    @patch("main.DatasetTraceService")
    @patch("main.DatasetProcessor")
    def test_process_dataset_normal_execution(
        self, mock_dataset_processor, mock_dataset_trace, _
    ):
        db_url = os.getenv("TEST_FEEDS_DATABASE_URL", default=default_db_url)
        os.environ["FEEDS_DATABASE_URL"] = db_url

        # Mock data for the CloudEvent
        mock_data = {
            "execution_id": "test_execution_id",
            "producer_url": "https://testproducer.com/data",
            "feed_stable_id": "test_stable_id",
            "feed_id": "test_feed_id",
            "dataset_id": "test_dataset_id",
            "dataset_hash": "test_dataset_hash",
            "authentication_type": 0,
            "api_key_parameter_name": None,
        }

        cloud_event = create_cloud_event(mock_data)

        # Mock the process method of DatasetProcessor
        mock_dataset_processor_instance = mock_dataset_processor.return_value
        mock_dataset_processor_instance.process.return_value = None

        mock_dataset_trace.save.return_value = None
        mock_dataset_trace.get_by_execution_and_stable_ids.return_value = 0
        # Call the function
        process_dataset(cloud_event)

        # Assertions
        mock_dataset_processor.assert_called_once()
        mock_dataset_processor_instance.process.assert_called_once()

<<<<<<< HEAD
    @patch("main.Logger")
    @patch("main.DatasetTraceService")
    @patch("main.DatasetProcessor")
    def test_process_dataset_exception(
=======
    @patch("batch_process_dataset.src.main.Logger")
    @patch("batch_process_dataset.src.main.DatasetTraceService")
    @patch("batch_process_dataset.src.main.DatasetProcessor")
    def test_process_dataset_exception_caught(
>>>>>>> 73ea4bc5
        self, mock_dataset_processor, mock_dataset_trace, _
    ):
        db_url = os.getenv("TEST_FEEDS_DATABASE_URL", default=default_db_url)
        os.environ["FEEDS_DATABASE_URL"] = db_url

        # Mock empty data for the CloudEvent
        mock_data = {}

        cloud_event = create_cloud_event(mock_data)

        # Mock the process method of DatasetProcessor
        mock_dataset_processor_instance = mock_dataset_processor.return_value
        mock_dataset_processor_instance.process.return_value = None

        mock_dataset_trace.save.return_value = None
        mock_dataset_trace.get_by_execution_and_stable_ids.return_value = 0

        # Call the function
        process_dataset(cloud_event)

    @patch("main.Logger")
    @patch("main.DatasetTraceService")
    def test_process_dataset_missing_stable_id(self, mock_dataset_trace, _):
        db_url = os.getenv("TEST_FEEDS_DATABASE_URL", default=default_db_url)
        os.environ["FEEDS_DATABASE_URL"] = db_url

        # Mock data for the CloudEvent
        mock_data = {
            "execution_id": "test_execution_id",
            "producer_url": "https://testproducer.com/data",
            "feed_stable_id": "",
            "feed_id": "test_feed_id",
            "dataset_id": "test_dataset_id",
            "dataset_hash": "test_dataset_hash",
            "authentication_type": 0,
            "api_key_parameter_name": None,
        }

        cloud_event = create_cloud_event(mock_data)

        mock_dataset_trace.save.return_value = None
        mock_dataset_trace.get_by_execution_and_stable_ids.return_value = 0
        # Call the function
        result = process_dataset(cloud_event)
        assert (
            result
            == "Function completed with errors, missing stable= or execution_id=test_execution_id"
        )<|MERGE_RESOLUTION|>--- conflicted
+++ resolved
@@ -391,17 +391,10 @@
         mock_dataset_processor.assert_called_once()
         mock_dataset_processor_instance.process.assert_called_once()
 
-<<<<<<< HEAD
     @patch("main.Logger")
     @patch("main.DatasetTraceService")
     @patch("main.DatasetProcessor")
-    def test_process_dataset_exception(
-=======
-    @patch("batch_process_dataset.src.main.Logger")
-    @patch("batch_process_dataset.src.main.DatasetTraceService")
-    @patch("batch_process_dataset.src.main.DatasetProcessor")
     def test_process_dataset_exception_caught(
->>>>>>> 73ea4bc5
         self, mock_dataset_processor, mock_dataset_trace, _
     ):
         db_url = os.getenv("TEST_FEEDS_DATABASE_URL", default=default_db_url)

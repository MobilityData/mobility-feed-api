--- conflicted
+++ resolved
@@ -36,12 +36,8 @@
     get_geopolygons,
 )
 
-<<<<<<< HEAD
-from shared.database.database import with_db_session
-=======
 from shared.helpers.database import with_db_session
 from shared.database_gen.sqlacodegen_models import Geopolygon
->>>>>>> 33ffb82c
 
 load_dotenv()
 csv_default_file_path = "./output.csv"
@@ -180,31 +176,12 @@
 
 
 @with_db_session
-<<<<<<< HEAD
-def fetch_feeds(db_session) -> Iterator[Dict]:
-=======
 def fetch_feeds(db_session: Session) -> Iterator[Dict]:
->>>>>>> 33ffb82c
     """
     Fetch and return feed data from the DB.
     :return: Data to write to the output CSV file.
     """
     try:
-<<<<<<< HEAD
-        feed_count = 0
-        for feed in get_all_gtfs_feeds(db_session, published_only=True):
-            yield get_gtfs_feed_csv_data(feed)
-            feed_count += 1
-
-        logging.info(f"Processed {feed_count} GTFS feeds.")
-
-        rt_feed_count = 0
-        for feed in get_all_gtfs_rt_feeds(db_session, published_only=True):
-            yield get_gtfs_rt_feed_csv_data(feed)
-            rt_feed_count += 1
-
-        logging.info(f"Processed {rt_feed_count} GTFS realtime feeds.")
-=======
         logging.info("Processing GTFS feeds...")
         yield from process_feeds(get_all_gtfs_feeds, get_gtfs_feed_csv_data, db_session)
 
@@ -212,7 +189,6 @@
         yield from process_feeds(
             get_all_gtfs_rt_feeds, get_gtfs_rt_feed_csv_data, db_session
         )
->>>>>>> 33ffb82c
 
     except Exception as error:
         logging.error(f"Error retrieving feeds: {error}")

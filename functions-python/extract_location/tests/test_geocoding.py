import unittest
from unittest.mock import patch, MagicMock
import pytest
from sqlalchemy.orm import Session

from reverse_geolocation.geocoded_location import GeocodedLocation
from reverse_geolocation.location_extractor import (
    reverse_coords,
    update_location,
)


class TestGeocoding(unittest.TestCase):
<<<<<<< HEAD
    def myAssertEquals(self, actual, expected):
        if actual != expected:
            print(f"Assertion failed: {actual} != {expected}")

=======
    @pytest.mark.skip(reason="no way of currently testing this")
>>>>>>> 92f4547f
    def test_reverse_coord(self):
        lat, lon = 34.0522, -118.2437  # Coordinates for Los Angeles, California, USA
        result = GeocodedLocation.reverse_coord(lat, lon)
        self.myAssertEquals(
            result, ("US", "United States", "California", "Los Angeles")
        )
        # self.assertEqual(result, ("US", "United States", "California", "Los Angeles"))

    @patch("requests.get")
    def test_reverse_coords(self, mock_get):
        mock_response = MagicMock()
        mock_response.json.return_value = {
            "address": {
                "country_code": "us",
                "country": "United States",
                "state": "California",
                "city": "Los Angeles",
            }
        }
        mock_response.status_code = 200
        mock_get.return_value = mock_response

        points = [(34.0522, -118.2437), (37.7749, -122.4194)]
        location_info = reverse_coords(points)
        self.assertEqual(len(location_info), 1)
        location_info = location_info[0]

        self.assertEqual(location_info.country_code, "US")
        self.assertEqual(location_info.country, "United States")
        self.assertEqual(location_info.subdivision_name, "California")
        self.assertEqual(location_info.municipality, "Los Angeles")

    @patch.object(GeocodedLocation, "reverse_coord")
    def test_generate_translation_no_translation(self, mock_reverse_coord):
        mock_reverse_coord.return_value = (
            "US",
            "United States",
            "California",
            "San Francisco",
        )

        location = GeocodedLocation(
            country_code="US",
            country="United States",
            municipality="San Francisco",
            subdivision_name="California",
            stop_coords=(37.7749, -122.4194),
        )

        location.generate_translation(language="en")
        self.assertEqual(len(location.translations), 0)

    @patch.object(GeocodedLocation, "reverse_coord")
    def test_generate_translation(self, mock_reverse_coord):
        mock_reverse_coord.return_value = ("JP", "Japan", "Tokyo", "Shibuya")

        location = GeocodedLocation(
            country_code="JP",
            country="日本",
            municipality="渋谷区",
            subdivision_name="東京都",
            stop_coords=(35.6895, 139.6917),
        )

        self.assertEqual(len(location.translations), 1)
        self.assertEqual(location.translations[0].country, "Japan")
        self.assertEqual(location.translations[0].language, "en")
        self.assertEqual(location.translations[0].municipality, "Shibuya")
        self.assertEqual(location.translations[0].subdivision_name, "Tokyo")

    @patch.object(GeocodedLocation, "reverse_coord")
    def test_no_duplicate_translation(self, mock_reverse_coord):
        mock_reverse_coord.return_value = (
            "US",
            "United States",
            "California",
            "San Francisco",
        )

        location = GeocodedLocation(
            country_code="US",
            country="United States",
            municipality="San Francisco",
            subdivision_name="California",
            stop_coords=(37.7749, -122.4194),
        )

        location.generate_translation(language="en")
        initial_translation_count = len(location.translations)

        location.generate_translation(language="en")
        self.assertEqual(len(location.translations), initial_translation_count)

    @patch.object(GeocodedLocation, "reverse_coord")
    def test_generate_translation_different_language(self, mock_reverse_coord):
        mock_reverse_coord.return_value = (
            "US",
            "États-Unis",
            "Californie",
            "San Francisco",
        )

        location = GeocodedLocation(
            country_code="US",
            country="United States",
            municipality="San Francisco",
            subdivision_name="California",
            stop_coords=(37.7749, -122.4194),
        )

        location.generate_translation(language="fr")
        self.assertEqual(len(location.translations), 2)
        self.assertEqual(location.translations[1].country, "États-Unis")
        self.assertEqual(location.translations[1].language, "fr")
        self.assertEqual(location.translations[1].municipality, "San Francisco")
        self.assertEqual(location.translations[1].subdivision_name, "Californie")

    @patch("reverse_geolocation.geocoded_location.GeocodedLocation.reverse_coord")
    def test_reverse_coords_decision(self, mock_reverse_coord):
        mock_reverse_coord.side_effect = [
            ("US", "United States", "California", "Los Angeles"),
            ("US", "United States", "California", "San Francisco"),
            ("US", "United States", "California", "San Diego"),
            ("US", "United States", "California", "San Francisco"),
            ("US", "United States", "California", "San Francisco"),
            ("US", "United States", "California", "Los Angeles"),
            ("US", "United States", "California", "San Francisco"),
            ("US", "United States", "California", "San Diego"),
            ("US", "United States", "California", "San Francisco"),
            ("US", "United States", "California", "San Francisco"),
        ]

        points = [
            (34.0522, -118.2437),  # Los Angeles
            (37.7749, -122.4194),  # San Francisco
            (32.7157, -117.1611),  # San Diego
            (37.7749, -122.4194),  # San Francisco (duplicate to test counting)
        ]

        location_info = reverse_coords(points, decision_threshold=0.5)
        self.assertEqual(len(location_info), 1)
        location_info = location_info[0]
        self.assertEqual(location_info.country_code, "US")
        self.assertEqual(location_info.country, "United States")
        self.assertEqual(location_info.subdivision_name, "California")
        self.assertEqual(location_info.municipality, "San Francisco")

        location_info = reverse_coords(points, decision_threshold=0.75)
        self.assertEqual(len(location_info), 1)
        location_info = location_info[0]
        self.assertEqual(location_info.country, "United States")
        self.assertEqual(location_info.municipality, None)
        self.assertEqual(location_info.subdivision_name, "California")

    def test_update_location(self):
        mock_session = MagicMock(spec=Session)
        mock_dataset = MagicMock()
        mock_dataset.stable_id = "123"
        mock_dataset.feed = MagicMock()

        mock_session.query.return_value.filter.return_value.one_or_none.return_value = (
            mock_dataset
        )

        location_info = [
            GeocodedLocation(
                country_code="JP",
                country="日本",
                subdivision_name="東京都",
                municipality="渋谷区",
                stop_coords=(35.6895, 139.6917),
            )
        ]
        dataset_id = "123"

        update_location(location_info, dataset_id, mock_session)

        mock_session.add.assert_called_with(mock_dataset)
        mock_session.commit.assert_called_once()

        self.assertEqual(mock_dataset.locations[0].country, "日本")
        self.assertEqual(mock_dataset.feed.locations[0].country, "日本")<|MERGE_RESOLUTION|>--- conflicted
+++ resolved
@@ -11,21 +11,11 @@
 
 
 class TestGeocoding(unittest.TestCase):
-<<<<<<< HEAD
-    def myAssertEquals(self, actual, expected):
-        if actual != expected:
-            print(f"Assertion failed: {actual} != {expected}")
-
-=======
     @pytest.mark.skip(reason="no way of currently testing this")
->>>>>>> 92f4547f
     def test_reverse_coord(self):
         lat, lon = 34.0522, -118.2437  # Coordinates for Los Angeles, California, USA
         result = GeocodedLocation.reverse_coord(lat, lon)
-        self.myAssertEquals(
-            result, ("US", "United States", "California", "Los Angeles")
-        )
-        # self.assertEqual(result, ("US", "United States", "California", "Los Angeles"))
+        self.assertEqual(result, ("US", "United States", "California", "Los Angeles"))
 
     @patch("requests.get")
     def test_reverse_coords(self, mock_get):

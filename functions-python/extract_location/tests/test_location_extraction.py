import base64
import json
import os
import unittest
from unittest import mock
from unittest.mock import patch, MagicMock

import numpy as np
from cloudevents.http import CloudEvent
from faker import Faker

from database_gen.sqlacodegen_models import Gtfsdataset, Feed
from main import (
    extract_location,
    extract_location_pubsub,
    extract_location_batch,
)
from test_utils.database_utils import default_db_url

faker = Faker()


class TestMainFunctions(unittest.TestCase):
    @patch("main.Logger")
    @patch("main.DatasetTraceService")
    def test_extract_location_exception(self, _, __):
        data = {"stable_id": faker.pystr(), "dataset_id": faker.pystr()}
        message_data = base64.b64encode(json.dumps(data).encode("utf-8")).decode(
            "utf-8"
        )

        attributes = {
            "type": "com.example.someevent",
            "source": "https://example.com/event-source",
        }

        cloud_event = CloudEvent(
            attributes=attributes, data={"message": {"data": message_data}}
        )

        try:
            extract_location_pubsub(cloud_event)
            self.assertTrue(False)
        except Exception:
            self.assertTrue(True)
        data = {}  # empty data
        message_data = base64.b64encode(json.dumps(data).encode("utf-8")).decode(
            "utf-8"
        )
        cloud_event = CloudEvent(
            attributes=attributes, data={"message": {"data": message_data}}
        )
        try:
            extract_location_pubsub(cloud_event)
            self.assertTrue(False)
        except Exception:
            self.assertTrue(True)

    @mock.patch.dict(
        os.environ,
        {
            "FEEDS_DATABASE_URL": default_db_url,
            "GOOGLE_APPLICATION_CREDENTIALS": "dummy-credentials.json",
        },
    )
    @patch("main.get_gtfs_feed_bounds_and_points")
    @patch("main.update_dataset_bounding_box")
    @patch("main.Logger")
    @patch("main.DatasetTraceService")
    def test_extract_location(
        self, __, mock_dataset_trace, update_bb_mock, get_gtfs_feed_bounds_mock
    ):
        get_gtfs_feed_bounds_mock.return_value = (
            np.array(
                [
                    faker.longitude(),
                    faker.latitude(),
                    faker.longitude(),
                    faker.latitude(),
                ]
            ),
            None,
        )
        mock_dataset_trace.save.return_value = None
        mock_dataset_trace.get_by_execution_and_stable_ids.return_value = 0

        data = {
            "stable_id": faker.pystr(),
            "dataset_id": faker.pystr(),
            "url": faker.url(),
        }
        message_data = base64.b64encode(json.dumps(data).encode("utf-8")).decode(
            "utf-8"
        )

        attributes = {
            "type": "com.example.someevent",
            "source": "https://example.com/event-source",
        }

        cloud_event = CloudEvent(
            attributes=attributes, data={"message": {"data": message_data}}
        )
        extract_location_pubsub(cloud_event)
        update_bb_mock.assert_called_once()

    @mock.patch.dict(
        os.environ,
        {
            "FEEDS_DATABASE_URL": default_db_url,
            "MAXIMUM_EXECUTIONS": "1",
            "GOOGLE_APPLICATION_CREDENTIALS": "dummy-credentials.json",
        },
    )
    @patch("main.get_gtfs_feed_bounds_and_points")
    @patch("main.update_dataset_bounding_box")
    @patch("main.DatasetTraceService.get_by_execution_and_stable_ids")
    @patch("main.Logger")
    @patch("google.cloud.datastore.Client")
    def test_extract_location_max_executions(
        self, _, __, mock_dataset_trace, update_bb_mock, get_gtfs_feed_bounds_mock
    ):
        get_gtfs_feed_bounds_mock.return_value = np.array(
            [faker.longitude(), faker.latitude(), faker.longitude(), faker.latitude()]
        )
        mock_dataset_trace.return_value = [1, 2, 3]

        data = {
            "stable_id": faker.pystr(),
            "dataset_id": faker.pystr(),
            "url": faker.url(),
        }
        message_data = base64.b64encode(json.dumps(data).encode("utf-8")).decode(
            "utf-8"
        )

        attributes = {
            "type": "com.example.someevent",
            "source": "https://example.com/event-source",
        }

        cloud_event = CloudEvent(
            attributes=attributes, data={"message": {"data": message_data}}
        )
        extract_location_pubsub(cloud_event)
        update_bb_mock.assert_not_called()

    @mock.patch.dict(
        os.environ,
        {
            "FEEDS_DATABASE_URL": default_db_url,
            "GOOGLE_APPLICATION_CREDENTIALS": "dummy-credentials.json",
        },
    )
    @patch("main.get_gtfs_feed_bounds_and_points")
    @patch("main.update_dataset_bounding_box")
    @patch("main.DatasetTraceService")
    @patch("main.Logger")
    def test_extract_location_cloud_event(
        self, _, mock_dataset_trace, update_bb_mock, get_gtfs_feed_bounds_mock
    ):
        get_gtfs_feed_bounds_mock.return_value = (
            np.array(
                [
                    faker.longitude(),
                    faker.latitude(),
                    faker.longitude(),
                    faker.latitude(),
                ]
            ),
            None,
        )
        mock_dataset_trace.save.return_value = None
        mock_dataset_trace.get_by_execution_and_stable_ids.return_value = 0

        file_name = faker.file_name()
        resource_name = (
            f"{faker.uri_path()}/{faker.pystr()}/{faker.pystr()}/{file_name}"
        )
        bucket_name = faker.pystr()

        data = {
            "protoPayload": {"resourceName": resource_name},
            "resource": {"labels": {"bucket_name": bucket_name}},
        }
        cloud_event = MagicMock()
        cloud_event.data = data

        extract_location(cloud_event)
        update_bb_mock.assert_called_once()

    @mock.patch.dict(
        os.environ,
        {
            "FEEDS_DATABASE_URL": default_db_url,
            "GOOGLE_APPLICATION_CREDENTIALS": "dummy-credentials.json",
        },
    )
    @patch("main.get_gtfs_feed_bounds_and_points")
    @patch("main.update_dataset_bounding_box")
    @patch("main.Logger")
    def test_extract_location_cloud_event_error(
        self, _, update_bb_mock, get_gtfs_feed_bounds_mock
    ):
        get_gtfs_feed_bounds_mock.return_value = np.array(
            [faker.longitude(), faker.latitude(), faker.longitude(), faker.latitude()]
        )
        bucket_name = faker.pystr()

        data = {
            "resource": {"labels": {"bucket_name": bucket_name}},
        }
        cloud_event = MagicMock()
        cloud_event.data = data

        extract_location(cloud_event)
        update_bb_mock.assert_not_called()

    @mock.patch.dict(
        os.environ,
        {
            "FEEDS_DATABASE_URL": default_db_url,
            "GOOGLE_APPLICATION_CREDENTIALS": "dummy-credentials.json",
        },
    )
    @patch("stops_utils.get_gtfs_feed_bounds_and_points")
    @patch("main.update_dataset_bounding_box")
    @patch("main.Logger")
    def test_extract_location_exception_2(
        self, _, update_bb_mock, get_gtfs_feed_bounds_mock
    ):
        get_gtfs_feed_bounds_mock.return_value = np.array(
            [faker.longitude(), faker.latitude(), faker.longitude(), faker.latitude()]
        )

        data = {
            "stable_id": faker.pystr(),
            "dataset_id": faker.pystr(),
            "url": faker.url(),
        }
        update_bb_mock.side_effect = Exception(faker.pystr())
        message_data = base64.b64encode(json.dumps(data).encode("utf-8")).decode(
            "utf-8"
        )
        attributes = {
            "type": "com.example.someevent",
            "source": "https://example.com/event-source",
        }

        cloud_event = CloudEvent(
            attributes=attributes, data={"message": {"data": message_data}}
        )

        try:
            extract_location_pubsub(cloud_event)
            assert False
        except Exception:
            assert True

    @mock.patch.dict(
        os.environ,
        {
            "FEEDS_DATABASE_URL": default_db_url,
            "PUBSUB_TOPIC_NAME": "test-topic",
            "PROJECT_ID": "test-project",
            "GOOGLE_APPLICATION_CREDENTIALS": "dummy-credentials.json",
        },
    )
<<<<<<< HEAD
    @patch("main.start_db_session")
    @patch("main.pubsub_v1.PublisherClient")
    @patch("main.Logger")
=======
    @patch("extract_location.src.main.Database")
    @patch("extract_location.src.main.pubsub_v1.PublisherClient")
    @patch("extract_location.src.main.Logger")
>>>>>>> 92f4547f
    @patch("uuid.uuid4")
    def test_extract_location_batch(
        self, uuid_mock, logger_mock, publisher_client_mock, database_mock
    ):
        mock_session = MagicMock()
        mock_dataset1 = Gtfsdataset(
            feed_id="1",
            stable_id="stable_1",
            hosted_url="http://example.com/1",
            latest=True,
            bounding_box=None,
            feed=Feed(stable_id="1"),
        )
        mock_dataset2 = Gtfsdataset(
            feed_id="2",
            stable_id="stable_2",
            hosted_url="http://example.com/2",
            latest=True,
            bounding_box=None,
            feed=Feed(stable_id="2"),
        )
        tmp = (
            mock_session.query.return_value.filter.return_value.filter.return_value.options.return_value
        )
        tmp.all.return_value = [
            mock_dataset1,
            mock_dataset2,
        ]
        uuid_mock.return_value = "batch-uuid"
        database_mock.return_value.start_db_session.return_value.__enter__.return_value = (
            mock_session
        )

        mock_publisher = MagicMock()
        publisher_client_mock.return_value = mock_publisher
        mock_future = MagicMock()
        mock_future.result.return_value = "message_id"
        mock_publisher.publish.return_value = mock_future

        response = extract_location_batch(None)

        logger_mock.init_logger.assert_called_once()
        mock_publisher.publish.assert_any_call(
            mock.ANY,
            json.dumps(
                {
                    "stable_id": "1",
                    "dataset_id": "stable_1",
                    "url": "http://example.com/1",
                    "execution_id": "batch-uuid",
                }
            ).encode("utf-8"),
        )
        mock_publisher.publish.assert_any_call(
            mock.ANY,
            json.dumps(
                {
                    "stable_id": "2",
                    "dataset_id": "stable_2",
                    "url": "http://example.com/2",
                    "execution_id": "batch-uuid",
                }
            ).encode("utf-8"),
        )
        self.assertEqual(response, ("Batch function triggered for 2 datasets.", 200))

    @mock.patch.dict(
        os.environ,
        {
            "FEEDS_DATABASE_URL": default_db_url,
            "GOOGLE_APPLICATION_CREDENTIALS": "dummy-credentials.json",
        },
    )
    @patch("main.Logger")
    def test_extract_location_batch_no_topic_name(self, logger_mock):
        response = extract_location_batch(None)
        self.assertEqual(
            response, ("PUBSUB_TOPIC_NAME environment variable not set.", 500)
        )

    @mock.patch.dict(
        os.environ,
        {
            "FEEDS_DATABASE_URL": default_db_url,
            "PUBSUB_TOPIC_NAME": "test-topic",
            "PROJECT_ID": "test-project",
            "GOOGLE_APPLICATION_CREDENTIALS": "dummy-credentials.json",
        },
    )
<<<<<<< HEAD
    @patch("main.start_db_session")
    @patch("main.Logger")
    def test_extract_location_batch_exception(self, logger_mock, start_db_session_mock):
        start_db_session_mock.side_effect = Exception("Database error")
=======
    @patch("extract_location.src.main.Database")
    @patch("extract_location.src.main.Logger")
    def test_extract_location_batch_exception(self, logger_mock, database_mock):
        database_mock.return_value.start_db_session.side_effect = Exception(
            "Database error"
        )
>>>>>>> 92f4547f

        response = extract_location_batch(None)
        self.assertEqual(response, ("Error while fetching datasets.", 500))<|MERGE_RESOLUTION|>--- conflicted
+++ resolved
@@ -266,15 +266,9 @@
             "GOOGLE_APPLICATION_CREDENTIALS": "dummy-credentials.json",
         },
     )
-<<<<<<< HEAD
-    @patch("main.start_db_session")
+    @patch("main.Database")
     @patch("main.pubsub_v1.PublisherClient")
     @patch("main.Logger")
-=======
-    @patch("extract_location.src.main.Database")
-    @patch("extract_location.src.main.pubsub_v1.PublisherClient")
-    @patch("extract_location.src.main.Logger")
->>>>>>> 92f4547f
     @patch("uuid.uuid4")
     def test_extract_location_batch(
         self, uuid_mock, logger_mock, publisher_client_mock, database_mock
@@ -364,19 +358,12 @@
             "GOOGLE_APPLICATION_CREDENTIALS": "dummy-credentials.json",
         },
     )
-<<<<<<< HEAD
-    @patch("main.start_db_session")
-    @patch("main.Logger")
-    def test_extract_location_batch_exception(self, logger_mock, start_db_session_mock):
-        start_db_session_mock.side_effect = Exception("Database error")
-=======
-    @patch("extract_location.src.main.Database")
-    @patch("extract_location.src.main.Logger")
+    @patch("main.Database")
+    @patch("main.Logger")
     def test_extract_location_batch_exception(self, logger_mock, database_mock):
         database_mock.return_value.start_db_session.side_effect = Exception(
             "Database error"
         )
->>>>>>> 92f4547f
 
         response = extract_location_batch(None)
         self.assertEqual(response, ("Error while fetching datasets.", 500))
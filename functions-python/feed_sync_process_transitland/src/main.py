#
#   MobilityData 2024
#
#  Licensed under the Apache License, Version 2.0 (the "License");
#  you may not use this file except in compliance with the License.
#   You may obtain a copy of the License at
#
#        http://www.apache.org/licenses/LICENSE-2.0
#
#  Unless required by applicable law or agreed to in writing, software
#  distributed under the License is distributed on an "AS IS" BASIS,
#  WITHOUT WARRANTIES OR CONDITIONS OF ANY KIND, either express or implied.
#  See the License for the specific language governing permissions and
#  limitations under the License.
#
import base64
import json
import logging
import os
from typing import Optional, List

import functions_framework
from google.cloud import pubsub_v1
from sqlalchemy.exc import SQLAlchemyError
from sqlalchemy.orm import Session

<<<<<<< HEAD
from helpers.database import Database
from helpers.logger import Logger, StableIdFilter
=======
from database_gen.sqlacodegen_models import Feed
from helpers.database import start_db_session, configure_polymorphic_mappers
>>>>>>> 814887b2
from helpers.feed_sync.models import TransitFeedSyncPayload as FeedPayload
from helpers.logger import Logger
from .feed_processor_utils import check_url_status, create_new_feed

# Environment variables
PROJECT_ID = os.getenv("PROJECT_ID")
DATASET_BATCH_TOPIC = os.getenv("DATASET_BATCH_TOPIC_NAME")
FEEDS_DATABASE_URL = os.getenv("FEEDS_DATABASE_URL")


class FeedProcessor:
    def __init__(self, db_session: Session):
        self.session = db_session
        self.publisher = pubsub_v1.PublisherClient()
        self.feed_stable_id: Optional[str] = None

    def process_feed(self, payload: FeedPayload) -> None:
        """Process a feed based on its database state."""
        try:
            logging.info(
                f"Processing feed: external_id={payload.external_id}, feed_id={payload.feed_id}"
            )
            if not check_url_status(payload.feed_url):
                logging.error(f"Feed URL not reachable: {payload.feed_url}. Skipping.")
                return

            self.feed_stable_id = f"{payload.source}-{payload.stable_id}".lower()
            current_feeds = self._get_current_feeds(payload.external_id, payload.source)

            if not current_feeds:
                new_feed = self._process_new_feed_or_skip(payload)
            else:
                new_feed = self._process_existing_feed_refs(payload, current_feeds)

            self.session.commit()
            self._publish_to_batch_topic_if_needed(payload, new_feed)
        except SQLAlchemyError as e:
            self._rollback_transaction(f"Database error: {str(e)}")
        except Exception as e:
            self._rollback_transaction(f"Error processing feed: {str(e)}")

    def _process_new_feed_or_skip(self, payload: FeedPayload) -> Optional[Feed]:
        """Process a new feed or skip if the URL already exists."""
        if self._check_feed_url_exists(payload.feed_url):
            logging.error(f"Feed URL already exists: {payload.feed_url}. Skipping.")
            return
        logging.info(f"Creating new feed for external_id: {payload.external_id}")
        return create_new_feed(self.session, self.feed_stable_id, payload)

    def _process_existing_feed_refs(
        self, payload: FeedPayload, current_feeds: List[Feed]
    ) -> Optional[Feed]:
        """Process existing feeds, updating if necessary."""
        matching_feeds = [
            f for f in current_feeds if f.producer_url == payload.feed_url
        ]
        if matching_feeds:
            logging.info(f"Feed with URL already exists: {payload.feed_url}. Skipping.")
            return

        stable_id_matches = [
            f for f in current_feeds if self.feed_stable_id in f.stable_id
        ]
        reference_count = len(stable_id_matches)
        active_match = [f for f in stable_id_matches if f.status == "active"]
        if reference_count > 0:
            logging.info(f"Updating feed for stable_id: {self.feed_stable_id}")
            self.feed_stable_id = f"{self.feed_stable_id}_{reference_count}".lower()
            new_feed = self._deprecate_old_feed(payload, active_match[0].id)
        else:
            logging.info(
                f"No matching stable_id. Creating new feed for {payload.external_id}."
            )
            new_feed = create_new_feed(self.session, self.feed_stable_id, payload)
        return new_feed

    def _check_feed_url_exists(self, feed_url: str) -> bool:
        """Check if a feed with the given URL exists."""
        existing_feeds = (
            self.session.query(Feed).filter_by(producer_url=feed_url).count()
        )
        return existing_feeds > 0

    def _get_current_feeds(self, external_id: str, source: str) -> List[Feed]:
        """Retrieve current feeds for a given external ID and source."""
        return (
            self.session.query(Feed)
            .filter(Feed.externalids.any(associated_id=external_id, source=source))
            .all()
        )

    def _deprecate_old_feed(
        self, payload: FeedPayload, old_feed_id: Optional[str]
    ) -> Feed:
        """Update the status of an old feed and create a new one."""
        if old_feed_id:
            old_feed = self.session.get(Feed, old_feed_id)
            if old_feed:
                old_feed.status = "deprecated"
                logging.info(f"Deprecated old feed: {old_feed.id}")
        return create_new_feed(self.session, self.feed_stable_id, payload)

    def _publish_to_batch_topic_if_needed(
        self, payload: FeedPayload, feed: Optional[Feed]
    ) -> None:
        """Publishes a feed to the dataset batch topic if it meets the necessary criteria."""
        if (
            feed is not None
            and feed.authentication_type == "0"  # Authentication type check
            and payload.spec == "gtfs"  # Only for GTFS feeds
        ):
            self._publish_to_topic(feed, payload)

    def _publish_to_topic(self, feed: Feed, payload: FeedPayload) -> None:
        """Publishes the feed to the configured Pub/Sub topic."""
        topic_path = self.publisher.topic_path(PROJECT_ID, DATASET_BATCH_TOPIC)
        logging.debug(f"Publishing to Pub/Sub topic: {topic_path}")

        message_data = {
            "execution_id": payload.execution_id,
            "producer_url": feed.producer_url,
            "feed_stable_id": feed.stable_id,
            "feed_id": feed.id,
            "dataset_id": None,
            "dataset_hash": None,
            "authentication_type": feed.authentication_type,
            "authentication_info_url": feed.authentication_info_url,
            "api_key_parameter_name": feed.api_key_parameter_name,
        }

        try:
            # Convert to JSON string
            json_message = json.dumps(message_data)
            future = self.publisher.publish(
                topic_path, data=json_message.encode("utf-8")
            )
            future.add_done_callback(
                lambda _: logging.info(
                    f"Published feed {feed.stable_id} to dataset batch topic"
                )
            )
            future.result()
            logging.info(f"Message published for feed {feed.stable_id}")
        except Exception as e:
            logging.error(f"Error publishing to dataset batch topic: {str(e)}")
            raise

    def _rollback_transaction(self, message: str) -> None:
        """Rollback the current transaction and log an error."""
        logging.error(message)
        self.session.rollback()


@functions_framework.cloud_event
def process_feed_event(cloud_event) -> None:
    """Cloud Function entry point for feed processing."""
    Logger.init_logger()
    configure_polymorphic_mappers()
    try:
<<<<<<< HEAD
        # Decode payload from Pub/Sub message
        pubsub_message = base64.b64decode(cloud_event.data["message"]["data"]).decode()
        message_data = json.loads(pubsub_message)
        payload = FeedPayload(**message_data)
        db = Database(FEEDS_DATABASE_URL)
        with db.start_db_session() as db_session:
            processor = FeedProcessor(db_session)
            processor.process_feed(payload)

            log_message("info", f"Successfully processed feed: {payload.external_id}")
            return "Success", 200

=======
        message_data = base64.b64decode(cloud_event.data["message"]["data"]).decode()
        payload = FeedPayload(**json.loads(message_data))
        db_session = start_db_session(FEEDS_DATABASE_URL)
        processor = FeedProcessor(db_session)
        processor.process_feed(payload)
>>>>>>> 814887b2
    except Exception as e:
        logging.error(f"Error processing feed event: {str(e)}")<|MERGE_RESOLUTION|>--- conflicted
+++ resolved
@@ -24,15 +24,10 @@
 from sqlalchemy.exc import SQLAlchemyError
 from sqlalchemy.orm import Session
 
-<<<<<<< HEAD
-from helpers.database import Database
+from helpers.database import Database, configure_polymorphic_mappers
 from helpers.logger import Logger, StableIdFilter
-=======
 from database_gen.sqlacodegen_models import Feed
-from helpers.database import start_db_session, configure_polymorphic_mappers
->>>>>>> 814887b2
 from helpers.feed_sync.models import TransitFeedSyncPayload as FeedPayload
-from helpers.logger import Logger
 from .feed_processor_utils import check_url_status, create_new_feed
 
 # Environment variables
@@ -190,25 +185,11 @@
     Logger.init_logger()
     configure_polymorphic_mappers()
     try:
-<<<<<<< HEAD
-        # Decode payload from Pub/Sub message
-        pubsub_message = base64.b64decode(cloud_event.data["message"]["data"]).decode()
-        message_data = json.loads(pubsub_message)
-        payload = FeedPayload(**message_data)
+        message_data = base64.b64decode(cloud_event.data["message"]["data"]).decode()
+        payload = FeedPayload(**json.loads(message_data))
         db = Database(FEEDS_DATABASE_URL)
         with db.start_db_session() as db_session:
             processor = FeedProcessor(db_session)
             processor.process_feed(payload)
-
-            log_message("info", f"Successfully processed feed: {payload.external_id}")
-            return "Success", 200
-
-=======
-        message_data = base64.b64decode(cloud_event.data["message"]["data"]).decode()
-        payload = FeedPayload(**json.loads(message_data))
-        db_session = start_db_session(FEEDS_DATABASE_URL)
-        processor = FeedProcessor(db_session)
-        processor.process_feed(payload)
->>>>>>> 814887b2
     except Exception as e:
         logging.error(f"Error processing feed event: {str(e)}")
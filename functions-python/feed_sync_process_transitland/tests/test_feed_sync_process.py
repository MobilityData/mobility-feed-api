--- conflicted
+++ resolved
@@ -277,16 +277,7 @@
         mock_db.return_value.start_db_session.side_effect = SQLAlchemyError(
             "Database connection error"
         )
-
-<<<<<<< HEAD
-        result = process_feed_event(cloud_event)
-        assert result[1] == 500
-        mock_logging.error.assert_called_with(
-            "Error processing feed event: Database connection error"
-        )
-=======
-            process_feed_event(cloud_event)
->>>>>>> 814887b2
+        process_feed_event(cloud_event)
 
     def test_process_feed_event_pubsub_error(
         self, processor, feed_payload, mock_logging, mock_db
@@ -309,20 +300,11 @@
             mock_session
         )
 
-        # Process event and verify error handling
-<<<<<<< HEAD
-        result = process_feed_event(cloud_event)
-        assert result[1] == 500
-        mock_logging.error.assert_called_with(
-            "Error processing feed event: File dummy-credentials.json was not found."
-        )
-=======
         with patch(
             "feed_sync_process_transitland.src.main.start_db_session",
             return_value=mock_session,
         ):
             process_feed_event(cloud_event)
->>>>>>> 814887b2
 
     def test_process_feed_event_malformed_cloud_event(self, mock_logging):
         """Test feed event processing with malformed cloud event."""

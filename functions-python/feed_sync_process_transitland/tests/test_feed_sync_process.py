import base64
import json
import logging
from unittest import mock
from unittest.mock import patch, Mock, MagicMock

import pytest
from sqlalchemy.exc import SQLAlchemyError
from sqlalchemy.orm import Session as DBSession

from database_gen.sqlacodegen_models import Feed, Gtfsfeed
from helpers.feed_sync.models import TransitFeedSyncPayload as FeedPayload

with mock.patch("helpers.logger.Logger.init_logger") as mock_init_logger:
    from main import (
        FeedProcessor,
        process_feed_event,
    )

# Environment variables for tests
TEST_DB_URL = "postgresql://test:test@localhost:54320/test"


@pytest.fixture
def mock_feed():
    """Fixture for a Feed model instance"""
    return Mock()


@pytest.fixture
def mock_external_id():
    """Fixture for an ExternalId model instance"""
    return Mock()


@pytest.fixture
def mock_location():
    """Fixture for a Location model instance"""
    return Mock()


class MockLogger:
    """Mock logger for testing"""

    @staticmethod
    def init_logger():
        return MagicMock()

    def __init__(self, name):
        self.name = name
        self._logger = logging.getLogger(name)

    def get_logger(self):
        mock_logger = MagicMock()
        # Add all required logging methods
        mock_logger.info = MagicMock()
        mock_logger.error = MagicMock()
        mock_logger.warning = MagicMock()
        mock_logger.debug = MagicMock()
        mock_logger.addFilter = MagicMock()
        return mock_logger


@pytest.fixture(autouse=True)
def mock_logging():
    """Mock both local and GCP logging."""
<<<<<<< HEAD
    with patch("main.logger") as mock_log, patch(
        "main.gcp_logger"
    ) as mock_gcp_log, patch("helpers.logger.Logger", MockLogger):
        for logger in [mock_log, mock_gcp_log]:
=======
    with patch("feed_sync_process_transitland.src.main.logging") as mock_log, patch(
        "feed_sync_process_transitland.src.main.Logger", MockLogger
    ):
        for logger in [mock_log]:
>>>>>>> 73ea4bc5
            logger.info = MagicMock()
            logger.error = MagicMock()
            logger.warning = MagicMock()
            logger.debug = MagicMock()
            logger.addFilter = MagicMock()

        yield mock_log


@pytest.fixture
def feed_payload():
    """Fixture for feed payload."""
    return FeedPayload(
        external_id="test123",
        stable_id="feed1",
        feed_id="feed1",
        feed_url="https://example.com",
        execution_id="exec123",
        spec="gtfs",
        auth_info_url=None,
        auth_param_name=None,
        type=None,
        operator_name="Test Operator",
        country="United States",
        state_province="CA",
        city_name="Test City",
        source="TLD",
        payload_type="new",
    )


@mock.patch.dict(
    "os.environ",
    {
        "FEEDS_DATABASE_URL": TEST_DB_URL,
        "GOOGLE_APPLICATION_CREDENTIALS": "dummy-credentials.json",
    },
)
class TestFeedProcessor:
    """Test suite for FeedProcessor."""

    @pytest.fixture
    def processor(self):
        """Fixture for FeedProcessor with mocked dependencies."""
        # mock for the database session
        mock_session = Mock(spec=DBSession)

        # Mock the PublisherClient
        with patch("google.cloud.pubsub_v1.PublisherClient") as MockPublisherClient:
            mock_publisher = MockPublisherClient.return_value
            processor = FeedProcessor(mock_session)
            processor.publisher = mock_publisher
            mock_publisher.topic_path = Mock()
            mock_publisher.publish = Mock()

        mock_query = Mock()
        mock_filter = Mock()
        mock_query.filter.return_value = mock_filter
        mock_filter.first.return_value = None
        mock_session.query.return_value = mock_query

        return processor

    @staticmethod
    def _create_payload_dict(feed_payload: FeedPayload) -> dict:
        """Helper method to create a payload dictionary from a FeedPayload object."""
        return {
            "external_id": feed_payload.external_id,
            "feed_id": feed_payload.feed_id,
            "feed_url": feed_payload.feed_url,
            "execution_id": feed_payload.execution_id,
            "spec": feed_payload.spec,
            "auth_info_url": feed_payload.auth_info_url,
            "auth_param_name": feed_payload.auth_param_name,
            "type": feed_payload.type,
            "operator_name": feed_payload.operator_name,
            "country": feed_payload.country,
            "state_province": feed_payload.state_province,
            "city_name": feed_payload.city_name,
            "source": feed_payload.source,
            "payload_type": feed_payload.payload_type,
        }

    def test_get_current_feed_info(self, processor, feed_payload, mock_logging):
        """Test retrieving current feed information."""
        # Mock database query
        processor.session.query.return_value.filter.return_value.all.return_value = [
            Feed(
                id="feed-uuid",
                producer_url="https://example.com/feed",
                stable_id="TLD-test123",
                status="active",
            )
        ]

        feeds = processor._get_current_feeds(
            feed_payload.external_id, feed_payload.source
        )

        # Assertions
        assert len(feeds) == 1
        feed_id, url = feeds[0].id, feeds[0].producer_url
        assert feed_id == "feed-uuid"
        assert url == "https://example.com/feed"

        # Test case when feed does not exist
        processor.session.query.return_value.filter.return_value.all.return_value = []
        feeds = processor._get_current_feeds(
            feed_payload.external_id, feed_payload.source
        )
        assert len(feeds) == 0

    def test_check_feed_url_exists_comprehensive(self, processor, mock_logging):
        """Test comprehensive feed URL existence checks."""
        test_url = "https://example.com/feed"

        # Test case 1: Active feed exists
        processor.session.query.return_value.filter_by.return_value.count.return_value = (
            1
        )

        result = processor._check_feed_url_exists(test_url)
        assert result is True

    def test_database_error_handling(self, processor, feed_payload, mock_logging):
        """Test database error handling in different scenarios."""

        # Test case 1: General database error during feed processing
        processor.session.query.side_effect = SQLAlchemyError("Database error")
        processor._rollback_transaction = MagicMock(return_value=None)
        processor.process_feed(feed_payload)

        processor._rollback_transaction.assert_called_once()

    def test_publish_to_batch_topic_comprehensive(
        self, processor, feed_payload, mock_logging
    ):
        """Test publishing to batch topic including success, error, and message format validation."""

        # Test case 1: Successful publish with message format validation
        processor.publisher.topic_path.return_value = "test_topic"
        mock_future = Mock()
        processor.publisher.publish.return_value = mock_future

        processor._publish_to_batch_topic_if_needed(
            feed_payload,
            Feed(
                id="test-id",
                authentication_type="0",
                producer_url=feed_payload.feed_url,
                stable_id=f"{feed_payload.source}-{feed_payload.feed_id}".lower(),
            ),
        )

        # Verify publish was called and message format
        topic_arg, message_arg = processor.publisher.publish.call_args
        assert topic_arg == ("test_topic",)
        assert "feed_stable_id" in json.loads(message_arg["data"])
        assert "tld-feed1" == json.loads(message_arg["data"])["feed_stable_id"]

    def test_process_feed_event_validation(self, mock_logging):
        """Test feed event processing with various invalid payloads."""

        # Test case 1: Empty payload
        empty_payload_data = base64.b64encode(json.dumps({}).encode("utf-8")).decode()
        cloud_event = Mock()
        cloud_event.data = {"message": {"data": empty_payload_data}}

        process_feed_event(cloud_event)

        # Test case 2: Invalid field
        invalid_payload_data = base64.b64encode(
            json.dumps({"invalid": "data"}).encode("utf-8")
        ).decode()
        cloud_event.data = {"message": {"data": invalid_payload_data}}

        process_feed_event(cloud_event)

        # Test case 3: Type error
        type_error_payload = {"external_id": 12345, "feed_url": True, "feed_id": None}
        payload_data = base64.b64encode(
            json.dumps(type_error_payload).encode("utf-8")
        ).decode()
        cloud_event.data = {"message": {"data": payload_data}}

        process_feed_event(cloud_event)

    def test_process_feed_event_database_connection_error(
        self, processor, feed_payload, mock_logging
    ):
        """Test feed event processing with database connection error."""
        # Create cloud event with valid payload
        payload_dict = self._create_payload_dict(feed_payload)
        payload_data = base64.b64encode(
            json.dumps(payload_dict).encode("utf-8")
        ).decode()
        cloud_event = Mock()
        cloud_event.data = {"message": {"data": payload_data}}

        # Mock database session to raise error
        with patch("main.start_db_session") as mock_start_session:
            mock_start_session.side_effect = SQLAlchemyError(
                "Database connection error"
            )

            process_feed_event(cloud_event)

    def test_process_feed_event_pubsub_error(
        self, processor, feed_payload, mock_logging
    ):
        """Test feed event processing handles missing credentials error."""
        # Create cloud event with valid payload
        payload_dict = self._create_payload_dict(feed_payload)
        payload_data = base64.b64encode(
            json.dumps(payload_dict).encode("utf-8")
        ).decode()

        # Create cloud event mock with minimal required structure
        cloud_event = Mock()
        cloud_event.data = {"message": {"data": payload_data}}

        # Mock database session with minimal setup
        mock_session = Mock()
        mock_session.query.return_value.filter.return_value.all.return_value = []

        # Process event and verify error handling
        with patch(
            "main.start_db_session",
            return_value=mock_session,
        ):
            process_feed_event(cloud_event)

    def test_process_feed_event_malformed_cloud_event(self, mock_logging):
        """Test feed event processing with malformed cloud event."""
        # Test case 1: Missing message data
        cloud_event = Mock()
        cloud_event.data = {}

        process_feed_event(cloud_event)

        # Test case 2: Invalid base64 data
        cloud_event.data = {"message": {"data": "invalid-base64"}}

        process_feed_event(cloud_event)

    def test_process_feed_event_invalid_json(self, mock_logging):
        """Test handling of invalid JSON in cloud event"""
        # Create invalid base64 encoded JSON
        invalid_json = base64.b64encode(b'{"invalid": "json"').decode()

        cloud_event = Mock()
        cloud_event.data = {"message": {"data": invalid_json}}

        # Process the event
        process_feed_event(cloud_event)

        # Verify error handling
        mock_logging.error.assert_called()

    @patch("feed_sync_process_transitland.src.main.create_new_feed")
    def test_process_new_feed_or_skip(
        self, create_new_feed_mock, processor, feed_payload, mock_logging
    ):
        """Test processing new feed or skipping existing feed."""
        processor._check_feed_url_exists = MagicMock()
        # Test case 1: New feed
        processor._check_feed_url_exists.return_value = False
        processor._process_new_feed_or_skip(feed_payload)
        create_new_feed_mock.assert_called_once()

    @patch("feed_sync_process_transitland.src.main.create_new_feed")
    def test_process_new_feed_skip(
        self, create_new_feed_mock, processor, feed_payload, mock_logging
    ):
        """Test processing new feed or skipping existing feed."""
        processor._check_feed_url_exists = MagicMock()
        # Test case 2: Existing feed
        processor._check_feed_url_exists.return_value = True
        processor._process_new_feed_or_skip(feed_payload)
        create_new_feed_mock.assert_not_called()

    @patch("feed_sync_process_transitland.src.main.create_new_feed")
    def test_process_existing_feed_refs(
        self, create_new_feed_mock, processor, feed_payload, mock_logging
    ):
        """Test processing existing feed references."""
        # 1. Existing feed with same url
        matching_feeds = [
            Gtfsfeed(
                id="feed-uuid",
                producer_url="https://example.com",
                stable_id="TLD-test123",
                status="active",
            )
        ]
        new_feed = processor._process_existing_feed_refs(feed_payload, matching_feeds)
        assert new_feed is None

        # 2. Existing feed with same stable_id
        matching_feeds = [
            Gtfsfeed(
                id="feed-uuid",
                producer_url="https://example.com/different",
                stable_id="tld-feed1",
                status="active",
            )
        ]
        processor.feed_stable_id = "tld-feed1"
        processor._deprecate_old_feed = MagicMock(
            return_value=Feed(
                id="feed-uuid",
                producer_url="https://example.com/different",
                stable_id="tld-feed1_2",
                status="active",
            )
        )
        new_feed = processor._process_existing_feed_refs(feed_payload, matching_feeds)
        assert new_feed is not None

        # 3. No existing feed with same stable_id
        matching_feeds = [
            Gtfsfeed(
                id="feed-uuid",
                producer_url="https://example.com/different",
                stable_id="tld-different",
                status="active",
            )
        ]
        processor.feed_stable_id = "tld-feed1"
        _ = processor._process_existing_feed_refs(feed_payload, matching_feeds)
        create_new_feed_mock.assert_called_once()

    @patch("feed_sync_process_transitland.src.main.create_new_feed")
    def test_update_feed(self, create_new_feed_mock, processor, feed_payload):
        """Test updating an existing feed."""
        # No matching feed
        processor._deprecate_old_feed(feed_payload, None)
        create_new_feed_mock.assert_called_once()
        # Provided id but no db entity
        processor.session.get.return_value = None
        processor._deprecate_old_feed(feed_payload, "feed-uuid")
        create_new_feed_mock.assert_called()
        # Update existing feed
        returned_feed = Gtfsfeed(
            id="feed-uuid",
            producer_url="https://example.com",
            stable_id="TLD-test123",
            status="active",
        )
        processor.session.get.return_value = returned_feed
        processor._deprecate_old_feed(feed_payload, "feed-uuid")
        assert returned_feed.status == "deprecated"<|MERGE_RESOLUTION|>--- conflicted
+++ resolved
@@ -64,17 +64,8 @@
 @pytest.fixture(autouse=True)
 def mock_logging():
     """Mock both local and GCP logging."""
-<<<<<<< HEAD
-    with patch("main.logger") as mock_log, patch(
-        "main.gcp_logger"
-    ) as mock_gcp_log, patch("helpers.logger.Logger", MockLogger):
-        for logger in [mock_log, mock_gcp_log]:
-=======
-    with patch("feed_sync_process_transitland.src.main.logging") as mock_log, patch(
-        "feed_sync_process_transitland.src.main.Logger", MockLogger
-    ):
+    with patch("main.logging") as mock_log, patch("main.Logger", MockLogger):
         for logger in [mock_log]:
->>>>>>> 73ea4bc5
             logger.info = MagicMock()
             logger.error = MagicMock()
             logger.warning = MagicMock()
@@ -254,6 +245,7 @@
         process_feed_event(cloud_event)
 
         # Test case 3: Type error
+        mock_logging.error.reset_mock()
         type_error_payload = {"external_id": 12345, "feed_url": True, "feed_id": None}
         payload_data = base64.b64encode(
             json.dumps(type_error_payload).encode("utf-8")

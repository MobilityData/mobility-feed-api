import base64
import json
import logging
from unittest import mock
from unittest.mock import patch, Mock, MagicMock

import pytest
from sqlalchemy.exc import SQLAlchemyError
from sqlalchemy.orm import Session as DBSession

from database_gen.sqlacodegen_models import Feed, Gtfsfeed
from helpers.feed_sync.models import TransitFeedSyncPayload as FeedPayload

with mock.patch("helpers.logger.Logger.init_logger") as mock_init_logger:
    from main import (
        FeedProcessor,
        process_feed_event,
    )

# Environment variables for tests
TEST_DB_URL = "postgresql://test:test@localhost:54320/test"


@pytest.fixture
def mock_feed():
    """Fixture for a Feed model instance"""
    return Mock()


@pytest.fixture
def mock_external_id():
    """Fixture for an ExternalId model instance"""
    return Mock()


@pytest.fixture
def mock_location():
    """Fixture for a Location model instance"""
    return Mock()


@pytest.fixture
def mock_db():
    with patch("feed_sync_process_transitland.src.main.Database") as mock_db:
        yield mock_db


class MockLogger:
    """Mock logger for testing"""

    @staticmethod
    def init_logger():
        return MagicMock()

    def __init__(self, name):
        self.name = name
        self._logger = logging.getLogger(name)

    def get_logger(self):
        mock_logger = MagicMock()
        # Add all required logging methods
        mock_logger.info = MagicMock()
        mock_logger.error = MagicMock()
        mock_logger.warning = MagicMock()
        mock_logger.debug = MagicMock()
        mock_logger.addFilter = MagicMock()
        return mock_logger


@pytest.fixture(autouse=True)
def mock_logging():
    """Mock both local and GCP logging."""
    with patch("main.logging") as mock_log, patch("main.Logger", MockLogger):
        for logger in [mock_log]:
            logger.info = MagicMock()
            logger.error = MagicMock()
            logger.warning = MagicMock()
            logger.debug = MagicMock()
            logger.addFilter = MagicMock()

        yield mock_log


@pytest.fixture
def feed_payload():
    """Fixture for feed payload."""
    return FeedPayload(
        external_id="test123",
        stable_id="feed1",
        feed_id="feed1",
        feed_url="https://example.com",
        execution_id="exec123",
        spec="gtfs",
        auth_info_url=None,
        auth_param_name=None,
        type=None,
        operator_name="Test Operator",
        country="United States",
        state_province="CA",
        city_name="Test City",
        source="TLD",
        payload_type="new",
    )


@mock.patch.dict(
    "os.environ",
    {
        "FEEDS_DATABASE_URL": TEST_DB_URL,
        "GOOGLE_APPLICATION_CREDENTIALS": "dummy-credentials.json",
    },
)
class TestFeedProcessor:
    """Test suite for FeedProcessor."""

    @pytest.fixture
    def processor(self):
        """Fixture for FeedProcessor with mocked dependencies."""
        # mock for the database session
        mock_session = Mock(spec=DBSession)

        # Mock the PublisherClient
        with patch("google.cloud.pubsub_v1.PublisherClient") as MockPublisherClient:
            mock_publisher = MockPublisherClient.return_value
            processor = FeedProcessor(mock_session)
            processor.publisher = mock_publisher
            mock_publisher.topic_path = Mock()
            mock_publisher.publish = Mock()

        mock_query = Mock()
        mock_filter = Mock()
        mock_query.filter.return_value = mock_filter
        mock_filter.first.return_value = None
        mock_session.query.return_value = mock_query

        return processor

    @staticmethod
    def _create_payload_dict(feed_payload: FeedPayload) -> dict:
        """Helper method to create a payload dictionary from a FeedPayload object."""
        return {
            "external_id": feed_payload.external_id,
            "feed_id": feed_payload.feed_id,
            "feed_url": feed_payload.feed_url,
            "execution_id": feed_payload.execution_id,
            "spec": feed_payload.spec,
            "auth_info_url": feed_payload.auth_info_url,
            "auth_param_name": feed_payload.auth_param_name,
            "type": feed_payload.type,
            "operator_name": feed_payload.operator_name,
            "country": feed_payload.country,
            "state_province": feed_payload.state_province,
            "city_name": feed_payload.city_name,
            "source": feed_payload.source,
            "payload_type": feed_payload.payload_type,
        }

    def test_get_current_feed_info(self, processor, feed_payload, mock_logging):
        """Test retrieving current feed information."""
        # Mock database query
        processor.session.query.return_value.filter.return_value.all.return_value = [
            Feed(
                id="feed-uuid",
                producer_url="https://example.com/feed",
                stable_id="TLD-test123",
                status="active",
            )
        ]

        feeds = processor._get_current_feeds(
            feed_payload.external_id, feed_payload.source
        )

        # Assertions
        assert len(feeds) == 1
        feed_id, url = feeds[0].id, feeds[0].producer_url
        assert feed_id == "feed-uuid"
        assert url == "https://example.com/feed"

        # Test case when feed does not exist
        processor.session.query.return_value.filter.return_value.all.return_value = []
        feeds = processor._get_current_feeds(
            feed_payload.external_id, feed_payload.source
        )
        assert len(feeds) == 0

    def test_check_feed_url_exists_comprehensive(self, processor, mock_logging):
        """Test comprehensive feed URL existence checks."""
        test_url = "https://example.com/feed"

        # Test case 1: Active feed exists
        processor.session.query.return_value.filter_by.return_value.count.return_value = (
            1
        )

        result = processor._check_feed_url_exists(test_url)
        assert result is True

    def test_database_error_handling(self, processor, feed_payload, mock_logging):
        """Test database error handling in different scenarios."""

        # Test case 1: General database error during feed processing
        processor.session.query.side_effect = SQLAlchemyError("Database error")
        processor._rollback_transaction = MagicMock(return_value=None)
        processor.process_feed(feed_payload)

        processor._rollback_transaction.assert_called_once()

    def test_publish_to_batch_topic_comprehensive(
        self, processor, feed_payload, mock_logging
    ):
        """Test publishing to batch topic including success, error, and message format validation."""

        # Test case 1: Successful publish with message format validation
        processor.publisher.topic_path.return_value = "test_topic"
        mock_future = Mock()
        processor.publisher.publish.return_value = mock_future

        processor._publish_to_batch_topic_if_needed(
            feed_payload,
            Feed(
                id="test-id",
                authentication_type="0",
                producer_url=feed_payload.feed_url,
                stable_id=f"{feed_payload.source}-{feed_payload.feed_id}".lower(),
            ),
        )

        # Verify publish was called and message format
        topic_arg, message_arg = processor.publisher.publish.call_args
        assert topic_arg == ("test_topic",)
        assert "feed_stable_id" in json.loads(message_arg["data"])
        assert "tld-feed1" == json.loads(message_arg["data"])["feed_stable_id"]

    def test_process_feed_event_validation(self, mock_logging):
        """Test feed event processing with various invalid payloads."""

        # Test case 1: Empty payload
        empty_payload_data = base64.b64encode(json.dumps({}).encode("utf-8")).decode()
        cloud_event = Mock()
        cloud_event.data = {"message": {"data": empty_payload_data}}

        process_feed_event(cloud_event)

        # Test case 2: Invalid field
        invalid_payload_data = base64.b64encode(
            json.dumps({"invalid": "data"}).encode("utf-8")
        ).decode()
        cloud_event.data = {"message": {"data": invalid_payload_data}}

        process_feed_event(cloud_event)

        # Test case 3: Type error
        mock_logging.error.reset_mock()
        type_error_payload = {"external_id": 12345, "feed_url": True, "feed_id": None}
        payload_data = base64.b64encode(
            json.dumps(type_error_payload).encode("utf-8")
        ).decode()
        cloud_event.data = {"message": {"data": payload_data}}

        process_feed_event(cloud_event)

    def test_process_feed_event_database_connection_error(
        self, processor, feed_payload, mock_logging, mock_db
    ):
        """Test feed event processing with database connection error."""
        # Create cloud event with valid payload
        payload_dict = self._create_payload_dict(feed_payload)
        payload_data = base64.b64encode(
            json.dumps(payload_dict).encode("utf-8")
        ).decode()
        cloud_event = Mock()
        cloud_event.data = {"message": {"data": payload_data}}

        # Mock database session to raise error
<<<<<<< HEAD
        with patch("main.start_db_session") as mock_start_session:
            mock_start_session.side_effect = SQLAlchemyError(
                "Database connection error"
            )

            process_feed_event(cloud_event)
=======
        mock_db.return_value.start_db_session.side_effect = SQLAlchemyError(
            "Database connection error"
        )
        process_feed_event(cloud_event)
>>>>>>> 92f4547f

    def test_process_feed_event_pubsub_error(
        self, processor, feed_payload, mock_logging, mock_db
    ):
        """Test feed event processing handles missing credentials error."""
        # Create cloud event with valid payload
        payload_dict = self._create_payload_dict(feed_payload)
        payload_data = base64.b64encode(
            json.dumps(payload_dict).encode("utf-8")
        ).decode()

        # Create cloud event mock with minimal required structure
        cloud_event = Mock()
        cloud_event.data = {"message": {"data": payload_data}}

        # Mock database session with minimal setup
        mock_session = MagicMock()
        mock_session.query.return_value.filter.return_value.all.return_value = []
        mock_db.return_value.start_db_session.return_value.__enter__.return_value = (
            mock_session
        )

<<<<<<< HEAD
        # Process event and verify error handling
        with patch(
            "main.start_db_session",
            return_value=mock_session,
        ):
            process_feed_event(cloud_event)
=======
        process_feed_event(cloud_event)
>>>>>>> 92f4547f

    def test_process_feed_event_malformed_cloud_event(self, mock_logging):
        """Test feed event processing with malformed cloud event."""
        # Test case 1: Missing message data
        cloud_event = Mock()
        cloud_event.data = {}

        process_feed_event(cloud_event)

        # Test case 2: Invalid base64 data
        cloud_event.data = {"message": {"data": "invalid-base64"}}

        process_feed_event(cloud_event)

    def test_process_feed_event_invalid_json(self, mock_logging):
        """Test handling of invalid JSON in cloud event"""
        # Create invalid base64 encoded JSON
        invalid_json = base64.b64encode(b'{"invalid": "json"').decode()

        cloud_event = Mock()
        cloud_event.data = {"message": {"data": invalid_json}}

        # Process the event
        process_feed_event(cloud_event)

        # Verify error handling
        mock_logging.error.assert_called()

    @patch("main.create_new_feed")
    def test_process_new_feed_or_skip(
        self, create_new_feed_mock, processor, feed_payload, mock_logging
    ):
        """Test processing new feed or skipping existing feed."""
        processor._check_feed_url_exists = MagicMock()
        # Test case 1: New feed
        processor._check_feed_url_exists.return_value = False
        processor._process_new_feed_or_skip(feed_payload)
        create_new_feed_mock.assert_called_once()

    @patch("main.create_new_feed")
    def test_process_new_feed_skip(
        self, create_new_feed_mock, processor, feed_payload, mock_logging
    ):
        """Test processing new feed or skipping existing feed."""
        processor._check_feed_url_exists = MagicMock()
        # Test case 2: Existing feed
        processor._check_feed_url_exists.return_value = True
        processor._process_new_feed_or_skip(feed_payload)
        create_new_feed_mock.assert_not_called()

    @patch("main.create_new_feed")
    def test_process_existing_feed_refs(
        self, create_new_feed_mock, processor, feed_payload, mock_logging
    ):
        """Test processing existing feed references."""
        # 1. Existing feed with same url
        matching_feeds = [
            Gtfsfeed(
                id="feed-uuid",
                producer_url="https://example.com",
                stable_id="TLD-test123",
                status="active",
            )
        ]
        new_feed = processor._process_existing_feed_refs(feed_payload, matching_feeds)
        assert new_feed is None

        # 2. Existing feed with same stable_id
        matching_feeds = [
            Gtfsfeed(
                id="feed-uuid",
                producer_url="https://example.com/different",
                stable_id="tld-feed1",
                status="active",
            )
        ]
        processor.feed_stable_id = "tld-feed1"
        processor._deprecate_old_feed = MagicMock(
            return_value=Feed(
                id="feed-uuid",
                producer_url="https://example.com/different",
                stable_id="tld-feed1_2",
                status="active",
            )
        )
        new_feed = processor._process_existing_feed_refs(feed_payload, matching_feeds)
        assert new_feed is not None

        # 3. No existing feed with same stable_id
        matching_feeds = [
            Gtfsfeed(
                id="feed-uuid",
                producer_url="https://example.com/different",
                stable_id="tld-different",
                status="active",
            )
        ]
        processor.feed_stable_id = "tld-feed1"
        _ = processor._process_existing_feed_refs(feed_payload, matching_feeds)
        create_new_feed_mock.assert_called_once()

    @patch("main.create_new_feed")
    def test_update_feed(self, create_new_feed_mock, processor, feed_payload):
        """Test updating an existing feed."""
        # No matching feed
        processor._deprecate_old_feed(feed_payload, None)
        create_new_feed_mock.assert_called_once()
        # Provided id but no db entity
        processor.session.get.return_value = None
        processor._deprecate_old_feed(feed_payload, "feed-uuid")
        create_new_feed_mock.assert_called()
        # Update existing feed
        returned_feed = Gtfsfeed(
            id="feed-uuid",
            producer_url="https://example.com",
            stable_id="TLD-test123",
            status="active",
        )
        processor.session.get.return_value = returned_feed
        processor._deprecate_old_feed(feed_payload, "feed-uuid")
        assert returned_feed.status == "deprecated"<|MERGE_RESOLUTION|>--- conflicted
+++ resolved
@@ -41,7 +41,7 @@
 
 @pytest.fixture
 def mock_db():
-    with patch("feed_sync_process_transitland.src.main.Database") as mock_db:
+    with patch("main.Database") as mock_db:
         yield mock_db
 
 
@@ -251,7 +251,6 @@
         process_feed_event(cloud_event)
 
         # Test case 3: Type error
-        mock_logging.error.reset_mock()
         type_error_payload = {"external_id": 12345, "feed_url": True, "feed_id": None}
         payload_data = base64.b64encode(
             json.dumps(type_error_payload).encode("utf-8")
@@ -273,19 +272,10 @@
         cloud_event.data = {"message": {"data": payload_data}}
 
         # Mock database session to raise error
-<<<<<<< HEAD
-        with patch("main.start_db_session") as mock_start_session:
-            mock_start_session.side_effect = SQLAlchemyError(
-                "Database connection error"
-            )
-
-            process_feed_event(cloud_event)
-=======
         mock_db.return_value.start_db_session.side_effect = SQLAlchemyError(
             "Database connection error"
         )
         process_feed_event(cloud_event)
->>>>>>> 92f4547f
 
     def test_process_feed_event_pubsub_error(
         self, processor, feed_payload, mock_logging, mock_db
@@ -308,16 +298,7 @@
             mock_session
         )
 
-<<<<<<< HEAD
-        # Process event and verify error handling
-        with patch(
-            "main.start_db_session",
-            return_value=mock_session,
-        ):
-            process_feed_event(cloud_event)
-=======
-        process_feed_event(cloud_event)
->>>>>>> 92f4547f
+        process_feed_event(cloud_event)
 
     def test_process_feed_event_malformed_cloud_event(self, mock_logging):
         """Test feed event processing with malformed cloud event."""

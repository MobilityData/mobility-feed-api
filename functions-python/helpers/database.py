--- conflicted
+++ resolved
@@ -19,19 +19,9 @@
 import threading
 from typing import Final
 
-<<<<<<< HEAD
-from sqlalchemy import create_engine
-from sqlalchemy import text
-from sqlalchemy.orm import class_mapper
-from sqlalchemy.orm import sessionmaker
-
-from database_gen.sqlacodegen_models import Feed, Gtfsfeed, Gtfsrealtimefeed, Gbfsfeed
-
-=======
 from sqlalchemy import create_engine, text, event
 from sqlalchemy.orm import sessionmaker, mapper, class_mapper
 import logging
->>>>>>> dc5700c3
 
 from database_gen.sqlacodegen_models import Feed, Gtfsfeed, Gtfsrealtimefeed, Gbfsfeed
 
@@ -173,28 +163,4 @@
         return True
     except Exception as error:
         logging.error(f"Error raised while refreshing view: {error}")
-    return False
-
-
-def configure_polymorphic_mappers():
-    """
-    Configure the polymorphic mappers allowing polymorphic values on relationships.
-    """
-    feed_mapper = class_mapper(Feed)
-    # Configure the polymorphic mapper using date_type as discriminator for the Feed class
-    feed_mapper.polymorphic_on = Feed.data_type
-    feed_mapper.polymorphic_identity = Feed.__tablename__.lower()
-
-    gtfsfeed_mapper = class_mapper(Gtfsfeed)
-    gtfsfeed_mapper.inherits = feed_mapper
-    gtfsfeed_mapper.polymorphic_identity = Gtfsfeed.__tablename__.lower()
-
-    gtfsrealtimefeed_mapper = class_mapper(Gtfsrealtimefeed)
-    gtfsrealtimefeed_mapper.inherits = feed_mapper
-    gtfsrealtimefeed_mapper.polymorphic_identity = (
-        Gtfsrealtimefeed.__tablename__.lower()
-    )
-
-    gbfsfeed_mapper = class_mapper(Gbfsfeed)
-    gbfsfeed_mapper.inherits = feed_mapper
-    gbfsfeed_mapper.polymorphic_identity = Gbfsfeed.__tablename__.lower()+    return False
import logging
from datetime import datetime
from typing import Type

from shared.database_gen.sqlacodegen_models import (
    Feed,
    Gtfsrealtimefeed,
    Gtfsfeed,
    Gbfsfeed,
    Gtfsdataset,
    Validationreport,
)
from sqlalchemy import and_, or_
from sqlalchemy.orm import Session, joinedload
from sqlalchemy.orm.query import Query

feed_mapping = {"gtfs_rt": Gtfsrealtimefeed, "gtfs": Gtfsfeed, "gbfs": Gbfsfeed}


def get_model(data_type: str | None) -> Type[Feed]:
    """
    Get the model based on the data type
    """
    return feed_mapping.get(data_type, Feed)


def query_feed_by_stable_id(
    session: Session, stable_id: str, data_type: str | None
) -> Gtfsrealtimefeed | Gtfsfeed | Gbfsfeed:
    """
    Query the feed by stable id
    """
    model = get_model(data_type)
    return session.query(model).filter(model.stable_id == stable_id).first()


def get_eager_loading_options(model: Type[Feed]):
    """
    Get the appropriate eager loading options based on the model type.

    Args:
        model: The SQLAlchemy model class

    Returns:
        List of joinedload options for the query
    """
    if model == Gtfsrealtimefeed:
        logging.info("Adding GTFS-RT specific eager loading")
        return [
            joinedload(Gtfsrealtimefeed.locations),
            joinedload(Gtfsrealtimefeed.entitytypes),
            joinedload(Gtfsrealtimefeed.gtfs_feeds),
            joinedload(Gtfsrealtimefeed.externalids),
            joinedload(Gtfsrealtimefeed.redirectingids),
        ]
    elif model == Gtfsfeed:
        logging.info("Adding GTFS specific eager loading")
        return [
            joinedload(Gtfsfeed.locations),
            joinedload(Gtfsfeed.externalids),
            joinedload(Gtfsfeed.redirectingids),
        ]
    else:
        logging.info("Adding base Feed eager loading")
        return [
            joinedload(Feed.locations),
            joinedload(Feed.externalids),
            joinedload(Feed.redirectingids),
            joinedload(Gtfsrealtimefeed.entitytypes),
            joinedload(Gtfsrealtimefeed.gtfs_feeds),
        ]


def get_feeds_query(
    db_session: Session,
    operation_status: str | None = None,
    data_type: str | None = None,
    limit: int | None = None,
    offset: int | None = None,
) -> Query:
    """
    Build a consolidated query for feeds with filtering options.

    Args:
        db_session: SQLAlchemy session
        operation_status: Optional filter for operational status (wip or published)
        data_type: Optional filter for feed type (gtfs or gtfs_rt)
        limit: Maximum number of items to return
        offset: Number of items to skip

    Returns:
        Query: SQLAlchemy query object
    """
    try:
        logging.info(
            "Building query with params: data_type=%s, operation_status=%s",
            data_type,
            operation_status,
        )

        if data_type == "gtfs":
            model = Gtfsfeed
        elif data_type == "gtfs_rt":
            model = Gtfsrealtimefeed  # Force concrete model
        else:
            model = Feed

        logging.info(f"Using concrete model: {model.__name__}")

        conditions = []

        if operation_status:
            conditions.append(model.operational_status == operation_status)
            logging.info("Added operational_status filter: %s", operation_status)

        query = db_session.query(model)
        logging.info("Created base query with model %s", model.__name__)

        eager_loading_options = get_eager_loading_options(model)
        query = query.options(*eager_loading_options)

        if conditions:
            query = query.filter(and_(*conditions))
            logging.info("Applied conditions: %s", conditions)

        query = query.order_by(model.provider, model.stable_id)

        if offset is not None:
            query = query.offset(offset)
        if limit is not None:
            query = query.limit(limit)

        logging.info("Generated SQL Query: %s", query)
        return query

    except Exception as e:
        logging.error("Error building query: %s", str(e))
        raise


def get_datasets_with_missing_reports_query(
    db_session: Session,
    filter_after: datetime | None = None,
) -> Query:
    """
    Get datasets with missing validation reports.

    Args:
        db_session: SQLAlchemy session
        filter_after: Optional date to filter datasets

    Returns:
        A SQLAlchemy query object for datasets with missing validation reports order by feed and dataset stable id.
    """
    query = (
        db_session.query(
            Gtfsfeed.stable_id,
            Gtfsdataset.stable_id,
        )
        .select_from(Gtfsfeed)
        .join(Gtfsdataset, Gtfsdataset.feed_id == Gtfsfeed.id)
        .outerjoin(Validationreport, Gtfsdataset.validation_reports)
<<<<<<< HEAD
        .filter(or_(Validationreport.id.is_(None)))
=======
        .filter(Validationreport.id.is_(None))
>>>>>>> cd39fe1d
    )
    if filter_after:
        query = query.filter(Gtfsdataset.downloaded_at >= filter_after)
    query = query.distinct(Gtfsfeed.stable_id, Gtfsdataset.stable_id).order_by(
        Gtfsdataset.stable_id, Gtfsfeed.stable_id
    )
    return query<|MERGE_RESOLUTION|>--- conflicted
+++ resolved
@@ -10,7 +10,7 @@
     Gtfsdataset,
     Validationreport,
 )
-from sqlalchemy import and_, or_
+from sqlalchemy import and_
 from sqlalchemy.orm import Session, joinedload
 from sqlalchemy.orm.query import Query
 
@@ -160,11 +160,7 @@
         .select_from(Gtfsfeed)
         .join(Gtfsdataset, Gtfsdataset.feed_id == Gtfsfeed.id)
         .outerjoin(Validationreport, Gtfsdataset.validation_reports)
-<<<<<<< HEAD
-        .filter(or_(Validationreport.id.is_(None)))
-=======
         .filter(Validationreport.id.is_(None))
->>>>>>> cd39fe1d
     )
     if filter_after:
         query = query.filter(Gtfsdataset.downloaded_at >= filter_after)

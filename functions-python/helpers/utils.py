--- conflicted
+++ resolved
@@ -155,19 +155,11 @@
             headers = {
                 "User-Agent": "Mozilla/5.0 (Linux; Android 6.0; Nexus 5 Build/MRA58N) "
                 "AppleWebKit/537.36 (KHTML, like Gecko) "
-                "Chrome/126.0.0.0 Mobile Safari/537.36"
+                "Chrome/126.0.0.0 Mobile Safari/537.36",
+                "Referer": url,
             }
 
         # authentication_type == 1 -> the credentials are passed in the url
-<<<<<<< HEAD
-=======
-        headers = {
-            "User-Agent": "Mozilla/5.0 (Linux; Android 6.0; Nexus 5 Build/MRA58N) "
-            "AppleWebKit/537.36 (KHTML, like Gecko) "
-            "Chrome/126.0.0.0 Mobile Safari/537.36",
-            "Referer": url,
-        }
->>>>>>> e6a721ba
         # Careful, some URLs may already contain a query string
         # (e.g. http://api.511.org/transit/datafeeds?operator_id=CE)
         if authentication_type == 1 and api_key_parameter_name and credentials:

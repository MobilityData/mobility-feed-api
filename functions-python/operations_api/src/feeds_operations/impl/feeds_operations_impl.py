--- conflicted
+++ resolved
@@ -20,15 +20,13 @@
 
 from deepdiff import DeepDiff
 from fastapi import HTTPException
-<<<<<<< HEAD
+
 from feeds_operations.impl.models.get_feeds_response import GetFeeds200Response
 from feeds_operations.impl.models.gtfs_feed_impl import GtfsFeedImpl
 from feeds_operations.impl.models.gtfs_rt_feed_impl import GtfsRtFeedImpl
-=======
 from pydantic import Field
 from starlette.responses import Response
 
->>>>>>> 465bc5dc
 from feeds_operations.impl.models.update_request_gtfs_feed_impl import (
     UpdateRequestGtfsFeedImpl,
 )
@@ -43,15 +41,8 @@
 from feeds_operations_gen.models.update_request_gtfs_rt_feed import (
     UpdateRequestGtfsRtFeed,
 )
-<<<<<<< HEAD
-from pydantic import Field
-from shared.database_gen.sqlacodegen_models import (
-    Gtfsfeed,
-    t_feedsearch,
-)
-=======
+
 from shared.database_gen.sqlacodegen_models import Gtfsfeed, t_feedsearch
->>>>>>> 465bc5dc
 from shared.helpers.database import Database, refresh_materialized_view
 from shared.helpers.query_helper import (
     query_feed_by_stable_id,

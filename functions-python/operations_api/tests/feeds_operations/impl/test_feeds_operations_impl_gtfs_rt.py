--- conflicted
+++ resolved
@@ -117,7 +117,6 @@
     _, update_request_gtfs_rt_feed, db_session
 ):
     update_request_gtfs_rt_feed.operational_status_action = "published"
-<<<<<<< HEAD
     api = OperationsApiImpl()
     response: Response = await api.update_gtfs_rt_feed(update_request_gtfs_rt_feed)
     assert response.status_code == 200
@@ -128,40 +127,20 @@
         .one()
     )
     assert db_feed.operational_status == "published"
-=======
-    with get_testing_session() as session:
-        api = OperationsApiImpl()
-        response: Response = await api.update_gtfs_rt_feed(update_request_gtfs_rt_feed)
-        assert response.status_code == 200
-
-        db_feed = (
-            session.query(Gtfsrealtimefeed)
-            .filter(Gtfsrealtimefeed.stable_id == feed_mdb_41.stable_id)
-            .one()
-        )
-        assert db_feed.operational_status == "published"
 
 
 @patch("shared.helpers.logger.Logger")
-@mock.patch.dict(
-    os.environ,
-    {
-        "FEEDS_DATABASE_URL": default_db_url,
-    },
-)
 @pytest.mark.asyncio
-async def test_update_gtfs_rt_feed_official_field(_, update_request_gtfs_rt_feed):
+async def test_update_gtfs_rt_feed_official_field(_, update_request_gtfs_rt_feed, db_session):
     """Test updating the official field of a GTFS-RT feed."""
     update_request_gtfs_rt_feed.official = True
-    with get_testing_session() as session:
-        api = OperationsApiImpl()
-        response: Response = await api.update_gtfs_rt_feed(update_request_gtfs_rt_feed)
-        assert response.status_code == 200
+    api = OperationsApiImpl()
+    response: Response = await api.update_gtfs_rt_feed(update_request_gtfs_rt_feed)
+    assert response.status_code == 200
 
-        db_feed = (
-            session.query(Gtfsrealtimefeed)
-            .filter(Gtfsrealtimefeed.stable_id == feed_mdb_41.stable_id)
-            .one()
-        )
-        assert db_feed.official is True
->>>>>>> 36747baa
+    db_feed = (
+        db_session.query(Gtfsrealtimefeed)
+        .filter(Gtfsrealtimefeed.stable_id == feed_mdb_41.stable_id)
+        .one()
+    )
+    assert db_feed.official is True
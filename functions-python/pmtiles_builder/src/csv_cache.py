#
#
#   MobilityData 2025
#
#  Licensed under the Apache License, Version 2.0 (the "License");
#  you may not use this file except in compliance with the License.
#   You may obtain a copy of the License at
#        http://www.apache.org/licenses/LICENSE-2.0
#
#  Unless required by applicable law or agreed to in writing, software
#  distributed under the License is distributed on an "AS IS" BASIS,
#  WITHOUT WARRANTIES OR CONDITIONS OF ANY KIND, either express or implied.
#  See the License for the specific language governing permissions and
#  limitations under the License.
#
import csv
import os
<<<<<<< HEAD
from typing import TypedDict, List, Dict

from shared.helpers.logger import get_logger
=======
>>>>>>> 68e505f2

from gtfs import stop_txt_is_lat_log_required
from shared.helpers.logger import get_logger
from shared.helpers.transform import get_safe_value, get_safe_float

STOP_TIMES_FILE = "stop_times.txt"
SHAPES_FILE = "shapes.txt"
TRIPS_FILE = "trips.txt"
ROUTES_FILE = "routes.txt"
STOPS_FILE = "stops.txt"
AGENCY_FILE = "agency.txt"
class Shapes(TypedDict):
    shape_id: str
    trip_ids: List[str]

class CsvCache:
    """
    CsvCache provides cached access to GTFS CSV files in a specified working directory.
    It lazily loads and caches file contents as lists of dictionaries, and offers
    helper methods to retrieve relationships between routes, trips, stops, and shapes.
    It lazily loads because not all files are necessarily needed.
    """

    def __init__(
        self,
        workdir: str = "./workdir",
        logger=None,
    ):
        if logger:
            self.logger = logger
        else:
            self.logger = get_logger(CsvCache.__name__)

        self.workdir = workdir

        self.file_data = {}
        self.trip_to_stops = None
        self.route_to_trip = None
        self.route_to_shape: Dict[str, Dict[str, List[str]]] = None
        self.stop_to_route = None
        self.stop_to_coordinates = None
        self.trips_no_shapes = Dict[str, List[str]]

        self.logger.info("Using work directory: %s", self.workdir)

    def get_path(self, filename: str) -> str:
        return os.path.join(self.workdir, filename)

    def get_file(self, filename) -> list[dict]:
        if self.file_data.get(filename) is None:
            self.file_data[filename] = self._read_csv(self.get_path(filename))
        return self.file_data[filename]

    def add_data(self, filename: str, data: list[dict]):
        self.file_data[filename] = data

    def _read_csv(self, filename) -> list[dict]:
        """
        Reads the content of a CSV file and returns it as a list of dictionaries
        where each dictionary represents a row.

        Parameters:
        filename (str): The file path of the CSV file to be read.

        Raises:
        Exception: If there is an error during file opening or reading. The raised
        exception will include the original error message along with the file name.

        Returns:
        list[dict]: A list of dictionaries, each representing a row in the CSV file.
        """
        try:
            self.logger.debug("Loading %s", filename)
            with open(filename, newline="", encoding="utf-8") as f:
                return list(csv.DictReader(f))
        except Exception as e:
            raise Exception(f"Failed to read CSV file {filename}: {e}") from e

    def get_trip_from_route(self, route_id):
        if self.route_to_trip is None:
            self.route_to_trip = {}
            for row in self.get_file(TRIPS_FILE):
                route_id = row["route_id"]
                trip_id = row["trip_id"]
                if trip_id:
                    if self.route_to_trip.get(route_id):
                        self.route_to_trip[route_id] = trip_id
                    else:
                        self.route_to_trip.setdefault(route_id, trip_id)
        return self.route_to_trip.get(route_id, "")

    def get_shape_from_route(self, route_id) -> str:
        """
        Returns the first shape_id associated with a given route_id from the trips file.
        The relationship from the route to the shape is via the trips file.
        Parameters:
            route_id (str): The route identifier to look up.

        Returns:
            The corresponding shape id.
        """
        if self.route_to_shape is None:
            self.route_to_shape = {}
            for row in self.get_file(TRIPS_FILE):
                route_id = row["route_id"]
                shape_id = row["shape_id"]
                trip_id = row["trip_id"]
                if route_id and trip_id:
                    if shape_id:
                        route_shapes = self.route_to_shape.get(route_id, {})
                        if shape_id not in route_shapes:
                            route_shapes[shape_id] = []
                        route_shapes[shape_id].append(trip_id)
                        self.route_to_shape[route_id] = route_shapes
                    else:
                        trip_no_shapes = self.trip_to_stops.get(route_id, [])
                        trip_no_shapes.append(trip_id)
                        self.trips_no_shapes[route_id] = trip_no_shapes
        return self.route_to_shape.get(route_id, [])

    def get_trips_without_shape_from_route(self, route_id) -> List[str]:
        return self.trips_no_shapes[route_id] if route_id in self.trips_no_shapes else []

    def get_stops_from_trip(self, trip_id):
        # Lazy instantiation of the dictionary, because we may not need it al all if there is a shape.
        if self.trip_to_stops is None:
            self.trip_to_stops = {}
            for row in self.get_file(STOP_TIMES_FILE):
                self.trip_to_stops.setdefault(row["trip_id"], []).append(row["stop_id"])
        return self.trip_to_stops.get(trip_id, [])

    def get_coordinates_for_stop(self, stop_id) -> tuple[float, float] | None:
        if self.stop_to_coordinates is None:
            self.stop_to_coordinates = {}
            for s in self.get_file(STOPS_FILE):
                self.stop_to_coordinates.get(stop_id, [])
                row_stop_id = get_safe_value(s, "stop_id")
                row_stop_lon = get_safe_float(s, "stop_lon")
                row_stop_lat = get_safe_float(s, "stop_lat")
                if row_stop_id is None:
                    self.logger.warning("Missing stop id: %s", s)
                    continue
                if row_stop_lon is None or row_stop_lat is None:
                    if stop_txt_is_lat_log_required(s):
                        self.logger.warning(
                            "Missing stop latitude and longitude : %s", s
                        )
                    else:
                        self.logger.debug(
                            "Missing optional stop latitude and longitude : %s", s
                        )
                    continue
                self.stop_to_coordinates[row_stop_id] = (row_stop_lon, row_stop_lat)
        return self.stop_to_coordinates.get(stop_id, None)

    def set_workdir(self, workdir):
        self.workdir = workdir<|MERGE_RESOLUTION|>--- conflicted
+++ resolved
@@ -15,12 +15,8 @@
 #
 import csv
 import os
-<<<<<<< HEAD
 from typing import TypedDict, List, Dict
 
-from shared.helpers.logger import get_logger
-=======
->>>>>>> 68e505f2
 
 from gtfs import stop_txt_is_lat_log_required
 from shared.helpers.logger import get_logger

#
#   MobilityData 2024
#
#  Licensed under the Apache License, Version 2.0 (the "License");
#  you may not use this file except in compliance with the License.
#   You may obtain a copy of the License at
#
#        http://www.apache.org/licenses/LICENSE-2.0
#
#  Unless required by applicable law or agreed to in writing, software
#  distributed under the License is distributed on an "AS IS" BASIS,
#  WITHOUT WARRANTIES OR CONDITIONS OF ANY KIND, either express or implied.
#  See the License for the specific language governing permissions and
#  limitations under the License.
#

import os
import logging
from datetime import datetime
import requests
<<<<<<< HEAD
from shared.database.database import with_db_session
=======
>>>>>>> b0dac39b
from shared.helpers.timezone import (
    extract_timezone_from_json_validation_report,
    get_service_date_range_with_timezone_utc,
)
import functions_framework
from shared.helpers.database import Database
from shared.database_gen.sqlacodegen_models import (
    Validationreport,
    Feature,
    Notice,
    Gtfsdataset,
)
from shared.helpers.logger import Logger
from shared.helpers.transform import get_nested_value

logging.basicConfig(level=logging.INFO)

FILES_ENDPOINT = os.getenv("FILES_ENDPOINT")


def read_json_report(json_report_url):
    """
    Fetches and returns the JSON content from a given URL.

    :param json_report_url: URL to the JSON report
    :return: Dict representation of the JSON report
    """
    response = requests.get(json_report_url)
    return response.json(), response.status_code


def get_feature(feature_name, session):
    """
    Retrieves a Feature object by its name from the database.
    If the feature does not exist, it creates a new one.

    :param feature_name: Name of the feature
    :param session: Database session instance
    :return: Feature instance
    """
    feature = session.query(Feature).filter(Feature.name == feature_name).first()
    if not feature:
        feature = Feature(name=feature_name)
    return feature


def get_dataset(dataset_stable_id, session):
    """
    Retrieves a GTFSDataset object by its stable ID from the database.

    :param dataset_stable_id: Stable ID of the dataset
    :param session: Database session instance
    :return: GTFSDataset instance or None if not found
    """
    return (
        session.query(Gtfsdataset)
        .filter(Gtfsdataset.stable_id == dataset_stable_id)
        .one_or_none()
    )


def validate_json_report(json_report_url):
    """
    Validates the JSON report by fetching and reading it.
    :param json_report_url: The URL of the JSON report
    :return: Tuple containing the JSON report or an error message and the status code
    """
    try:
        json_report, code = read_json_report(json_report_url)
        if code != 200:
            logging.error(f"Error reading JSON report: {code}")
            return f"Error reading JSON report at url {json_report_url}.", code
        return json_report, 200
    except Exception as error:  # JSONDecodeError or RequestException
        logging.error(f"Error reading JSON report: {error}")
        return f"Error reading JSON report at url {json_report_url}: {error}", 500


def parse_json_report(json_report):
    """
    Parses the JSON report and extracts the validatedAt and validatorVersion fields.
    :param json_report: The JSON report
    :return: A tuple containing the validatedAt datetime and the validatorVersion
    """
    try:
        dt = json_report["summary"]["validatedAt"]
        validated_at = datetime.fromisoformat(dt.replace("Z", "+00:00"))
        version = json_report["summary"]["validatorVersion"]
        logging.info(
            f"Validation report validated at {validated_at} with version {version}."
        )
        return validated_at, version
    except Exception as error:
        logging.error(f"Error parsing JSON report: {error}")
        raise Exception(f"Error parsing JSON report: {error}")


def generate_report_entities(
    version, validated_at, json_report, dataset_stable_id, session, feed_stable_id
):
    """
    Creates validation report entities based on the JSON report.
    :param version: The version of the validator
    :param validated_at: The datetime the report was validated
    :param json_report: The JSON report object
    :param dataset_stable_id: Stable ID of the dataset
    :param session: The database session
    :param feed_stable_id: Stable ID of the feed
    :return: List of entities created
    """
    entities = []
    report_id = f"{dataset_stable_id}_{version}"
    logging.info(f"Creating validation report entities for {report_id}.")

    html_report_url = (
        f"{FILES_ENDPOINT}/{feed_stable_id}/{dataset_stable_id}/report_{version}.html"
    )
    json_report_url = (
        f"{FILES_ENDPOINT}/{feed_stable_id}/{dataset_stable_id}/report_{version}.json"
    )
    if get_validation_report(report_id, session):  # Check if report already exists
        logging.warning(f"Validation report {report_id} already exists. Terminating.")
        raise Exception(f"Validation report {report_id} already exists.")

    validation_report_entity = Validationreport(
        id=report_id,
        validator_version=version,
        validated_at=validated_at,
        html_report=html_report_url,
        json_report=json_report_url,
    )
    entities.append(validation_report_entity)

    dataset = get_dataset(dataset_stable_id, session)
    dataset.validation_reports.append(validation_report_entity)

    extracted_timezone = extract_timezone_from_json_validation_report(json_report)
    if extracted_timezone is not None:
        dataset.agency_timezone = extracted_timezone

    populate_service_date(dataset, json_report, extracted_timezone)

    for feature_name in get_nested_value(json_report, ["summary", "gtfsFeatures"], []):
        feature = get_feature(feature_name, session)
        feature.validations.append(validation_report_entity)
        entities.append(feature)

    # Process notices and compute counters
    counters = process_validation_report_notices(json_report["notices"])

    for notice in json_report["notices"]:
        notice_entity = Notice(
            dataset_id=dataset.id,
            validation_report_id=report_id,
            notice_code=notice["code"],
            severity=notice["severity"],
            total_notices=notice["totalNotices"],
        )
        dataset.notices.append(notice_entity)
        entities.append(notice_entity)

    # Update the validation report entity with computed counters
    validation_report_entity.total_info = counters["total_info"]
    validation_report_entity.total_warning = counters["total_warning"]
    validation_report_entity.total_error = counters["total_error"]
    validation_report_entity.unique_info_count = counters["unique_info_count"]
    validation_report_entity.unique_warning_count = counters["unique_warning_count"]
    validation_report_entity.unique_error_count = counters["unique_error_count"]
    return entities


def populate_service_date(dataset, json_report, timezone=None):
    """
    Populates the service date range of the dataset based on the JSON report.
    The service date range is extracted from the feedServiceWindowStart and feedServiceWindowEnd fields,
     if both are present and not empty.
    """
    feed_service_window_start = get_nested_value(
        json_report, ["summary", "feedInfo", "feedServiceWindowStart"]
    )
    feed_service_window_end = get_nested_value(
        json_report, ["summary", "feedInfo", "feedServiceWindowEnd"]
    )
    if (
        result := get_service_date_range_with_timezone_utc(
            feed_service_window_start, feed_service_window_end, timezone
        )
    ) is not None:
        utc_service_start_date, utc_service_end_date = result
        dataset.service_date_range_start = utc_service_start_date
        dataset.service_date_range_end = utc_service_end_date


@with_db_session
def create_validation_report_entities(
    feed_stable_id, dataset_stable_id, version, db_session
):
    """
    Creates and stores entities based on a validation report.
    This includes the validation report itself, related feature entities,
    and any notices found within the report.

    :param feed_stable_id: Stable ID of the feed
    :param dataset_stable_id: Stable ID of the dataset
    :param version: Version of the validator
    :return: Tuple List of all entities created (Validationreport, Feature, Notice) and status code
    """
    json_report_url = (
        f"{FILES_ENDPOINT}/{feed_stable_id}/{dataset_stable_id}/report_{version}.json"
    )
    logging.info(f"Accessing JSON report at {json_report_url}.")
    json_report, code = validate_json_report(json_report_url)
    if code != 200:
        return json_report, code

    try:
        validated_at, version = parse_json_report(json_report)
    except Exception as error:
        return str(error), 500

    try:
<<<<<<< HEAD
        logging.info("Database session started.")

        # Generate the database entities required for the report
        try:
            entities = generate_report_entities(
                version,
                validated_at,
                json_report,
                dataset_stable_id,
                db_session,
                feed_stable_id,
            )
        except Exception as error:
            return str(error), 200  # Report already exists

        # Commit the entities to the database
        for entity in entities:
            db_session.add(entity)
        logging.info(f"Committing {len(entities)} entities to the database.")
        db_session.commit()

        logging.info("Entities committed successfully.")
        return f"Created {len(entities)} entities.", 200
=======
        with db.start_db_session() as session:
            logging.info("Database session started.")
            # Generate the database entities required for the report
            try:
                entities = generate_report_entities(
                    version,
                    validated_at,
                    json_report,
                    dataset_stable_id,
                    session,
                    feed_stable_id,
                )
            except Exception as error:
                return str(error), 200  # Report already exists

            # Commit the entities to the database
            for entity in entities:
                session.add(entity)
            logging.info(f"Committing {len(entities)} entities to the database.")
            session.commit()

            logging.info("Entities committed successfully.")
            return f"Created {len(entities)} entities.", 200
>>>>>>> b0dac39b
    except Exception as error:
        logging.error(f"Error creating validation report entities: {error}")
        return f"Error creating validation report entities: {error}", 500
    finally:
        pass


def get_validation_report(report_id, session):
    """
    Retrieves a ValidationReport object by its ID from the database.
    :param report_id: The ID of the report
    :param session: The database session
    :return: ValidationReport instance or None if not found
    """
    return (
        session.query(Validationreport).filter(Validationreport.id == report_id).first()
    )


@functions_framework.http
def process_validation_report(request):
    """
    Processes a validation report by creating necessary entities in the database.
    It expects a JSON request body with 'dataset_id' and 'feed_id'.

    :param request: Request object containing 'dataset_id' and 'feed_id'
    :return: HTTP response indicating the result of the operation
    """
    Logger.init_logger()
    request_json = request.get_json(silent=True)
    logging.info(
        f"Processing validation report function called with request: {request_json}"
    )
    if (
        not request_json
        or "dataset_id" not in request_json
        or "feed_id" not in request_json
        or "validator_version" not in request_json
    ):
        return (
            f"Invalid request body: {request_json}. We expect 'dataset_id', 'feed_id' and 'validator_version' to be "
            f"present.",
            400,
        )

    dataset_id = request_json["dataset_id"]
    feed_id = request_json["feed_id"]
    validator_version = request_json["validator_version"]
    logging.info(
        f"Processing validation report version {validator_version} for dataset {dataset_id} in feed {feed_id}."
    )
    return create_validation_report_entities(feed_id, dataset_id, validator_version)


@functions_framework.http
def compute_validation_report_counters(request):
    """
    Compute the total number of errors, warnings, and info notices,
    as well as the number of distinct codes for each severity level
    across all validation reports in the database, and write the results to the database.
    """
    batch_size = 100  # Number of reports to process in each batch
    offset = 0
    db = Database()
    with db.start_db_session(echo=False) as session:
        while True:
            validation_reports = (
                session.query(Validationreport).limit(batch_size).offset(offset).all()
            )
            print(
                f"Processing {len(validation_reports)} validation reports from offset {offset}."
            )
            # Break the loop if no more reports are found
            if len(validation_reports) == 0:
                break

            for report in validation_reports:
                counters = process_validation_report_notices(report.notices)

                # Update the report with computed counters
                report.total_info = counters["total_info"]
                report.total_warning = counters["total_warning"]
                report.total_error = counters["total_error"]
                report.unique_info_count = counters["unique_info_count"]
                report.unique_warning_count = counters["unique_warning_count"]
                report.unique_error_count = counters["unique_error_count"]

                logging.info(
                    f"Updated ValidationReport {report.id} with counters: "
                    f"INFO={report.total_info}, WARNING={report.total_warning}, ERROR={report.total_error}, "
                    f"Unique INFO Code={report.unique_info_count}, Unique WARNING Code={report.unique_warning_count}, "
                    f"Unique ERROR Code={report.unique_error_count}"
                )

            # Commit the changes for the current batch
            session.commit()

            # Move to the next batch
            offset += batch_size

    return {"message": "Validation report counters computed successfully."}, 200


def process_validation_report_notices(notices):
    """
    Processes the notices of a validation report and computes counters for different severities.

    :param report: A Validationreport object containing associated notices.
    :return: A dictionary with computed counters for total and unique counts of INFO, WARNING, and ERROR severities.
    """
    # Initialize counters for the current report
    total_info, total_warning, total_error = 0, 0, 0
    info_codes, warning_codes, error_codes = set(), set(), set()

    # Process associated notices
    for notice in notices:
        match notice.severity:
            case "INFO":
                total_info += notice.total_notices
                info_codes.add(notice.notice_code)
            case "WARNING":
                total_warning += notice.total_notices
                warning_codes.add(notice.notice_code)
            case "ERROR":
                total_error += notice.total_notices
                error_codes.add(notice.notice_code)
            case _:
                logging.warning(f"Unknown severity: {notice.severity}")

    return {
        "total_info": total_info,
        "total_warning": total_warning,
        "total_error": total_error,
        "unique_info_count": len(info_codes),
        "unique_warning_count": len(warning_codes),
        "unique_error_count": len(error_codes),
    }<|MERGE_RESOLUTION|>--- conflicted
+++ resolved
@@ -18,16 +18,14 @@
 import logging
 from datetime import datetime
 import requests
-<<<<<<< HEAD
+from sqlalchemy.orm import Session
+
 from shared.database.database import with_db_session
-=======
->>>>>>> b0dac39b
 from shared.helpers.timezone import (
     extract_timezone_from_json_validation_report,
     get_service_date_range_with_timezone_utc,
 )
 import functions_framework
-from shared.helpers.database import Database
 from shared.database_gen.sqlacodegen_models import (
     Validationreport,
     Feature,
@@ -243,9 +241,7 @@
         return str(error), 500
 
     try:
-<<<<<<< HEAD
         logging.info("Database session started.")
-
         # Generate the database entities required for the report
         try:
             entities = generate_report_entities(
@@ -267,31 +263,6 @@
 
         logging.info("Entities committed successfully.")
         return f"Created {len(entities)} entities.", 200
-=======
-        with db.start_db_session() as session:
-            logging.info("Database session started.")
-            # Generate the database entities required for the report
-            try:
-                entities = generate_report_entities(
-                    version,
-                    validated_at,
-                    json_report,
-                    dataset_stable_id,
-                    session,
-                    feed_stable_id,
-                )
-            except Exception as error:
-                return str(error), 200  # Report already exists
-
-            # Commit the entities to the database
-            for entity in entities:
-                session.add(entity)
-            logging.info(f"Committing {len(entities)} entities to the database.")
-            session.commit()
-
-            logging.info("Entities committed successfully.")
-            return f"Created {len(entities)} entities.", 200
->>>>>>> b0dac39b
     except Exception as error:
         logging.error(f"Error creating validation report entities: {error}")
         return f"Error creating validation report entities: {error}", 500
@@ -347,7 +318,8 @@
 
 
 @functions_framework.http
-def compute_validation_report_counters(request):
+@with_db_session
+def compute_validation_report_counters(request, db_session: Session):
     """
     Compute the total number of errors, warnings, and info notices,
     as well as the number of distinct codes for each severity level
@@ -355,42 +327,40 @@
     """
     batch_size = 100  # Number of reports to process in each batch
     offset = 0
-    db = Database()
-    with db.start_db_session(echo=False) as session:
-        while True:
-            validation_reports = (
-                session.query(Validationreport).limit(batch_size).offset(offset).all()
+    while True:
+        validation_reports = (
+            db_session.query(Validationreport).limit(batch_size).offset(offset).all()
+        )
+        print(
+            f"Processing {len(validation_reports)} validation reports from offset {offset}."
+        )
+        # Break the loop if no more reports are found
+        if len(validation_reports) == 0:
+            break
+
+        for report in validation_reports:
+            counters = process_validation_report_notices(report.notices)
+
+            # Update the report with computed counters
+            report.total_info = counters["total_info"]
+            report.total_warning = counters["total_warning"]
+            report.total_error = counters["total_error"]
+            report.unique_info_count = counters["unique_info_count"]
+            report.unique_warning_count = counters["unique_warning_count"]
+            report.unique_error_count = counters["unique_error_count"]
+
+            logging.info(
+                f"Updated ValidationReport {report.id} with counters: "
+                f"INFO={report.total_info}, WARNING={report.total_warning}, ERROR={report.total_error}, "
+                f"Unique INFO Code={report.unique_info_count}, Unique WARNING Code={report.unique_warning_count}, "
+                f"Unique ERROR Code={report.unique_error_count}"
             )
-            print(
-                f"Processing {len(validation_reports)} validation reports from offset {offset}."
-            )
-            # Break the loop if no more reports are found
-            if len(validation_reports) == 0:
-                break
-
-            for report in validation_reports:
-                counters = process_validation_report_notices(report.notices)
-
-                # Update the report with computed counters
-                report.total_info = counters["total_info"]
-                report.total_warning = counters["total_warning"]
-                report.total_error = counters["total_error"]
-                report.unique_info_count = counters["unique_info_count"]
-                report.unique_warning_count = counters["unique_warning_count"]
-                report.unique_error_count = counters["unique_error_count"]
-
-                logging.info(
-                    f"Updated ValidationReport {report.id} with counters: "
-                    f"INFO={report.total_info}, WARNING={report.total_warning}, ERROR={report.total_error}, "
-                    f"Unique INFO Code={report.unique_info_count}, Unique WARNING Code={report.unique_warning_count}, "
-                    f"Unique ERROR Code={report.unique_error_count}"
-                )
-
-            # Commit the changes for the current batch
-            session.commit()
-
-            # Move to the next batch
-            offset += batch_size
+
+        # Commit the changes for the current batch
+        db_session.commit()
+
+        # Move to the next batch
+        offset += batch_size
 
     return {"message": "Validation report counters computed successfully."}, 200
 

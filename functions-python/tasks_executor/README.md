--- conflicted
+++ resolved
@@ -33,6 +33,8 @@
       "after_date": "2025-06-01"
    }
 }
+```
+```json
 {
    "task": "refresh_materialized_view",
    "payload": {
@@ -47,9 +49,4 @@
    "name": "list_tasks",
    "payload": {}
 }
-<<<<<<< HEAD
-```
-
-=======
-```
->>>>>>> c480b2ee
+```
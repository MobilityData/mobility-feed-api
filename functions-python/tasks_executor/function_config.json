{
  "name": "tasks_executor",
  "description": "The Tasks Executor function runs maintenance tasks avoiding the creation of multiple functions for one-time execution",
  "entry_point": "tasks_executor",
<<<<<<< HEAD
  "timeout": 1000,
  "memory": "8Gi",
=======
  "timeout": 540,
  "memory": "4Gi",
>>>>>>> c480b2ee
  "trigger_http": true,
  "include_folders": ["helpers"],
  "include_api_folders": ["database_gen", "database", "common"],
  "environment_variables": [
    {
      "key": "DATASETS_BUCKET_NAME"
    }
  ],
  "secret_environment_variables": [
    {
      "key": "FEEDS_DATABASE_URL"
    },
    {
      "key": "FEEDS_CREDENTIALS",
      "secret": "FEEDS_CREDENTIALS"
    }
  ],
  "ingress_settings": "all",
  "max_instance_request_concurrency": 1,
  "max_instance_count": 1,
  "min_instance_count": 0,
  "available_cpu": 2
}<|MERGE_RESOLUTION|>--- conflicted
+++ resolved
@@ -2,13 +2,8 @@
   "name": "tasks_executor",
   "description": "The Tasks Executor function runs maintenance tasks avoiding the creation of multiple functions for one-time execution",
   "entry_point": "tasks_executor",
-<<<<<<< HEAD
   "timeout": 1000,
   "memory": "8Gi",
-=======
-  "timeout": 540,
-  "memory": "4Gi",
->>>>>>> c480b2ee
   "trigger_http": true,
   "include_folders": ["helpers"],
   "include_api_folders": ["database_gen", "database", "common"],
@@ -26,7 +21,7 @@
       "secret": "FEEDS_CREDENTIALS"
     }
   ],
-  "ingress_settings": "all",
+  "ingress_settings": "ALLOW_ALL",
   "max_instance_request_concurrency": 1,
   "max_instance_count": 1,
   "min_instance_count": 0,

# Common packages
functions-framework==3.*
google-cloud-logging
psycopg2-binary==2.9.6
aiohttp~=3.10.5
asyncio~=3.4.3
urllib3~=2.5.0
requests~=2.32.3
attrs~=23.1.0
pluggy~=1.3.0
certifi~=2025.8.3
fastapi
uvicorn[standard]
psutil


# SQL Alchemy and Geo Alchemy
SQLAlchemy==2.0.23
geoalchemy2==0.14.7

# Google specific packages for this function
google-cloud-workflows
google-cloud-pubsub
google-cloud-tasks
flask
google-cloud-storage

# Configuration
python-dotenv==1.0.0
pycountry

<<<<<<< HEAD
fastapi_filter
=======
# Other utilities
pandas
>>>>>>> b64cb0c4
<|MERGE_RESOLUTION|>--- conflicted
+++ resolved
@@ -29,9 +29,7 @@
 python-dotenv==1.0.0
 pycountry
 
-<<<<<<< HEAD
-fastapi_filter
-=======
+
 # Other utilities
 pandas
->>>>>>> b64cb0c4
+fastapi_filter
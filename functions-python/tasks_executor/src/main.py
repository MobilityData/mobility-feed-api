#
#   MobilityData 2025
#
#  Licensed under the Apache License, Version 2.0 (the "License");
#  you may not use this file except in compliance with the License.
#   You may obtain a copy of the License at
#
#        http://www.apache.org/licenses/LICENSE-2.0
#
#  Unless required by applicable law or agreed to in writing, software
#  distributed under the License is distributed on an "AS IS" BASIS,
#  WITHOUT WARRANTIES OR CONDITIONS OF ANY KIND, either express or implied.
#  See the License for the specific language governing permissions and
#  limitations under the License.
#

from typing import Any, Final

import flask
import functions_framework

from shared.helpers.logger import init_logger
from tasks.data_import.transitfeeds.sync_transitfeeds import sync_transitfeeds_handler
from tasks.dataset_files.rebuild_missing_dataset_files import (
    rebuild_missing_dataset_files_handler,
)
from tasks.missing_bounding_boxes.rebuild_missing_bounding_boxes import (
    rebuild_missing_bounding_boxes_handler,
)
from tasks.refresh_feedsearch_view.refresh_materialized_view import (
    refresh_materialized_view_handler,
)
from tasks.validation_reports.rebuild_missing_validation_reports import (
    rebuild_missing_validation_reports_handler,
)
from tasks.visualization_files.rebuild_missing_visualization_files import (
    rebuild_missing_visualization_files_handler,
)
from tasks.geojson.update_geojson_files_precision import (
    update_geojson_files_precision_handler,
)
from tasks.data_import.jbda.import_jbda_feeds import import_jbda_handler

from tasks.licenses.populate_license_rules import (
    populate_license_rules_handler,
)

from tasks.licenses.populate_licenses import (
    populate_licenses_handler,
)

init_logger()
LIST_COMMAND: Final[str] = "list"
tasks = {
    "list_tasks": {
        "description": "List all available tasks.",
        "handler": lambda payload: (
            {
                "tasks": [
                    {"name": task_name, "description": task_info["description"]}
                    for task_name, task_info in tasks.items()
                ]
            }
        ),
    },
    "rebuild_missing_validation_reports": {
        "description": "Rebuilds missing validation reports for GTFS datasets.",
        "handler": rebuild_missing_validation_reports_handler,
    },
    "rebuild_missing_bounding_boxes": {
        "description": "Rebuilds missing bounding boxes for GTFS datasets that contain valid stops.txt files.",
        "handler": rebuild_missing_bounding_boxes_handler,
    },
    "refresh_materialized_view": {
        "description": "Refreshes the materialized view.",
        "handler": refresh_materialized_view_handler,
    },
    "rebuild_missing_dataset_files": {
        "description": "Rebuilds missing dataset files for GTFS datasets.",
        "handler": rebuild_missing_dataset_files_handler,
    },
    "update_geojson_files": {
        "description": "Iterate over bucket looking for {feed_stable_id}/geolocation.geojson and update precision.",
        "handler": update_geojson_files_precision_handler,
    },
    "rebuild_missing_visualization_files": {
        "description": "Rebuilds missing visualization files for GTFS datasets.",
        "handler": rebuild_missing_visualization_files_handler,
    },
    "jbda_import": {
        "description": "Imports JBDA data into the system.",
        "handler": import_jbda_handler,
    },
    "populate_license_rules": {
        "description": "Populates license rules in the database from a predefined JSON source.",
        "handler": populate_license_rules_handler,
    },
<<<<<<< HEAD
    "sync_transitfeeds_data": {
        "description": "Syncs data from TransitFeeds to the database.",
        "handler": sync_transitfeeds_handler,
=======
    "populate_licenses": {
        "description": "Populates licenses and license-rules in the database from a predefined JSON source.",
        "handler": populate_licenses_handler,
>>>>>>> 9f8d57d9
    },
}


def get_task(request: flask.Request):
    """Verify if the task is valid and has a handler.
    Args:
        request (flask.Request): The incoming request.
    Returns:
        str: The task name.
    Raises:
        ValueError: If the task is invalid or has no handler.
    """
    request_json = request.get_json(silent=True)
    if not request_json:
        raise ValueError("Invalid JSON request")
    if not request_json.get("task"):
        raise ValueError("Task not provided")
    task = request_json.get("task")
    if task not in tasks:
        raise ValueError("Task not supported: %s", task)
    payload = request_json.get("payload")
    if not payload:
        payload = {}
    return task, payload


@functions_framework.http
def tasks_executor(request: flask.Request) -> flask.Response:
    task: Any
    payload: Any
    try:
        task, payload = get_task(request)
    except ValueError as error:
        return flask.make_response(flask.jsonify({"error": str(error)}), 400)
    # Execute task
    handler = tasks[task]["handler"]
    try:
        return flask.make_response(flask.jsonify(handler(payload=payload)), 200)
    except Exception as error:
        return flask.make_response(flask.jsonify({"error": str(error)}), 500)<|MERGE_RESOLUTION|>--- conflicted
+++ resolved
@@ -95,15 +95,13 @@
         "description": "Populates license rules in the database from a predefined JSON source.",
         "handler": populate_license_rules_handler,
     },
-<<<<<<< HEAD
+    "populate_licenses": {
+        "description": "Populates licenses and license-rules in the database from a predefined JSON source.",
+        "handler": populate_licenses_handler,
+    },
     "sync_transitfeeds_data": {
         "description": "Syncs data from TransitFeeds to the database.",
         "handler": sync_transitfeeds_handler,
-=======
-    "populate_licenses": {
-        "description": "Populates licenses and license-rules in the database from a predefined JSON source.",
-        "handler": populate_licenses_handler,
->>>>>>> 9f8d57d9
     },
 }
 

--- conflicted
+++ resolved
@@ -19,13 +19,11 @@
 import flask
 import functions_framework
 from shared.helpers.logger import init_logger
-<<<<<<< HEAD
+from tasks.refresh_feedsearch_view.refresh_materialized_view import (
+    refresh_materialized_view_handler,
+)
 from tasks.dataset_files.rebuild_missing_dataset_files import (
     rebuild_missing_dataset_files_handler,
-=======
-from tasks.refresh_feedsearch_view.refresh_materialized_view import (
-    refresh_materialized_view_handler,
->>>>>>> 159bc76a
 )
 from tasks.validation_reports.rebuild_missing_validation_reports import (
     rebuild_missing_validation_reports_handler,
@@ -57,15 +55,13 @@
         "description": "Rebuilds missing bounding boxes for GTFS datasets that contain valid stops.txt files.",
         "handler": rebuild_missing_bounding_boxes_handler,
     },
-<<<<<<< HEAD
+    "refresh_materialized_view": {
+        "description": "Refreshes the materialized view.",
+        "handler": refresh_materialized_view_handler,
+    },
     "rebuild_missing_dataset_files": {
         "description": "Rebuilds missing dataset files for GTFS datasets.",
         "handler": rebuild_missing_dataset_files_handler,
-=======
-    "refresh_materialized_view": {
-        "description": "Refreshes the materialized view.",
-        "handler": refresh_materialized_view_handler,
->>>>>>> 159bc76a
     },
 }
 

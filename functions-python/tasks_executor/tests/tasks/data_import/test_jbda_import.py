import os
import unittest
from typing import Any, Dict, List
from unittest.mock import patch, MagicMock

from sqlalchemy.orm import Session

from test_shared.test_utils.database_utils import default_db_url
from shared.database.database import with_db_session
from shared.database_gen.sqlacodegen_models import (
    Gtfsfeed,
    Gtfsrealtimefeed,
    Feedrelatedlink,
)

from tasks.data_import.jbda.import_jbda_feeds import (
    import_jbda_handler,
    get_gtfs_file_url,
)


class _FakeResponse:
    def __init__(
        self,
        body: Dict[str, Any] | None = None,
        status: int = 200,
        headers: Dict[str, str] | None = None,
    ):
        self._body = body or {}
        self.status_code = status
        self.headers = headers or {"Content-Type": "application/json; charset=utf-8"}

    def json(self):
        return self._body

    def raise_for_status(self):
        if not (200 <= self.status_code < 300):
            raise RuntimeError(f"HTTP {self.status_code}")


class _FakeSessionOK:
    """
    Returns a feeds list with 3 items:
      - feed1: valid (creates 1 GTFS + 2 RT and 1 related link for next_1)
      - feed2: discontinued -> skipped
      - feed3: missing valid HEAD for current -> skipped
    """

    FEEDS_URL = "https://api.gtfs-data.jp/v2/feeds"
    DETAIL_TMPL = "https://api.gtfs-data.jp/v2/organizations/{org_id}/feeds/{feed_id}"

    def get(self, url, timeout=60):
        if url == self.FEEDS_URL:
            return _FakeResponse(
                {
                    "body": [
                        {
                            "organization_id": "org1",
                            "feed_id": "feed1",
                            "organization_name": "Org A",
                            "organization_email": "contact@orga.example",
                            "feed_pref_id": 1,
                            "feed_memo": "memo1",
                        },
                        {
                            "organization_id": "org2",
                            "feed_id": "feed2",
                            "is_discontinued": True,
                            "organization_name": "Org B",
                            "organization_email": "b@b.example",
                            "feed_pref_id": 2,
                        },
                        {
                            "organization_id": "org3",
                            "feed_id": "feed3",
                            "organization_name": "Org C",
                            "organization_email": "c@c.example",
                            "feed_pref_id": 3,
                        },
                    ]
                }
            )

        if url == self.DETAIL_TMPL.format(org_id="org1", feed_id="feed1"):
            return _FakeResponse(
                {
                    "body": {
                        # include org/feed ids so get_gtfs_file_url can build URL
                        "organization_id": "org1",
                        "feed_id": "feed1",
                        "feed_name": "Feed One",
                        "feed_license_url": "https://license.example/1",
                        # gtfs_files not used by get_gtfs_file_url anymore, but harmless to keep
                        "gtfs_files": [
                            {
                                "rid": "current",
                                "gtfs_file_uid": "u1",
                                "gtfs_url": "https://gtfs.example/one.zip",
                                "stop_url": "https://gtfs.example/one-stops.txt",
                            },
                            {
                                "rid": "next_1",
                                "gtfs_file_uid": "u2",
                                "gtfs_url": "https://gtfs.example/one-next.zip",
                            },
                        ],
                        "real_time": {
                            "trip_update_url": "https://rt.example/one/tu.pb",
                            "vehicle_position_url": "https://rt.example/one/vp.pb",
                            # "alert_url": missing on purpose
                        },
                    }
                }
            )

        if url == self.DETAIL_TMPL.format(org_id="org3", feed_id="feed3"):
            return _FakeResponse(
                {
                    "body": {
                        "organization_id": "org3",
                        "feed_id": "feed3",
                        "feed_name": "Feed Three",
                        "gtfs_files": [
                            {"rid": "current", "gtfs_file_uid": "u3"}  # no urls
                        ],
                        "real_time": {},
                    }
                }
            )

        return _FakeResponse({}, 404)


class _FakeSessionError:
    def get(self, url, timeout=60):
        raise RuntimeError("network down")


class _FakeFuture:
    def __init__(self):
        self._callbacks = []

    def add_done_callback(self, cb):
        try:
            cb(self)
        except Exception:
            pass

    def result(self, timeout=None):
        return None


class _FakePublisher:
    def __init__(self):
        self.published = []  # list of tuples (topic_path, data_bytes)

    def topic_path(self, project_id, topic_name):
        return f"projects/{project_id}/topics/{topic_name}"

    def publish(self, topic_path, data: bytes):
        self.published.append((topic_path, data))
        return _FakeFuture()


# ─────────────────────────────────────────────────────────────────────────────
# Helper function tests
# ─────────────────────────────────────────────────────────────────────────────


class TestHelpers(unittest.TestCase):
    def test_get_gtfs_file_url_head_success_and_missing(self):
        # detail now needs org/feed ids
        detail = {"organization_id": "orgX", "feed_id": "feedX"}

        # Construct the URLs the function will probe
        base = (
            "https://api.gtfs-data.jp/v2/organizations/orgX/feeds/feedX/files/feed.zip"
        )
        url_current = f"{base}?rid=current"
        url_next1 = f"{base}?rid=next_1"
        url_next2 = f"{base}?rid=next_2"

        def _head_side_effect(url, allow_redirects=True, timeout=15):
            if url in (url_current, url_next1):
                return _FakeResponse(status=200)
            if url == url_next2:
                return _FakeResponse(status=404)
            return _FakeResponse(status=404)

        with patch(
            "tasks.data_import.jbda.import_jbda_feeds.requests.head",
            side_effect=_head_side_effect,
        ):
            self.assertEqual(get_gtfs_file_url(detail, rid="current"), url_current)
            self.assertEqual(get_gtfs_file_url(detail, rid="next_1"), url_next1)
            self.assertIsNone(get_gtfs_file_url(detail, rid="next_2"))


# ─────────────────────────────────────────────────────────────────────────────
# Import tests
# ─────────────────────────────────────────────────────────────────────────────


class TestImportJBDA(unittest.TestCase):
    @with_db_session(db_url=default_db_url)
    def test_import_creates_gtfs_rt_and_related_links(self, db_session: Session):
        # The importer will call HEAD on these URLs for org1/feed1
        base = (
            "https://api.gtfs-data.jp/v2/organizations/org1/feeds/feed1/files/feed.zip"
        )
        url_current = f"{base}?rid=current"
        url_next1 = f"{base}?rid=next_1"

        def _head_side_effect(url, allow_redirects=True, timeout=15):
            # succeed for current and next_1 (feed1)
            if url in (url_current, url_next1):
                return _FakeResponse(status=200)
            # fail for anything else (e.g., feed3 current)
            return _FakeResponse(status=404)

        # Patch requests.Session and head; replace old pubsub mocks with trigger_dataset_download
        mock_trigger = MagicMock()
        with patch(
            "tasks.data_import.jbda.import_jbda_feeds.requests.Session",
            return_value=_FakeSessionOK(),
        ), patch(
            "tasks.data_import.jbda.import_jbda_feeds.requests.head",
            side_effect=_head_side_effect,
        ), patch(
            "tasks.data_import.jbda.import_jbda_feeds.REQUEST_TIMEOUT_S", 0.01
        ), patch(
<<<<<<< HEAD
            "tasks.data_import.jbda.import_jbda_feeds.pubsub_v1.PublisherClient",
            return_value=fake_pub,
        ), patch(
            "tasks.data_import.data_import_utils.PROJECT_ID", "test-project"
        ), patch(
            "tasks.data_import.data_import_utils.DATASET_BATCH_TOPIC", "dataset-batch"
=======
            "tasks.data_import.import_jbda_feeds.trigger_dataset_download",
            mock_trigger,
>>>>>>> 9f8d57d9
        ), patch.dict(
            os.environ, {"COMMIT_BATCH_SIZE": "1"}, clear=False
        ):
            result = import_jbda_handler({"dry_run": False})

        # Summary checks (unchanged intent)
        self.assertEqual(
            {
                "message": "JBDA import executed successfully.",
                "created_gtfs": 1,
                "updated_gtfs": 0,
                "created_rt": 2,
                "linked_refs": 2,  # per RT link (tu + vp)
                "total_processed_items": 1,
                "params": {"dry_run": False},
            },
            result,
        )

        # DB checks for GTFS feed
        sched = (
            db_session.query(Gtfsfeed)
            .filter(Gtfsfeed.stable_id == "jbda-org1-feed1")
            .first()
        )
        self.assertIsNotNone(sched)
        # ensure the instance is attached to this test session before accessing relationships
        sched = db_session.merge(sched)

        self.assertEqual(sched.feed_name, "Feed One")
        # producer_url now points to the verified JBDA URL (HEAD-checked)
        self.assertEqual(sched.producer_url, url_current)

        # Related links (only next_1 exists) – also uses JBDA URL
        links: List[Feedrelatedlink] = list(sched.feedrelatedlinks)
        codes = {link.code for link in links}
        self.assertIn("jbda-next_1", codes)
        next1 = next(link for link in links if link.code == "jbda-next_1")
        self.assertEqual(next1.url, url_next1)

        # RT feeds + entity types & back-links
        tu = (
            db_session.query(Gtfsrealtimefeed)
            .filter(Gtfsrealtimefeed.stable_id == "jbda-org1-feed1-tu")
            .first()
        )
        vp = (
            db_session.query(Gtfsrealtimefeed)
            .filter(Gtfsrealtimefeed.stable_id == "jbda-org1-feed1-vp")
            .first()
        )

        # merge to ensure attached before accessing lazy attrs
        tu = db_session.merge(tu)
        vp = db_session.merge(vp)

        self.assertIsNotNone(tu)
        self.assertIsNotNone(vp)
        self.assertEqual(len(tu.entitytypes), 1)
        self.assertEqual(len(vp.entitytypes), 1)
        self.assertEqual(tu.entitytypes[0].name, "tu")
        self.assertEqual(vp.entitytypes[0].name, "vp")
        self.assertEqual([f.id for f in tu.gtfs_feeds], [sched.id])
        self.assertEqual([f.id for f in vp.gtfs_feeds], [sched.id])
        self.assertEqual(tu.producer_url, "https://rt.example/one/tu.pb")
        self.assertEqual(vp.producer_url, "https://rt.example/one/vp.pb")

        # trigger_dataset_download (new API) should have been called exactly once for the new GTFS feed
        mock_trigger.assert_called_once()
        called_args = mock_trigger.call_args[0]
        detached_feed = called_args[0]
        merged_feed = db_session.merge(detached_feed)
        # self.assertGreaterEqual(len(called_args), 1)
        self.assertEqual(getattr(merged_feed, "stable_id", None), "jbda-org1-feed1")
        # second arg should be an execution id (string)
        self.assertIsInstance(called_args[1], str)

    @with_db_session(db_url=default_db_url)
    def test_import_http_failure_graceful(self, db_session: Session):
        with patch(
            "tasks.data_import.jbda.import_jbda_feeds.requests.Session",
            return_value=_FakeSessionError(),
        ), patch("tasks.data_import.jbda.import_jbda_feeds.REQUEST_TIMEOUT_S", 0.01):
            out = import_jbda_handler({"dry_run": True})

        self.assertEqual(out["message"], "Failed to fetch JBDA feeds.")
        self.assertIn("error", out)
        self.assertEqual(out["created_gtfs"], 0)
        self.assertEqual(out["updated_gtfs"], 0)
        self.assertEqual(out["created_rt"], 0)
        self.assertEqual(out["linked_refs"], 0)
        self.assertEqual(out["total_processed_items"], 0)


if __name__ == "__main__":
    unittest.main()<|MERGE_RESOLUTION|>--- conflicted
+++ resolved
@@ -229,17 +229,8 @@
         ), patch(
             "tasks.data_import.jbda.import_jbda_feeds.REQUEST_TIMEOUT_S", 0.01
         ), patch(
-<<<<<<< HEAD
-            "tasks.data_import.jbda.import_jbda_feeds.pubsub_v1.PublisherClient",
-            return_value=fake_pub,
-        ), patch(
-            "tasks.data_import.data_import_utils.PROJECT_ID", "test-project"
-        ), patch(
-            "tasks.data_import.data_import_utils.DATASET_BATCH_TOPIC", "dataset-batch"
-=======
-            "tasks.data_import.import_jbda_feeds.trigger_dataset_download",
+            "tasks.data_import.jbda.import_jbda_feeds.trigger_dataset_download",
             mock_trigger,
->>>>>>> 9f8d57d9
         ), patch.dict(
             os.environ, {"COMMIT_BATCH_SIZE": "1"}, clear=False
         ):

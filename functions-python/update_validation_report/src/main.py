--- conflicted
+++ resolved
@@ -29,16 +29,12 @@
 from sqlalchemy.engine import Row
 from sqlalchemy.engine.interfaces import Any
 
-from shared.helpers.database import Database
 from shared.database_gen.sqlacodegen_models import (
     Gtfsdataset,
     Gtfsfeed,
     Validationreport,
 )
-<<<<<<< HEAD
 from shared.database.database import with_db_session
-=======
->>>>>>> b0dac39b
 from google.cloud import workflows_v1
 from google.cloud.workflows import executions_v1
 from google.cloud.workflows.executions_v1 import Execution

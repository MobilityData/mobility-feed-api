import unittest
from unittest.mock import patch, MagicMock

from utils.locations import get_feed_location


class TestFeedsLocations(unittest.TestCase):
<<<<<<< HEAD
    @patch("utils.locations.start_db_session")
    @patch("utils.locations.os.getenv")
    @patch("utils.locations.joinedload")
    def test_get_feeds_locations_map(self, _, mock_getenv, mock_start_db_session):
=======
    @patch("validation_to_ndjson.src.utils.locations.Database")
    @patch("validation_to_ndjson.src.utils.locations.os.getenv")
    @patch("validation_to_ndjson.src.utils.locations.joinedload")
    def test_get_feeds_locations_map(self, _, mock_getenv, mock_database):
>>>>>>> 92f4547f
        mock_getenv.return_value = "fake_database_url"

        mock_session = MagicMock()
        mock_database.return_value.start_db_session.return_value.__enter__.return_value = (
            mock_session
        )

        mock_feed = MagicMock()
        mock_feed.stable_id = "feed1"
        mock_location1 = MagicMock()
        mock_location2 = MagicMock()
        mock_feed.locations = [mock_location1, mock_location2]

        mock_query = MagicMock()
        mock_query.filter.return_value.filter.return_value.options.return_value.all.return_value = [
            mock_feed
        ]

        mock_session.query.return_value = mock_query
        result = get_feed_location("gtfs", "feed1")

        mock_database.assert_called_once_with(database_url="fake_database_url")
        mock_session.query.assert_called_once()  # Verify that query was called
        mock_query.filter.assert_called_once()  # Verify that filter was applied
        mock_query.filter.return_value.filter.return_value.options.assert_called_once()
        mock_query.filter.return_value.filter.return_value.options.return_value.all.assert_called_once()

        self.assertEqual(result, [mock_location1, mock_location2])  # Verify the mapping

<<<<<<< HEAD
    @patch("utils.locations.start_db_session")
    def test_get_feeds_locations_map_no_feeds(self, mock_start_db_session):
=======
    @patch("validation_to_ndjson.src.utils.locations.Database")
    def test_get_feeds_locations_map_no_feeds(self, mock_database):
>>>>>>> 92f4547f
        mock_session = MagicMock()
        mock_database.return_value.start_db_session.return_value = mock_session

        mock_query = MagicMock()
        mock_query.filter.return_value.filter.return_value.options.return_value.all.return_value = (
            []
        )

        mock_session.query.return_value = mock_query

        result = get_feed_location("test_data_type", "test_stable_id")

        mock_database.return_value.start_db_session.assert_called_once()
        self.assertEqual(result, [])  # The result should be an empty dictionary<|MERGE_RESOLUTION|>--- conflicted
+++ resolved
@@ -5,17 +5,10 @@
 
 
 class TestFeedsLocations(unittest.TestCase):
-<<<<<<< HEAD
-    @patch("utils.locations.start_db_session")
+    @patch("utils.locations.Database")
     @patch("utils.locations.os.getenv")
     @patch("utils.locations.joinedload")
-    def test_get_feeds_locations_map(self, _, mock_getenv, mock_start_db_session):
-=======
-    @patch("validation_to_ndjson.src.utils.locations.Database")
-    @patch("validation_to_ndjson.src.utils.locations.os.getenv")
-    @patch("validation_to_ndjson.src.utils.locations.joinedload")
     def test_get_feeds_locations_map(self, _, mock_getenv, mock_database):
->>>>>>> 92f4547f
         mock_getenv.return_value = "fake_database_url"
 
         mock_session = MagicMock()
@@ -45,13 +38,8 @@
 
         self.assertEqual(result, [mock_location1, mock_location2])  # Verify the mapping
 
-<<<<<<< HEAD
-    @patch("utils.locations.start_db_session")
-    def test_get_feeds_locations_map_no_feeds(self, mock_start_db_session):
-=======
-    @patch("validation_to_ndjson.src.utils.locations.Database")
+    @patch("utils.locations.Database")
     def test_get_feeds_locations_map_no_feeds(self, mock_database):
->>>>>>> 92f4547f
         mock_session = MagicMock()
         mock_database.return_value.start_db_session.return_value = mock_session
 

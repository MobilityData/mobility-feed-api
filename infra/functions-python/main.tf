terraform {
  required_providers {
    google = {
      source  = "hashicorp/google"
      version = "5.34.0"
    }
  }
}
#
# MobilityData 2023
#
# Licensed under the Apache License, Version 2.0 (the "License");
# you may not use this file except in compliance with the License.
# You may obtain a copy of the License at
#
#      http://www.apache.org/licenses/LICENSE-2.0
#
# Unless required by applicable law or agreed to in writing, software
# distributed under the License is distributed on an "AS IS" BASIS,
# WITHOUT WARRANTIES OR CONDITIONS OF ANY KIND, either express or implied.
# See the License for the specific language governing permissions and
# limitations under the License.
#

locals {
  x_number_of_concurrent_instance = 4
  deployment_timestamp = formatdate("YYYYMMDDhhmmss", timestamp())
  function_tokens_config = jsondecode(file("${path.module}../../../functions-python/tokens/function_config.json"))
  function_tokens_zip    = "${path.module}/../../functions-python/tokens/.dist/tokens.zip"

  function_extract_location_config = jsondecode(file("${path.module}../../../functions-python/extract_location/function_config.json"))
  function_extract_location_zip    = "${path.module}/../../functions-python/extract_location/.dist/extract_location.zip"
  #  DEV and QA use the vpc connector
  vpc_connector_name = lower(var.environment) == "dev" ? "vpc-connector-qa" : "vpc-connector-${lower(var.environment)}"
  vpc_connector_project = lower(var.environment) == "dev" ? "mobility-feeds-qa" : var.project_id

  function_process_validation_report_config = jsondecode(file("${path.module}/../../functions-python/validation_report_processor/function_config.json"))
  function_process_validation_report_zip = "${path.module}/../../functions-python/validation_report_processor/.dist/validation_report_processor.zip"
  public_hosted_datasets_url = lower(var.environment) == "prod" ? "https://${var.public_hosted_datasets_dns}" : "https://${var.environment}-${var.public_hosted_datasets_dns}"

  function_update_validation_report_config = jsondecode(file("${path.module}/../../functions-python/update_validation_report/function_config.json"))
  function_update_validation_report_zip = "${path.module}/../../functions-python/update_validation_report/.dist/update_validation_report.zip"

  function_gbfs_validation_report_config = jsondecode(file("${path.module}/../../functions-python/gbfs_validator/function_config.json"))
  function_gbfs_validation_report_zip = "${path.module}/../../functions-python/gbfs_validator/.dist/gbfs_validator.zip"

  function_reverse_geolocation_populate_config = jsondecode(file("${path.module}/../../functions-python/reverse_geolocation_populate/function_config.json"))
  function_reverse_geolocation_populate_zip = "${path.module}/../../functions-python/reverse_geolocation_populate/.dist/reverse_geolocation_populate.zip"

  function_feed_sync_dispatcher_transitland_config = jsondecode(file("${path.module}/../../functions-python/feed_sync_dispatcher_transitland/function_config.json"))
  function_feed_sync_dispatcher_transitland_zip = "${path.module}/../../functions-python/feed_sync_dispatcher_transitland/.dist/feed_sync_dispatcher_transitland.zip"

  function_feed_sync_process_transitland_config = jsondecode(file("${path.module}/../../functions-python/feed_sync_process_transitland/function_config.json"))
  function_feed_sync_process_transitland_zip = "${path.module}/../../functions-python/feed_sync_process_transitland/.dist/feed_sync_process_transitland.zip"

  function_operations_api_config = jsondecode(file("${path.module}/../../functions-python/operations_api/function_config.json"))
  function_operations_api_zip = "${path.module}/../../functions-python/operations_api/.dist/operations_api.zip"

  function_backfill_dataset_service_date_range_config = jsondecode(file("${path.module}/../../functions-python/backfill_dataset_service_date_range/function_config.json"))
  function_backfill_dataset_service_date_range_zip = "${path.module}/../../functions-python/backfill_dataset_service_date_range/.dist/backfill_dataset_service_date_range.zip"
}

locals {
  # To allow multiple functions to access the same secrets, we need to combine all the keys from the different functions
  # Combine all keys into a list
  all_secret_keys_list = concat(
    [for x in local.function_tokens_config.secret_environment_variables : x.key],
    [for x in local.function_extract_location_config.secret_environment_variables : x.key],
    [for x in local.function_process_validation_report_config.secret_environment_variables : x.key],
    [for x in local.function_update_validation_report_config.secret_environment_variables : x.key],
<<<<<<< HEAD
    [for x in local.function_gbfs_validation_report_config.secret_environment_variables : x.key]
=======
    [for x in local.function_backfill_dataset_service_date_range_config.secret_environment_variables : x.key]
>>>>>>> e59d9568
  )

  # Convert the list to a set to ensure uniqueness
  unique_secret_keys = toset(local.all_secret_keys_list)
}

data "google_vpc_access_connector" "vpc_connector" {
  name    = local.vpc_connector_name
  region  = var.gcp_region
  project = local.vpc_connector_project
}

data "google_pubsub_topic" "datasets_batch_topic" {
  name = "datasets-batch-topic-${var.environment}"
}

# Service account to execute the cloud functions
resource "google_service_account" "functions_service_account" {
  account_id   = "functions-service-account"
  display_name = "Functions Service Account"
}

resource "google_storage_bucket" "functions_bucket" {
  name     = "mobility-feeds-functions-python-${var.environment}"
  location = "us"
}

resource "google_storage_bucket" "gbfs_snapshots_bucket" {
  location = var.gcp_region
  name     = "${var.gbfs_bucket_name}-${var.environment}"
}

# Cloud function source code zip files:
# 1. Tokens
resource "google_storage_bucket_object" "function_token_zip" {
  name   = "tokens-${substr(filebase64sha256(local.function_tokens_zip),0,10)}.zip"
  bucket = google_storage_bucket.functions_bucket.name
  source = local.function_tokens_zip
}
# 2. Extract location
resource "google_storage_bucket_object" "function_extract_location_zip_object" {
  name   = "bucket-extract-bb-${substr(filebase64sha256(local.function_extract_location_zip),0,10)}.zip"
  bucket = google_storage_bucket.functions_bucket.name
  source = local.function_extract_location_zip
}
# 3. Process validation report
resource "google_storage_bucket_object" "process_validation_report_zip" {
  bucket = google_storage_bucket.functions_bucket.name
  name   = "process-validation-report-${substr(filebase64sha256(local.function_process_validation_report_zip), 0, 10)}.zip"
  source = local.function_process_validation_report_zip
}

# 4. Update validation report
resource "google_storage_bucket_object" "update_validation_report_zip" {
  bucket = google_storage_bucket.functions_bucket.name
  name   = "update-validation-report-${substr(filebase64sha256(local.function_update_validation_report_zip), 0, 10)}.zip"
  source = local.function_update_validation_report_zip
}

# 5. GBFS validation report
resource "google_storage_bucket_object" "gbfs_validation_report_zip" {
  bucket = google_storage_bucket.functions_bucket.name
  name   = "gbfs-validator-${substr(filebase64sha256(local.function_gbfs_validation_report_zip), 0, 10)}.zip"
  source = local.function_gbfs_validation_report_zip
}

# 6. Feed sync dispatcher transitland
resource "google_storage_bucket_object" "feed_sync_dispatcher_transitland_zip" {
  bucket = google_storage_bucket.functions_bucket.name
  name   = "feed-sync-dispatcher-transitland-${substr(filebase64sha256(local.function_feed_sync_dispatcher_transitland_zip), 0, 10)}.zip"
  source = local.function_feed_sync_dispatcher_transitland_zip
}

# 7. Feed sync process transitland
resource "google_storage_bucket_object" "feed_sync_process_transitland_zip" {
  bucket = google_storage_bucket.functions_bucket.name
  name   = "feed-sync-process-transitland-${substr(filebase64sha256(local.function_feed_sync_process_transitland_zip), 0, 10)}.zip"
  source = local.function_feed_sync_process_transitland_zip
}

# 8. Operations API
resource "google_storage_bucket_object" "operations_api_zip" {
  bucket = google_storage_bucket.functions_bucket.name
  name   = "operations-api-${substr(filebase64sha256(local.function_operations_api_zip), 0, 10)}.zip"
  source = local.function_operations_api_zip
}

<<<<<<< HEAD
# 9. Reverse geolocation populate
resource "google_storage_bucket_object" "reverse_geolocation_populate_zip" {
  bucket = google_storage_bucket.functions_bucket.name
  name   = "reverse-geolocation-populate-${substr(filebase64sha256(local.function_reverse_geolocation_populate_zip), 0, 10)}.zip"
  source = local.function_reverse_geolocation_populate_zip
}

=======
# 9. Backfill Gtfs Datasets Service Date Range
resource "google_storage_bucket_object" "backfill_dataset_service_date_range_zip" {
  bucket = google_storage_bucket.functions_bucket.name
  name   = "backfill-dataset-service-date-range-${substr(filebase64sha256(local.function_backfill_dataset_service_date_range_zip), 0, 10)}.zip"
  source = local.function_backfill_dataset_service_date_range_zip
}


>>>>>>> e59d9568
# Secrets access
resource "google_secret_manager_secret_iam_member" "secret_iam_member" {
  for_each = local.unique_secret_keys

  project    = var.project_id
  # The secret_id is the current item in the set. Since these are unique keys, we use each.value to access it.
  secret_id  = "${upper(var.environment)}_${each.value}"
  role       = "roles/secretmanager.secretAccessor"
  member     = "serviceAccount:${google_service_account.functions_service_account.email}"
}

# Cloud function definitions
# 1. functions-python/tokens cloud function
resource "google_cloudfunctions2_function" "tokens" {
  name        = local.function_tokens_config.name
  description = local.function_tokens_config.description
  location    = var.gcp_region
  build_config {
    runtime     = var.python_runtime
    entry_point = local.function_tokens_config.entry_point
    source {
      storage_source {
        bucket = google_storage_bucket.functions_bucket.name
        object = google_storage_bucket_object.function_token_zip.name
      }
    }
  }
  service_config {
    available_memory = local.function_tokens_config.memory
    timeout_seconds = local.function_tokens_config.timeout
    available_cpu = local.function_tokens_config.available_cpu
    max_instance_request_concurrency = local.function_tokens_config.max_instance_request_concurrency
    max_instance_count = local.function_tokens_config.max_instance_count
    min_instance_count = local.function_tokens_config.min_instance_count
    dynamic "secret_environment_variables" {
      for_each = local.function_tokens_config.secret_environment_variables
      content {
        key        = secret_environment_variables.value["key"]
        project_id = var.project_id
        secret     = "${upper(var.environment)}_${secret_environment_variables.value["key"]}"
        version    = "latest"
      }
    }
    service_account_email = google_service_account.functions_service_account.email
    ingress_settings = local.function_tokens_config.ingress_settings
  }
}

# 2.1 functions/extract_location cloud function
resource "google_cloudfunctions2_function" "extract_location" {
  name        = local.function_extract_location_config.name
  description = local.function_extract_location_config.description
  location    = var.gcp_region
  depends_on = [google_project_iam_member.event-receiving, google_secret_manager_secret_iam_member.secret_iam_member]
  event_trigger {
    event_type = "google.cloud.audit.log.v1.written"
    service_account_email = google_service_account.functions_service_account.email
    event_filters {
      attribute = "serviceName"
      value = "storage.googleapis.com"
    }
    event_filters {
      attribute = "methodName"
      value = "storage.objects.create"
    }
    event_filters {
      attribute = "resourceName"
      value     = "projects/_/buckets/mobilitydata-datasets-${var.environment}/objects/*/*/*.zip"
      operator = "match-path-pattern"
    }
  }
  build_config {
    runtime     = var.python_runtime
    entry_point = local.function_extract_location_config.entry_point
    source {
      storage_source {
        bucket = google_storage_bucket.functions_bucket.name
        object = google_storage_bucket_object.function_extract_location_zip_object.name
      }
    }
  }
  service_config {
    available_memory = local.function_extract_location_config.memory
    timeout_seconds = local.function_extract_location_config.timeout
    available_cpu = local.function_extract_location_config.available_cpu
    max_instance_request_concurrency = local.function_extract_location_config.max_instance_request_concurrency
    max_instance_count = local.function_extract_location_config.max_instance_count
    min_instance_count = local.function_extract_location_config.min_instance_count
    service_account_email = google_service_account.functions_service_account.email
    ingress_settings = local.function_extract_location_config.ingress_settings
    vpc_connector = data.google_vpc_access_connector.vpc_connector.id
    vpc_connector_egress_settings = "PRIVATE_RANGES_ONLY"
    dynamic "secret_environment_variables" {
      for_each = local.function_extract_location_config.secret_environment_variables
      content {
        key        = secret_environment_variables.value["key"]
        project_id = var.project_id
        secret     = "${upper(var.environment)}_${secret_environment_variables.value["key"]}"
        version    = "latest"
      }
    }
  }
}

# 2.2 functions/extract_location cloud function pub/sub triggered
resource "google_pubsub_topic" "dataset_updates" {
  name = "dataset-updates"
}
resource "google_cloudfunctions2_function" "extract_location_pubsub" {
  name        = "${local.function_extract_location_config.name}-pubsub"
  description = local.function_extract_location_config.description
  location    = var.gcp_region
  depends_on = [google_project_iam_member.event-receiving, google_secret_manager_secret_iam_member.secret_iam_member]
  event_trigger {
    trigger_region        = var.gcp_region
    service_account_email = google_service_account.functions_service_account.email
    event_type            = "google.cloud.pubsub.topic.v1.messagePublished"
    pubsub_topic          = google_pubsub_topic.dataset_updates.id
    retry_policy          = "RETRY_POLICY_RETRY"
  }
  build_config {
    runtime     = var.python_runtime
    entry_point = "${local.function_extract_location_config.entry_point}_pubsub"
    source {
      storage_source {
        bucket = google_storage_bucket.functions_bucket.name
        object = google_storage_bucket_object.function_extract_location_zip_object.name
      }
    }
  }
  service_config {
    available_memory = local.function_extract_location_config.memory
    timeout_seconds = local.function_extract_location_config.timeout
    available_cpu = local.function_extract_location_config.available_cpu
    max_instance_request_concurrency = local.function_extract_location_config.max_instance_request_concurrency
    max_instance_count = local.function_extract_location_config.max_instance_count
    min_instance_count = local.function_extract_location_config.min_instance_count
    service_account_email = google_service_account.functions_service_account.email
    ingress_settings = "ALLOW_ALL"
    vpc_connector = data.google_vpc_access_connector.vpc_connector.id
    vpc_connector_egress_settings = "PRIVATE_RANGES_ONLY"
    dynamic "secret_environment_variables" {
      for_each = local.function_extract_location_config.secret_environment_variables
      content {
        key        = secret_environment_variables.value["key"]
        project_id = var.project_id
        secret     = "${upper(var.environment)}_${secret_environment_variables.value["key"]}"
        version    = "latest"
      }
    }
  }
}

# 2.3 functions/extract_location cloud function batch
resource "google_cloudfunctions2_function" "extract_location_batch" {
  name        = "${local.function_extract_location_config.name}-batch"
  description = local.function_extract_location_config.description
  location    = var.gcp_region
  depends_on = [google_project_iam_member.event-receiving, google_secret_manager_secret_iam_member.secret_iam_member]

  build_config {
    runtime     = var.python_runtime
    entry_point = "${local.function_extract_location_config.entry_point}_batch"
    source {
      storage_source {
        bucket = google_storage_bucket.functions_bucket.name
        object = google_storage_bucket_object.function_extract_location_zip_object.name
      }
    }
  }
  service_config {
    environment_variables = {
      PROJECT_ID = var.project_id
      PUBSUB_TOPIC_NAME = google_pubsub_topic.dataset_updates.name
      PYTHONNODEBUGRANGES = 0
    }
    available_memory = "1Gi"
    timeout_seconds = local.function_extract_location_config.timeout
    available_cpu = local.function_extract_location_config.available_cpu
    max_instance_request_concurrency = local.function_extract_location_config.max_instance_request_concurrency
    max_instance_count = local.function_extract_location_config.max_instance_count
    min_instance_count = local.function_extract_location_config.min_instance_count
    service_account_email = google_service_account.functions_service_account.email
    ingress_settings = "ALLOW_ALL"
    vpc_connector = data.google_vpc_access_connector.vpc_connector.id
    vpc_connector_egress_settings = "PRIVATE_RANGES_ONLY"
    dynamic "secret_environment_variables" {
      for_each = local.function_extract_location_config.secret_environment_variables
      content {
        key        = secret_environment_variables.value["key"]
        project_id = var.project_id
        secret     = "${upper(var.environment)}_${secret_environment_variables.value["key"]}"
        version    = "latest"
      }
    }
  }
}

# 3. functions/validation_report_processor cloud function
# Create a queue for the cloud tasks
# The 2X rate is defined as 4*2 concurrent dispatches and 1 dispatch per second
# The name of the queue need to be dynamic due to GCP limitations
# references:
#   - https://cloud.google.com/tasks/docs/deleting-appengine-queues-and-tasks#deleting_queues
#   - https://issuetracker.google.com/issues/263947953
resource "google_cloud_tasks_queue" "cloud_tasks_2x_rate_queue" {
  name     = "cloud-tasks-2x-rate-queue-${var.environment}-${local.deployment_timestamp}"
  location = var.gcp_region

  rate_limits {
    max_concurrent_dispatches = local.x_number_of_concurrent_instance * 2
    max_dispatches_per_second = 1
  }

  retry_config {
    # This will make the cloud task retry for ~two hours
    max_attempts  = 120
    min_backoff   = "20s"
    max_backoff   = "60s"
    max_doublings = 2
  }
}

output "processing_report_cloud_task_name" {
  value = google_cloud_tasks_queue.cloud_tasks_2x_rate_queue.name
}

resource "google_cloudfunctions2_function" "process_validation_report" {
  name        = local.function_process_validation_report_config.name
  description = local.function_process_validation_report_config.description
  location    = var.gcp_region
  depends_on = [google_secret_manager_secret_iam_member.secret_iam_member]
  project = var.project_id
  build_config {
    runtime     = var.python_runtime
    entry_point = local.function_process_validation_report_config.entry_point
    source {
      storage_source {
        bucket = google_storage_bucket.functions_bucket.name
        object = google_storage_bucket_object.process_validation_report_zip.name
      }
    }
  }
  service_config {
    available_memory = local.function_process_validation_report_config.memory
    available_cpu    = local.function_process_validation_report_config.available_cpu
    timeout_seconds  = local.function_process_validation_report_config.timeout
    vpc_connector = data.google_vpc_access_connector.vpc_connector.id
    vpc_connector_egress_settings = "PRIVATE_RANGES_ONLY"

    environment_variables = {
      FILES_ENDPOINT    = local.public_hosted_datasets_url
      # prevents multiline logs from being truncated on GCP console
      PYTHONNODEBUGRANGES = 0
    }
    dynamic "secret_environment_variables" {
      for_each = local.function_process_validation_report_config.secret_environment_variables
      content {
        key        = secret_environment_variables.value["key"]
        project_id = var.project_id
        secret     = lookup(secret_environment_variables.value, "secret", "${upper(var.environment)}_${secret_environment_variables.value["key"]}")
        version    = "latest"
      }
    }
    service_account_email            = google_service_account.functions_service_account.email
    max_instance_request_concurrency = local.function_process_validation_report_config.max_instance_request_concurrency
    max_instance_count               = local.function_process_validation_report_config.max_instance_count
    min_instance_count               = local.function_process_validation_report_config.min_instance_count
  }
}

# 4. functions/update_validation_report cloud function
resource "google_cloudfunctions2_function" "update_validation_report" {
  location = var.gcp_region
  name     = local.function_update_validation_report_config.name
  description = local.function_update_validation_report_config.description
  depends_on = [google_secret_manager_secret_iam_member.secret_iam_member]
  project = var.project_id
  build_config {
    runtime     = var.python_runtime
    entry_point = local.function_update_validation_report_config.entry_point
    source {
      storage_source {
        bucket = google_storage_bucket.functions_bucket.name
        object = google_storage_bucket_object.update_validation_report_zip.name
      }
    }
  }
  service_config {
    available_memory = local.function_update_validation_report_config.memory
    available_cpu    = local.function_update_validation_report_config.available_cpu
    timeout_seconds  = local.function_update_validation_report_config.timeout
    vpc_connector = data.google_vpc_access_connector.vpc_connector.id
    vpc_connector_egress_settings = "PRIVATE_RANGES_ONLY"

    environment_variables = {
      ENV = var.environment
      MAX_RETRY = 10
      BATCH_SIZE = 5
      WEB_VALIDATOR_URL = var.validator_endpoint
      # prevents multiline logs from being truncated on GCP console
      PYTHONNODEBUGRANGES = 0
    }
    dynamic "secret_environment_variables" {
      for_each = local.function_update_validation_report_config.secret_environment_variables
      content {
        key        = secret_environment_variables.value["key"]
        project_id = var.project_id
        secret     = lookup(secret_environment_variables.value, "secret", "${upper(var.environment)}_${secret_environment_variables.value["key"]}")
        version    = "latest"
      }
    }
    service_account_email            = google_service_account.functions_service_account.email
    max_instance_request_concurrency = local.function_update_validation_report_config.max_instance_request_concurrency
    max_instance_count               = local.function_update_validation_report_config.max_instance_count
    min_instance_count               = local.function_update_validation_report_config.min_instance_count
  }
}

# 5. functions/gbfs_validator cloud function
# 5.1 Create Pub/Sub topic
resource "google_pubsub_topic" "validate_gbfs_feed" {
  name = "validate-gbfs-feed"
}

# 5.2 Create batch function that publishes to the Pub/Sub topic
resource "google_cloudfunctions2_function" "gbfs_validator_batch" {
  name        = "${local.function_gbfs_validation_report_config.name}-batch"
  description = local.function_gbfs_validation_report_config.description
  location    = var.gcp_region
  depends_on = [google_project_iam_member.event-receiving, google_secret_manager_secret_iam_member.secret_iam_member]

  build_config {
    runtime     = var.python_runtime
    entry_point = "${local.function_gbfs_validation_report_config.entry_point}_batch"
    source {
      storage_source {
        bucket = google_storage_bucket.functions_bucket.name
        object = google_storage_bucket_object.gbfs_validation_report_zip.name
      }
    }
  }
  service_config {
    environment_variables = {
      PROJECT_ID = var.project_id
      PUBSUB_TOPIC_NAME = google_pubsub_topic.validate_gbfs_feed.name
      PYTHONNODEBUGRANGES = 0
    }
    available_memory = "1Gi"
    timeout_seconds = local.function_gbfs_validation_report_config.timeout
    available_cpu = local.function_gbfs_validation_report_config.available_cpu
    max_instance_request_concurrency = local.function_gbfs_validation_report_config.max_instance_request_concurrency
    max_instance_count = local.function_gbfs_validation_report_config.max_instance_count
    min_instance_count = local.function_gbfs_validation_report_config.min_instance_count
    service_account_email = google_service_account.functions_service_account.email
    ingress_settings = "ALLOW_ALL"
    vpc_connector = data.google_vpc_access_connector.vpc_connector.id
    vpc_connector_egress_settings = "PRIVATE_RANGES_ONLY"
    dynamic "secret_environment_variables" {
      for_each = local.function_gbfs_validation_report_config.secret_environment_variables
      content {
        key        = secret_environment_variables.value["key"]
        project_id = var.project_id
        secret     = "${upper(var.environment)}_${secret_environment_variables.value["key"]}"
        version    = "latest"
      }
    }
  }
}

# Schedule the batch function to run
resource "google_cloud_scheduler_job" "gbfs_validator_batch_scheduler" {
  name = "gbfs-validator-batch-scheduler-${var.environment}"
  description = "Schedule the gbfs-validator-batch function"
  time_zone = "Etc/UTC"
  schedule = var.gbfs_scheduler_schedule
  region = var.gcp_region
  paused = var.environment == "prod" ? false : true
  depends_on = [google_cloudfunctions2_function.gbfs_validator_batch, google_cloudfunctions2_function_iam_member.gbfs_validator_batch_invoker]
  http_target {
    http_method = "POST"
    uri = google_cloudfunctions2_function.gbfs_validator_batch.url
    oidc_token {
      service_account_email = google_service_account.functions_service_account.email
    }
    headers = {
      "Content-Type" = "application/json"
    }
  }
  attempt_deadline = "320s"
}

resource "google_cloud_scheduler_job" "transit_land_scraping_scheduler" {
  name = "transitland-scraping-scheduler-${var.environment}"
  description = "Schedule the transitland scraping function"
  time_zone = "Etc/UTC"
  schedule = var.transitland_scraping_schedule
  region = var.gcp_region
  paused = var.environment == "prod" ? false : true
  depends_on = [google_cloudfunctions2_function.feed_sync_dispatcher_transitland, google_cloudfunctions2_function_iam_member.transitland_feeds_dispatcher_invoker]
  http_target {
    http_method = "POST"
    uri = google_cloudfunctions2_function.feed_sync_dispatcher_transitland.url
    oidc_token {
      service_account_email = google_service_account.functions_service_account.email
    }
    headers = {
      "Content-Type" = "application/json"
    }
  }
  attempt_deadline = "320s"
}

# 5.3 Create function that subscribes to the Pub/Sub topic
resource "google_cloudfunctions2_function" "gbfs_validator_pubsub" {
  name        = "${local.function_gbfs_validation_report_config.name}-pubsub"
  description = local.function_gbfs_validation_report_config.description
  location    = var.gcp_region
  depends_on = [google_project_iam_member.event-receiving, google_secret_manager_secret_iam_member.secret_iam_member]
  event_trigger {
    trigger_region        = var.gcp_region
    service_account_email = google_service_account.functions_service_account.email
    event_type            = "google.cloud.pubsub.topic.v1.messagePublished"
    pubsub_topic          = google_pubsub_topic.validate_gbfs_feed.id
    retry_policy          = "RETRY_POLICY_RETRY"
  }
  build_config {
    runtime     = var.python_runtime
    entry_point = "${local.function_gbfs_validation_report_config.entry_point}_pubsub"
    source {
      storage_source {
        bucket = google_storage_bucket.functions_bucket.name
        object = google_storage_bucket_object.gbfs_validation_report_zip.name
      }
    }
  }
  service_config {
    available_memory = local.function_gbfs_validation_report_config.memory
    timeout_seconds = local.function_gbfs_validation_report_config.timeout
    available_cpu = local.function_gbfs_validation_report_config.available_cpu
    max_instance_request_concurrency = local.function_gbfs_validation_report_config.max_instance_request_concurrency
    max_instance_count = local.function_gbfs_validation_report_config.max_instance_count
    min_instance_count = local.function_gbfs_validation_report_config.min_instance_count
    service_account_email = google_service_account.functions_service_account.email
    ingress_settings = "ALLOW_ALL"
    vpc_connector = data.google_vpc_access_connector.vpc_connector.id
    vpc_connector_egress_settings = "PRIVATE_RANGES_ONLY"
    environment_variables = {
      ENV = var.environment
      BUCKET_NAME = google_storage_bucket.gbfs_snapshots_bucket.name
    }
    dynamic "secret_environment_variables" {
      for_each = local.function_gbfs_validation_report_config.secret_environment_variables
      content {
        key        = secret_environment_variables.value["key"]
        project_id = var.project_id
        secret     = "${upper(var.environment)}_${secret_environment_variables.value["key"]}"
        version    = "latest"
      }
    }
  }
}

# 6. functions/feed_sync_dispatcher_transitland cloud function
# 6.1 Create Pub/Sub topic
resource "google_pubsub_topic" "transitland_feeds_dispatch" {
  name = "transitland-feeds-dispatch"
}
# 6.2 Create batch function that publishes to the Pub/Sub topic
resource "google_cloudfunctions2_function" "feed_sync_dispatcher_transitland" {
  name        = "${local.function_feed_sync_dispatcher_transitland_config.name}-batch"
  description = local.function_feed_sync_dispatcher_transitland_config.description
  location    = var.gcp_region
  depends_on = [google_project_iam_member.event-receiving, google_secret_manager_secret_iam_member.secret_iam_member]

  build_config {
    runtime     = var.python_runtime
    entry_point = local.function_feed_sync_dispatcher_transitland_config.entry_point
    source {
      storage_source {
        bucket = google_storage_bucket.functions_bucket.name
        object = google_storage_bucket_object.feed_sync_dispatcher_transitland_zip.name
      }
    }
  }
  service_config {
    environment_variables = {
      PROJECT_ID = var.project_id
      PYTHONNODEBUGRANGES = 0
      PUBSUB_TOPIC_NAME = google_pubsub_topic.transitland_feeds_dispatch.name
      TRANSITLAND_API_KEY=var.transitland_api_key
      TRANSITLAND_OPERATOR_URL="https://transit.land/api/v2/rest/operators"
      TRANSITLAND_FEED_URL="https://transit.land/api/v2/rest/feeds"
    }
    available_memory = local.function_feed_sync_dispatcher_transitland_config.available_memory
    timeout_seconds = local.function_feed_sync_dispatcher_transitland_config.timeout
    available_cpu = local.function_feed_sync_dispatcher_transitland_config.available_cpu
    max_instance_request_concurrency = local.function_feed_sync_dispatcher_transitland_config.max_instance_request_concurrency
    max_instance_count = local.function_feed_sync_dispatcher_transitland_config.max_instance_count
    min_instance_count = local.function_feed_sync_dispatcher_transitland_config.min_instance_count
    service_account_email = google_service_account.functions_service_account.email
    ingress_settings = local.function_feed_sync_dispatcher_transitland_config.ingress_settings
    vpc_connector = data.google_vpc_access_connector.vpc_connector.id
    vpc_connector_egress_settings = "PRIVATE_RANGES_ONLY"
    dynamic "secret_environment_variables" {
      for_each = local.function_extract_location_config.secret_environment_variables
      content {
        key        = secret_environment_variables.value["key"]
        project_id = var.project_id
        secret     = "${upper(var.environment)}_${secret_environment_variables.value["key"]}"
        version    = "latest"
      }
    }
  }
}

# 7. functions/operations_api cloud function
resource "google_cloudfunctions2_function" "operations_api" {
  name        = "${local.function_operations_api_config.name}"
  description = local.function_operations_api_config.description
  location    = var.gcp_region
  depends_on = [google_secret_manager_secret_iam_member.secret_iam_member]

  build_config {
    runtime     = var.python_runtime
    entry_point = local.function_operations_api_config.entry_point
    source {
      storage_source {
        bucket = google_storage_bucket.functions_bucket.name
        object = google_storage_bucket_object.operations_api_zip.name
      }
    }
  }
  service_config {
    environment_variables = {
      PROJECT_ID = var.project_id
      PYTHONNODEBUGRANGES = 0
      GOOGLE_CLIENT_ID = var.operations_oauth2_client_id
    }
    available_memory = local.function_operations_api_config.memory
    timeout_seconds = local.function_operations_api_config.timeout
    available_cpu = local.function_operations_api_config.available_cpu
    max_instance_request_concurrency = local.function_operations_api_config.max_instance_request_concurrency
    max_instance_count = local.function_operations_api_config.max_instance_count
    min_instance_count = local.function_operations_api_config.min_instance_count
    service_account_email = google_service_account.functions_service_account.email
    ingress_settings = local.function_operations_api_config.ingress_settings
    vpc_connector = data.google_vpc_access_connector.vpc_connector.id
    vpc_connector_egress_settings = "PRIVATE_RANGES_ONLY"
    dynamic "secret_environment_variables" {
      for_each = local.function_operations_api_config.secret_environment_variables
      content {
        key        = secret_environment_variables.value["key"]
        project_id = var.project_id
        secret     = "${upper(var.environment)}_${secret_environment_variables.value["key"]}"
        version    = "latest"
      }
    }
  }
}
# 8. functions/feed_sync_process_transitland cloud function
resource "google_cloudfunctions2_function" "feed_sync_process_transitland" {
  name        = "${local.function_feed_sync_process_transitland_config.name}-pubsub"
  description = local.function_feed_sync_process_transitland_config.description
  location    = var.gcp_region
  depends_on = [google_project_iam_member.event-receiving, google_secret_manager_secret_iam_member.secret_iam_member]
  event_trigger {
    trigger_region        = var.gcp_region
    service_account_email = google_service_account.functions_service_account.email
    event_type            = "google.cloud.pubsub.topic.v1.messagePublished"
    pubsub_topic          = google_pubsub_topic.transitland_feeds_dispatch.id
    retry_policy          = "RETRY_POLICY_RETRY"
  }
  build_config {
    runtime     = var.python_runtime
    entry_point = local.function_feed_sync_process_transitland_config.entry_point
    source {
      storage_source {
        bucket = google_storage_bucket.functions_bucket.name
        object = google_storage_bucket_object.feed_sync_process_transitland_zip.name
      }
    }
  }
  service_config {
    available_memory = local.function_feed_sync_process_transitland_config.memory
    timeout_seconds = local.function_feed_sync_process_transitland_config.timeout
    available_cpu = local.function_feed_sync_process_transitland_config.available_cpu
    max_instance_request_concurrency = local.function_feed_sync_process_transitland_config.max_instance_request_concurrency
    max_instance_count = local.function_feed_sync_process_transitland_config.max_instance_count
    min_instance_count = local.function_feed_sync_process_transitland_config.min_instance_count
    service_account_email = google_service_account.functions_service_account.email
    ingress_settings = var.environment == "dev" ? "ALLOW_ALL" : local.function_feed_sync_process_transitland_config.ingress_settings
    vpc_connector = data.google_vpc_access_connector.vpc_connector.id
    vpc_connector_egress_settings = "PRIVATE_RANGES_ONLY"
    environment_variables = {
      PYTHONNODEBUGRANGES = 0
      DB_REUSE_SESSION = "True"
      PROJECT_ID = var.project_id
      PUBSUB_TOPIC_NAME = google_pubsub_topic.transitland_feeds_dispatch.name
      DATASET_BATCH_TOPIC_NAME = data.google_pubsub_topic.datasets_batch_topic.name
    }
    dynamic "secret_environment_variables" {
      for_each = local.function_feed_sync_process_transitland_config.secret_environment_variables
      content {
        key        = secret_environment_variables.value["key"]
        project_id = var.project_id
        secret     = "${upper(var.environment)}_${secret_environment_variables.value["key"]}"
        version    = "latest"
      }
    }
  }
}

<<<<<<< HEAD
# 9. functions/reverse_geolocation_populate cloud function
resource "google_cloudfunctions2_function" "reverse_geolocation_populate" {
  name        = local.function_reverse_geolocation_populate_config.name
  description = local.function_reverse_geolocation_populate_config.description
  location    = var.gcp_region
  depends_on = [google_project_iam_member.event-receiving, google_secret_manager_secret_iam_member.secret_iam_member]

  build_config {
    runtime     = var.python_runtime
    entry_point = local.function_reverse_geolocation_populate_config.entry_point
    source {
      storage_source {
        bucket = google_storage_bucket.functions_bucket.name
        object = google_storage_bucket_object.reverse_geolocation_populate_zip.name
=======
# 9. functions/backfill_dataset_service_date_range cloud function
# Fills all the NULL values for service date range in the gtfs datasets table

resource "google_cloudfunctions2_function" "backfill_dataset_service_date_range" {
  name        = local.function_backfill_dataset_service_date_range_config.name
  description = local.function_backfill_dataset_service_date_range_config.description
  location    = var.gcp_region
  depends_on = [google_secret_manager_secret_iam_member.secret_iam_member]
  project = var.project_id
  build_config {
    runtime     = var.python_runtime
    entry_point = local.function_backfill_dataset_service_date_range_config.entry_point
    source {
      storage_source {
        bucket = google_storage_bucket.functions_bucket.name
        object = google_storage_bucket_object.backfill_dataset_service_date_range_zip.name
>>>>>>> e59d9568
      }
    }
  }
  service_config {
<<<<<<< HEAD
    environment_variables = {
      PYTHONNODEBUGRANGES = 0
      DB_REUSE_SESSION = "True"
    }
    available_memory = local.function_reverse_geolocation_populate_config.available_memory
    timeout_seconds = local.function_reverse_geolocation_populate_config.timeout
    available_cpu = local.function_reverse_geolocation_populate_config.available_cpu
    max_instance_request_concurrency = local.function_reverse_geolocation_populate_config.max_instance_request_concurrency
    max_instance_count = local.function_reverse_geolocation_populate_config.max_instance_count
    min_instance_count = local.function_reverse_geolocation_populate_config.min_instance_count
    service_account_email = google_service_account.functions_service_account.email
    ingress_settings = local.function_reverse_geolocation_populate_config.ingress_settings
    vpc_connector = data.google_vpc_access_connector.vpc_connector.id
    vpc_connector_egress_settings = "PRIVATE_RANGES_ONLY"
    dynamic "secret_environment_variables" {
      for_each = local.function_reverse_geolocation_populate_config.secret_environment_variables
      content {
        key        = secret_environment_variables.value["key"]
        project_id = var.project_id
        secret     = "${upper(var.environment)}_${secret_environment_variables.value["key"]}"
        version    = "latest"
      }
    }
  }
}


=======
    available_memory = local.function_backfill_dataset_service_date_range_config.memory
    available_cpu    = local.function_backfill_dataset_service_date_range_config.available_cpu
    timeout_seconds  = local.function_backfill_dataset_service_date_range_config.timeout
    vpc_connector = data.google_vpc_access_connector.vpc_connector.id
    vpc_connector_egress_settings = "PRIVATE_RANGES_ONLY"

    environment_variables = {
      # prevents multiline logs from being truncated on GCP console
      PYTHONNODEBUGRANGES = 0
    }
    dynamic "secret_environment_variables" {
      for_each = local.function_backfill_dataset_service_date_range_config.secret_environment_variables
      content {
        key        = secret_environment_variables.value["key"]
        project_id = var.project_id
        secret     = lookup(secret_environment_variables.value, "secret", "${upper(var.environment)}_${secret_environment_variables.value["key"]}")
        version    = "latest"
      }
    }
    service_account_email            = google_service_account.functions_service_account.email
    max_instance_request_concurrency = local.function_backfill_dataset_service_date_range_config.max_instance_request_concurrency
    max_instance_count               = local.function_backfill_dataset_service_date_range_config.max_instance_count
    min_instance_count               = local.function_backfill_dataset_service_date_range_config.min_instance_count
  }
}

>>>>>>> e59d9568
# IAM entry for all users to invoke the function 
resource "google_cloudfunctions2_function_iam_member" "tokens_invoker" {
  project        = var.project_id
  location       = var.gcp_region
  cloud_function = google_cloudfunctions2_function.tokens.name
  role           = "roles/cloudfunctions.invoker"
  member         = "allUsers"
}

resource "google_cloud_run_service_iam_member" "tokens_cloud_run_invoker" {
  project        = var.project_id
  location       = var.gcp_region
  service        = google_cloudfunctions2_function.tokens.name
  role           = "roles/run.invoker"
  member         = "allUsers"
}

# Allow Operations API function to be called by all users
resource "google_cloudfunctions2_function_iam_member" "operations_api_invoker" {
  project        = var.project_id
  location       = var.gcp_region
  cloud_function = google_cloudfunctions2_function.operations_api.name
  role           = "roles/cloudfunctions.invoker"
  member         = "allUsers"
}

resource "google_cloud_run_service_iam_member" "operastions_cloud_run_invoker" {
  project        = var.project_id
  location       = var.gcp_region
  service        = google_cloudfunctions2_function.operations_api.name
  role           = "roles/run.invoker"
  member         = "allUsers"
}

# Permissions on the service account used by the function and Eventarc trigger
resource "google_project_iam_member" "invoking" {
  project = var.project_id
  role    = "roles/run.invoker"
  member  = "serviceAccount:${google_service_account.functions_service_account.email}"
}

resource "google_project_iam_member" "event-receiving" {
  project = var.project_id
  role    = "roles/eventarc.eventReceiver"
  member  = "serviceAccount:${google_service_account.functions_service_account.email}"
  depends_on = [google_project_iam_member.invoking]
}

# Grant read access to the datasets bucket for the service account
resource "google_storage_bucket_iam_binding" "bucket_object_viewer" {
  for_each = {
    datasets_bucket = "${var.datasets_bucket_name}-${var.environment}"
  }
  bucket = each.value
  depends_on = []
  role   = "roles/storage.objectViewer"
  members = [
    "serviceAccount:${google_service_account.functions_service_account.email}"
  ]
}

# Grant write access to the gbfs bucket for the service account
resource "google_storage_bucket_iam_binding" "bucket_object_creator" {
  for_each = {
    gbfs_snapshots_bucket = google_storage_bucket.gbfs_snapshots_bucket.name
  }
  depends_on = [google_storage_bucket.gbfs_snapshots_bucket]
  bucket = each.value
  role   = "roles/storage.objectCreator"
  members = [
    "serviceAccount:${google_service_account.functions_service_account.email}"
  ]
}

# Grant the service account the ability to invoke the workflows
resource "google_project_iam_member" "workflows_invoker" {
  project = var.project_id
  role    = "roles/workflows.invoker"
  member  = "serviceAccount:${google_service_account.functions_service_account.email}"
}

resource "google_project_iam_audit_config" "all-services" {
  project = var.project_id
  service = "allServices"
  audit_log_config {
    log_type = "ADMIN_READ"
  }
  audit_log_config {
    log_type = "DATA_READ"
  }
  audit_log_config {
    log_type = "DATA_WRITE"
  }
}

output "function_tokens_name" {
  value = google_cloudfunctions2_function.tokens.name
}

resource "google_cloudfunctions2_function_iam_member" "extract_location_invoker" {
  project        = var.project_id
  location       = var.gcp_region
  cloud_function = google_cloudfunctions2_function.extract_location.name
  role           = "roles/cloudfunctions.invoker"
  member         = "serviceAccount:${google_service_account.functions_service_account.email}"
}

resource "google_cloud_run_service_iam_member" "extract_location_cloud_run_invoker" {
  project        = var.project_id
  location       = var.gcp_region
  service        = google_cloudfunctions2_function.extract_location.name
  role           = "roles/run.invoker"
  member         = "serviceAccount:${google_service_account.functions_service_account.email}"
}

# Task queue to invoke update_validation_report function
resource "google_cloud_tasks_queue" "update_validation_report_task_queue" {
  project  = var.project_id
  location = var.gcp_region
  name     = "update-validation-report-task-queue"
}

# Task queue to invoke gbfs_validator_batch function for the scheduler
resource "google_cloudfunctions2_function_iam_member" "gbfs_validator_batch_invoker" {
  project        = var.project_id
  location       = var.gcp_region
  cloud_function = google_cloudfunctions2_function.gbfs_validator_batch.name
  role           = "roles/cloudfunctions.invoker"
  member         = "serviceAccount:${google_service_account.functions_service_account.email}"
}

resource "google_cloudfunctions2_function_iam_member" "transitland_feeds_dispatcher_invoker" {
  project        = var.project_id
  location       = var.gcp_region
  cloud_function = google_cloudfunctions2_function.feed_sync_dispatcher_transitland.name
  role           = "roles/cloudfunctions.invoker"
  member         = "serviceAccount:${google_service_account.functions_service_account.email}"
}

# Grant permissions to the service account to publish to the pubsub topic
resource "google_pubsub_topic_iam_member" "functions_publisher" {
  for_each = {
    dataset_updates = google_pubsub_topic.dataset_updates.name
    validate_gbfs_feed = google_pubsub_topic.validate_gbfs_feed.name
    feed_sync_dispatcher_transitland = google_pubsub_topic.transitland_feeds_dispatch.name
    dataset_batch = data.google_pubsub_topic.datasets_batch_topic.name
  }

  project = var.project_id
  role    = "roles/pubsub.publisher"
  topic   = each.value
  member  = "serviceAccount:${google_service_account.functions_service_account.email}"
}

# Grant permissions to the service account to subscribe to the pubsub topic
resource "google_pubsub_topic_iam_member" "functions_subscriber" {
  for_each = {
    dataset_updates = google_pubsub_topic.dataset_updates.name
    validate_gbfs_feed = google_pubsub_topic.validate_gbfs_feed.name
    feed_sync_dispatcher_transitland = google_pubsub_topic.transitland_feeds_dispatch.name
  }

  project = var.project_id
  role    = "roles/pubsub.subscriber"
  topic   = each.value
  member  = "serviceAccount:${google_service_account.functions_service_account.email}"
}

# Grant permissions to the service account to write/read in datastore
resource "google_project_iam_member" "datastore_owner" {
  project = var.project_id
  role    = "roles/datastore.owner"
  member  = "serviceAccount:${google_service_account.functions_service_account.email}"
}

# Grant permissions to the service account to create bigquery jobs
resource "google_project_iam_member" "bigquery_job_user" {
  project = var.project_id
  role    = "roles/bigquery.jobUser"
  member  = "serviceAccount:${google_service_account.functions_service_account.email}"
}<|MERGE_RESOLUTION|>--- conflicted
+++ resolved
@@ -67,12 +67,9 @@
     [for x in local.function_tokens_config.secret_environment_variables : x.key],
     [for x in local.function_extract_location_config.secret_environment_variables : x.key],
     [for x in local.function_process_validation_report_config.secret_environment_variables : x.key],
+    [for x in local.function_gbfs_validation_report_config.secret_environment_variables : x.key],
     [for x in local.function_update_validation_report_config.secret_environment_variables : x.key],
-<<<<<<< HEAD
-    [for x in local.function_gbfs_validation_report_config.secret_environment_variables : x.key]
-=======
     [for x in local.function_backfill_dataset_service_date_range_config.secret_environment_variables : x.key]
->>>>>>> e59d9568
   )
 
   # Convert the list to a set to ensure uniqueness
@@ -160,15 +157,6 @@
   source = local.function_operations_api_zip
 }
 
-<<<<<<< HEAD
-# 9. Reverse geolocation populate
-resource "google_storage_bucket_object" "reverse_geolocation_populate_zip" {
-  bucket = google_storage_bucket.functions_bucket.name
-  name   = "reverse-geolocation-populate-${substr(filebase64sha256(local.function_reverse_geolocation_populate_zip), 0, 10)}.zip"
-  source = local.function_reverse_geolocation_populate_zip
-}
-
-=======
 # 9. Backfill Gtfs Datasets Service Date Range
 resource "google_storage_bucket_object" "backfill_dataset_service_date_range_zip" {
   bucket = google_storage_bucket.functions_bucket.name
@@ -177,7 +165,13 @@
 }
 
 
->>>>>>> e59d9568
+# 10. Reverse geolocation populate
+resource "google_storage_bucket_object" "reverse_geolocation_populate_zip" {
+  bucket = google_storage_bucket.functions_bucket.name
+  name   = "reverse-geolocation-populate-${substr(filebase64sha256(local.function_reverse_geolocation_populate_zip), 0, 10)}.zip"
+  source = local.function_reverse_geolocation_populate_zip
+}
+
 # Secrets access
 resource "google_secret_manager_secret_iam_member" "secret_iam_member" {
   for_each = local.unique_secret_keys
@@ -791,8 +785,52 @@
   }
 }
 
-<<<<<<< HEAD
-# 9. functions/reverse_geolocation_populate cloud function
+# 9. functions/backfill_dataset_service_date_range cloud function
+# Fills all the NULL values for service date range in the gtfs datasets table
+resource "google_cloudfunctions2_function" "backfill_dataset_service_date_range" {
+  name        = local.function_backfill_dataset_service_date_range_config.name
+  description = local.function_backfill_dataset_service_date_range_config.description
+  location    = var.gcp_region
+  depends_on = [google_secret_manager_secret_iam_member.secret_iam_member]
+  project = var.project_id
+  build_config {
+    runtime     = var.python_runtime
+    entry_point = local.function_backfill_dataset_service_date_range_config.entry_point
+    source {
+      storage_source {
+        bucket = google_storage_bucket.functions_bucket.name
+        object = google_storage_bucket_object.backfill_dataset_service_date_range_zip.name
+      }
+    }
+  }
+  service_config {
+    available_memory = local.function_backfill_dataset_service_date_range_config.memory
+    available_cpu    = local.function_backfill_dataset_service_date_range_config.available_cpu
+    timeout_seconds  = local.function_backfill_dataset_service_date_range_config.timeout
+    vpc_connector = data.google_vpc_access_connector.vpc_connector.id
+    vpc_connector_egress_settings = "PRIVATE_RANGES_ONLY"
+
+    environment_variables = {
+      # prevents multiline logs from being truncated on GCP console
+      PYTHONNODEBUGRANGES = 0
+    }
+    dynamic "secret_environment_variables" {
+      for_each = local.function_backfill_dataset_service_date_range_config.secret_environment_variables
+      content {
+        key        = secret_environment_variables.value["key"]
+        project_id = var.project_id
+        secret     = lookup(secret_environment_variables.value, "secret", "${upper(var.environment)}_${secret_environment_variables.value["key"]}")
+        version    = "latest"
+      }
+    }
+    service_account_email            = google_service_account.functions_service_account.email
+    max_instance_request_concurrency = local.function_backfill_dataset_service_date_range_config.max_instance_request_concurrency
+    max_instance_count               = local.function_backfill_dataset_service_date_range_config.max_instance_count
+    min_instance_count               = local.function_backfill_dataset_service_date_range_config.min_instance_count
+  }
+}
+
+# 10. functions/reverse_geolocation_populate cloud function
 resource "google_cloudfunctions2_function" "reverse_geolocation_populate" {
   name        = local.function_reverse_geolocation_populate_config.name
   description = local.function_reverse_geolocation_populate_config.description
@@ -806,29 +844,10 @@
       storage_source {
         bucket = google_storage_bucket.functions_bucket.name
         object = google_storage_bucket_object.reverse_geolocation_populate_zip.name
-=======
-# 9. functions/backfill_dataset_service_date_range cloud function
-# Fills all the NULL values for service date range in the gtfs datasets table
-
-resource "google_cloudfunctions2_function" "backfill_dataset_service_date_range" {
-  name        = local.function_backfill_dataset_service_date_range_config.name
-  description = local.function_backfill_dataset_service_date_range_config.description
-  location    = var.gcp_region
-  depends_on = [google_secret_manager_secret_iam_member.secret_iam_member]
-  project = var.project_id
-  build_config {
-    runtime     = var.python_runtime
-    entry_point = local.function_backfill_dataset_service_date_range_config.entry_point
-    source {
-      storage_source {
-        bucket = google_storage_bucket.functions_bucket.name
-        object = google_storage_bucket_object.backfill_dataset_service_date_range_zip.name
->>>>>>> e59d9568
-      }
-    }
-  }
-  service_config {
-<<<<<<< HEAD
+      }
+    }
+  }
+  service_config {
     environment_variables = {
       PYTHONNODEBUGRANGES = 0
       DB_REUSE_SESSION = "True"
@@ -856,35 +875,7 @@
 }
 
 
-=======
-    available_memory = local.function_backfill_dataset_service_date_range_config.memory
-    available_cpu    = local.function_backfill_dataset_service_date_range_config.available_cpu
-    timeout_seconds  = local.function_backfill_dataset_service_date_range_config.timeout
-    vpc_connector = data.google_vpc_access_connector.vpc_connector.id
-    vpc_connector_egress_settings = "PRIVATE_RANGES_ONLY"
-
-    environment_variables = {
-      # prevents multiline logs from being truncated on GCP console
-      PYTHONNODEBUGRANGES = 0
-    }
-    dynamic "secret_environment_variables" {
-      for_each = local.function_backfill_dataset_service_date_range_config.secret_environment_variables
-      content {
-        key        = secret_environment_variables.value["key"]
-        project_id = var.project_id
-        secret     = lookup(secret_environment_variables.value, "secret", "${upper(var.environment)}_${secret_environment_variables.value["key"]}")
-        version    = "latest"
-      }
-    }
-    service_account_email            = google_service_account.functions_service_account.email
-    max_instance_request_concurrency = local.function_backfill_dataset_service_date_range_config.max_instance_request_concurrency
-    max_instance_count               = local.function_backfill_dataset_service_date_range_config.max_instance_count
-    min_instance_count               = local.function_backfill_dataset_service_date_range_config.min_instance_count
-  }
-}
-
->>>>>>> e59d9568
-# IAM entry for all users to invoke the function 
+# IAM entry for all users to invoke the function
 resource "google_cloudfunctions2_function_iam_member" "tokens_invoker" {
   project        = var.project_id
   location       = var.gcp_region

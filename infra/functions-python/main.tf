terraform {
  required_providers {
    google = {
      source  = "hashicorp/google"
      version = "5.34.0"
    }
  }
}
#
# MobilityData 2023
#
# Licensed under the Apache License, Version 2.0 (the "License");
# you may not use this file except in compliance with the License.
# You may obtain a copy of the License at
#
#      http://www.apache.org/licenses/LICENSE-2.0
#
# Unless required by applicable law or agreed to in writing, software
# distributed under the License is distributed on an "AS IS" BASIS,
# WITHOUT WARRANTIES OR CONDITIONS OF ANY KIND, either express or implied.
# See the License for the specific language governing permissions and
# limitations under the License.
#

locals {
  x_number_of_concurrent_instance = 4
  deployment_timestamp = formatdate("YYYYMMDDhhmmss", timestamp())
  function_tokens_config = jsondecode(file("${path.module}../../../functions-python/tokens/function_config.json"))
  function_tokens_zip    = "${path.module}/../../functions-python/tokens/.dist/tokens.zip"

  function_extract_location_config = jsondecode(file("${path.module}../../../functions-python/extract_location/function_config.json"))
  function_extract_location_zip    = "${path.module}/../../functions-python/extract_location/.dist/extract_location.zip"
  #  DEV and QA use the vpc connector
  vpc_connector_name = lower(var.environment) == "dev" ? "vpc-connector-qa" : "vpc-connector-${lower(var.environment)}"
  vpc_connector_project = lower(var.environment) == "dev" ? "mobility-feeds-qa" : var.project_id

  function_process_validation_report_config = jsondecode(file("${path.module}/../../functions-python/validation_report_processor/function_config.json"))
  function_process_validation_report_zip = "${path.module}/../../functions-python/validation_report_processor/.dist/validation_report_processor.zip"
  public_hosted_datasets_url = lower(var.environment) == "prod" ? "https://${var.public_hosted_datasets_dns}" : "https://${var.environment}-${var.public_hosted_datasets_dns}"

  function_update_validation_report_config = jsondecode(file("${path.module}/../../functions-python/update_validation_report/function_config.json"))
  function_update_validation_report_zip = "${path.module}/../../functions-python/update_validation_report/.dist/update_validation_report.zip"

  function_gbfs_validation_report_config = jsondecode(file("${path.module}/../../functions-python/gbfs_validator/function_config.json"))
  function_gbfs_validation_report_zip = "${path.module}/../../functions-python/gbfs_validator/.dist/gbfs_validator.zip"

  function_feed_sync_dispatcher_transitland_config = jsondecode(file("${path.module}/../../functions-python/feed_sync_dispatcher_transitland/function_config.json"))
  function_feed_sync_dispatcher_transitland_zip = "${path.module}/../../functions-python/feed_sync_dispatcher_transitland/.dist/feed_sync_dispatcher_transitland.zip"

  function_feed_sync_process_transitland_config = jsondecode(file("${path.module}/../../functions-python/feed_sync_process_transitland/function_config.json"))
  function_feed_sync_process_transitland_zip = "${path.module}/../../functions-python/feed_sync_process_transitland/.dist/feed_sync_process_transitland.zip"

  function_operations_api_config = jsondecode(file("${path.module}/../../functions-python/operations_api/function_config.json"))
  function_operations_api_zip = "${path.module}/../../functions-python/operations_api/.dist/operations_api.zip"

<<<<<<< HEAD
  function_export_csv_config = jsondecode(file("${path.module}/../../functions-python/export_csv/function_config.json"))
  function_export_csv_zip = "${path.module}/../../functions-python/export_csv/.dist/export_csv.zip"

=======
  function_backfill_dataset_service_date_range_config = jsondecode(file("${path.module}/../../functions-python/backfill_dataset_service_date_range/function_config.json"))
  function_backfill_dataset_service_date_range_zip = "${path.module}/../../functions-python/backfill_dataset_service_date_range/.dist/backfill_dataset_service_date_range.zip"
>>>>>>> e59d9568
}

locals {
  # To allow multiple functions to access the same secrets, we need to combine all the keys from the different functions
  # Combine all keys into a list
  all_secret_keys_list = concat(
    [for x in local.function_tokens_config.secret_environment_variables : x.key],
    [for x in local.function_extract_location_config.secret_environment_variables : x.key],
    [for x in local.function_process_validation_report_config.secret_environment_variables : x.key],
    [for x in local.function_update_validation_report_config.secret_environment_variables : x.key],
<<<<<<< HEAD
    [for x in local.function_export_csv_config.secret_environment_variables : x.key]
=======
    [for x in local.function_backfill_dataset_service_date_range_config.secret_environment_variables : x.key]
>>>>>>> e59d9568
  )

  # Convert the list to a set to ensure uniqueness
  unique_secret_keys = toset(local.all_secret_keys_list)
}

data "google_vpc_access_connector" "vpc_connector" {
  name    = local.vpc_connector_name
  region  = var.gcp_region
  project = local.vpc_connector_project
}

data "google_pubsub_topic" "datasets_batch_topic" {
  name = "datasets-batch-topic-${var.environment}"
}

# Service account to execute the cloud functions
resource "google_service_account" "functions_service_account" {
  account_id   = "functions-service-account"
  display_name = "Functions Service Account"
}

resource "google_storage_bucket" "functions_bucket" {
  name     = "mobility-feeds-functions-python-${var.environment}"
  location = "us"
}

resource "google_storage_bucket" "gbfs_snapshots_bucket" {
  location = var.gcp_region
  name     = "${var.gbfs_bucket_name}-${var.environment}"
}

# Cloud function source code zip files:
# 1. Tokens
resource "google_storage_bucket_object" "function_token_zip" {
  name   = "tokens-${substr(filebase64sha256(local.function_tokens_zip),0,10)}.zip"
  bucket = google_storage_bucket.functions_bucket.name
  source = local.function_tokens_zip
}
# 2. Extract location
resource "google_storage_bucket_object" "function_extract_location_zip_object" {
  name   = "bucket-extract-bb-${substr(filebase64sha256(local.function_extract_location_zip),0,10)}.zip"
  bucket = google_storage_bucket.functions_bucket.name
  source = local.function_extract_location_zip
}
# 3. Process validation report
resource "google_storage_bucket_object" "process_validation_report_zip" {
  bucket = google_storage_bucket.functions_bucket.name
  name   = "process-validation-report-${substr(filebase64sha256(local.function_process_validation_report_zip), 0, 10)}.zip"
  source = local.function_process_validation_report_zip
}

# 4. Update validation report
resource "google_storage_bucket_object" "update_validation_report_zip" {
  bucket = google_storage_bucket.functions_bucket.name
  name   = "update-validation-report-${substr(filebase64sha256(local.function_update_validation_report_zip), 0, 10)}.zip"
  source = local.function_update_validation_report_zip
}

# 5. GBFS validation report
resource "google_storage_bucket_object" "gbfs_validation_report_zip" {
  bucket = google_storage_bucket.functions_bucket.name
  name   = "gbfs-validator-${substr(filebase64sha256(local.function_gbfs_validation_report_zip), 0, 10)}.zip"
  source = local.function_gbfs_validation_report_zip
}

# 6. Feed sync dispatcher transitland
resource "google_storage_bucket_object" "feed_sync_dispatcher_transitland_zip" {
  bucket = google_storage_bucket.functions_bucket.name
  name   = "feed-sync-dispatcher-transitland-${substr(filebase64sha256(local.function_feed_sync_dispatcher_transitland_zip), 0, 10)}.zip"
  source = local.function_feed_sync_dispatcher_transitland_zip
}

# 7. Feed sync process transitland
resource "google_storage_bucket_object" "feed_sync_process_transitland_zip" {
  bucket = google_storage_bucket.functions_bucket.name
  name   = "feed-sync-process-transitland-${substr(filebase64sha256(local.function_feed_sync_process_transitland_zip), 0, 10)}.zip"
  source = local.function_feed_sync_process_transitland_zip
}

# 8. Operations API
resource "google_storage_bucket_object" "operations_api_zip" {
  bucket = google_storage_bucket.functions_bucket.name
  name   = "operations-api-${substr(filebase64sha256(local.function_operations_api_zip), 0, 10)}.zip"
  source = local.function_operations_api_zip
}

<<<<<<< HEAD
# 9. Export CSV
resource "google_storage_bucket_object" "export_csv_zip" {
  bucket = google_storage_bucket.functions_bucket.name
  name   = "export-csv-${substr(filebase64sha256(local.function_export_csv_zip), 0, 10)}.zip"
  source = local.function_export_csv_zip
}

=======
# 9. Backfill Gtfs Datasets Service Date Range
resource "google_storage_bucket_object" "backfill_dataset_service_date_range_zip" {
  bucket = google_storage_bucket.functions_bucket.name
  name   = "backfill-dataset-service-date-range-${substr(filebase64sha256(local.function_backfill_dataset_service_date_range_zip), 0, 10)}.zip"
  source = local.function_backfill_dataset_service_date_range_zip
}


>>>>>>> e59d9568
# Secrets access
resource "google_secret_manager_secret_iam_member" "secret_iam_member" {
  for_each = local.unique_secret_keys

  project    = var.project_id
  # The secret_id is the current item in the set. Since these are unique keys, we use each.value to access it.
  secret_id  = "${upper(var.environment)}_${each.value}"
  role       = "roles/secretmanager.secretAccessor"
  member     = "serviceAccount:${google_service_account.functions_service_account.email}"
}

# Cloud function definitions
# 1. functions-python/tokens cloud function
resource "google_cloudfunctions2_function" "tokens" {
  name        = local.function_tokens_config.name
  description = local.function_tokens_config.description
  location    = var.gcp_region
  build_config {
    runtime     = var.python_runtime
    entry_point = local.function_tokens_config.entry_point
    source {
      storage_source {
        bucket = google_storage_bucket.functions_bucket.name
        object = google_storage_bucket_object.function_token_zip.name
      }
    }
  }
  service_config {
    available_memory = local.function_tokens_config.memory
    timeout_seconds = local.function_tokens_config.timeout
    available_cpu = local.function_tokens_config.available_cpu
    max_instance_request_concurrency = local.function_tokens_config.max_instance_request_concurrency
    max_instance_count = local.function_tokens_config.max_instance_count
    min_instance_count = local.function_tokens_config.min_instance_count
    dynamic "secret_environment_variables" {
      for_each = local.function_tokens_config.secret_environment_variables
      content {
        key        = secret_environment_variables.value["key"]
        project_id = var.project_id
        secret     = "${upper(var.environment)}_${secret_environment_variables.value["key"]}"
        version    = "latest"
      }
    }
    service_account_email = google_service_account.functions_service_account.email
    ingress_settings = local.function_tokens_config.ingress_settings
  }
}

# 2.1 functions/extract_location cloud function
resource "google_cloudfunctions2_function" "extract_location" {
  name        = local.function_extract_location_config.name
  description = local.function_extract_location_config.description
  location    = var.gcp_region
  depends_on = [google_project_iam_member.event-receiving, google_secret_manager_secret_iam_member.secret_iam_member]
  event_trigger {
    event_type = "google.cloud.audit.log.v1.written"
    service_account_email = google_service_account.functions_service_account.email
    event_filters {
      attribute = "serviceName"
      value = "storage.googleapis.com"
    }
    event_filters {
      attribute = "methodName"
      value = "storage.objects.create"
    }
    event_filters {
      attribute = "resourceName"
      value     = "projects/_/buckets/mobilitydata-datasets-${var.environment}/objects/*/*/*.zip"
      operator = "match-path-pattern"
    }
  }
  build_config {
    runtime     = var.python_runtime
    entry_point = local.function_extract_location_config.entry_point
    source {
      storage_source {
        bucket = google_storage_bucket.functions_bucket.name
        object = google_storage_bucket_object.function_extract_location_zip_object.name
      }
    }
  }
  service_config {
    available_memory = local.function_extract_location_config.memory
    timeout_seconds = local.function_extract_location_config.timeout
    available_cpu = local.function_extract_location_config.available_cpu
    max_instance_request_concurrency = local.function_extract_location_config.max_instance_request_concurrency
    max_instance_count = local.function_extract_location_config.max_instance_count
    min_instance_count = local.function_extract_location_config.min_instance_count
    service_account_email = google_service_account.functions_service_account.email
    ingress_settings = local.function_extract_location_config.ingress_settings
    vpc_connector = data.google_vpc_access_connector.vpc_connector.id
    vpc_connector_egress_settings = "PRIVATE_RANGES_ONLY"
    dynamic "secret_environment_variables" {
      for_each = local.function_extract_location_config.secret_environment_variables
      content {
        key        = secret_environment_variables.value["key"]
        project_id = var.project_id
        secret     = "${upper(var.environment)}_${secret_environment_variables.value["key"]}"
        version    = "latest"
      }
    }
  }
}

# 2.2 functions/extract_location cloud function pub/sub triggered
resource "google_pubsub_topic" "dataset_updates" {
  name = "dataset-updates"
}
resource "google_cloudfunctions2_function" "extract_location_pubsub" {
  name        = "${local.function_extract_location_config.name}-pubsub"
  description = local.function_extract_location_config.description
  location    = var.gcp_region
  depends_on = [google_project_iam_member.event-receiving, google_secret_manager_secret_iam_member.secret_iam_member]
  event_trigger {
    trigger_region        = var.gcp_region
    service_account_email = google_service_account.functions_service_account.email
    event_type            = "google.cloud.pubsub.topic.v1.messagePublished"
    pubsub_topic          = google_pubsub_topic.dataset_updates.id
    retry_policy          = "RETRY_POLICY_RETRY"
  }
  build_config {
    runtime     = var.python_runtime
    entry_point = "${local.function_extract_location_config.entry_point}_pubsub"
    source {
      storage_source {
        bucket = google_storage_bucket.functions_bucket.name
        object = google_storage_bucket_object.function_extract_location_zip_object.name
      }
    }
  }
  service_config {
    available_memory = local.function_extract_location_config.memory
    timeout_seconds = local.function_extract_location_config.timeout
    available_cpu = local.function_extract_location_config.available_cpu
    max_instance_request_concurrency = local.function_extract_location_config.max_instance_request_concurrency
    max_instance_count = local.function_extract_location_config.max_instance_count
    min_instance_count = local.function_extract_location_config.min_instance_count
    service_account_email = google_service_account.functions_service_account.email
    ingress_settings = "ALLOW_ALL"
    vpc_connector = data.google_vpc_access_connector.vpc_connector.id
    vpc_connector_egress_settings = "PRIVATE_RANGES_ONLY"
    dynamic "secret_environment_variables" {
      for_each = local.function_extract_location_config.secret_environment_variables
      content {
        key        = secret_environment_variables.value["key"]
        project_id = var.project_id
        secret     = "${upper(var.environment)}_${secret_environment_variables.value["key"]}"
        version    = "latest"
      }
    }
  }
}

# 2.3 functions/extract_location cloud function batch
resource "google_cloudfunctions2_function" "extract_location_batch" {
  name        = "${local.function_extract_location_config.name}-batch"
  description = local.function_extract_location_config.description
  location    = var.gcp_region
  depends_on = [google_project_iam_member.event-receiving, google_secret_manager_secret_iam_member.secret_iam_member]

  build_config {
    runtime     = var.python_runtime
    entry_point = "${local.function_extract_location_config.entry_point}_batch"
    source {
      storage_source {
        bucket = google_storage_bucket.functions_bucket.name
        object = google_storage_bucket_object.function_extract_location_zip_object.name
      }
    }
  }
  service_config {
    environment_variables = {
      PROJECT_ID = var.project_id
      PUBSUB_TOPIC_NAME = google_pubsub_topic.dataset_updates.name
      PYTHONNODEBUGRANGES = 0
    }
    available_memory = "1Gi"
    timeout_seconds = local.function_extract_location_config.timeout
    available_cpu = local.function_extract_location_config.available_cpu
    max_instance_request_concurrency = local.function_extract_location_config.max_instance_request_concurrency
    max_instance_count = local.function_extract_location_config.max_instance_count
    min_instance_count = local.function_extract_location_config.min_instance_count
    service_account_email = google_service_account.functions_service_account.email
    ingress_settings = "ALLOW_ALL"
    vpc_connector = data.google_vpc_access_connector.vpc_connector.id
    vpc_connector_egress_settings = "PRIVATE_RANGES_ONLY"
    dynamic "secret_environment_variables" {
      for_each = local.function_extract_location_config.secret_environment_variables
      content {
        key        = secret_environment_variables.value["key"]
        project_id = var.project_id
        secret     = "${upper(var.environment)}_${secret_environment_variables.value["key"]}"
        version    = "latest"
      }
    }
  }
}

# 3. functions/validation_report_processor cloud function
# Create a queue for the cloud tasks
# The 2X rate is defined as 4*2 concurrent dispatches and 1 dispatch per second
# The name of the queue need to be dynamic due to GCP limitations
# references:
#   - https://cloud.google.com/tasks/docs/deleting-appengine-queues-and-tasks#deleting_queues
#   - https://issuetracker.google.com/issues/263947953
resource "google_cloud_tasks_queue" "cloud_tasks_2x_rate_queue" {
  name     = "cloud-tasks-2x-rate-queue-${var.environment}-${local.deployment_timestamp}"
  location = var.gcp_region

  rate_limits {
    max_concurrent_dispatches = local.x_number_of_concurrent_instance * 2
    max_dispatches_per_second = 1
  }

  retry_config {
    # This will make the cloud task retry for ~two hours
    max_attempts  = 120
    min_backoff   = "20s"
    max_backoff   = "60s"
    max_doublings = 2
  }
}

output "processing_report_cloud_task_name" {
  value = google_cloud_tasks_queue.cloud_tasks_2x_rate_queue.name
}

resource "google_cloudfunctions2_function" "process_validation_report" {
  name        = local.function_process_validation_report_config.name
  description = local.function_process_validation_report_config.description
  location    = var.gcp_region
  depends_on = [google_secret_manager_secret_iam_member.secret_iam_member]
  project = var.project_id
  build_config {
    runtime     = var.python_runtime
    entry_point = local.function_process_validation_report_config.entry_point
    source {
      storage_source {
        bucket = google_storage_bucket.functions_bucket.name
        object = google_storage_bucket_object.process_validation_report_zip.name
      }
    }
  }
  service_config {
    available_memory = local.function_process_validation_report_config.memory
    available_cpu    = local.function_process_validation_report_config.available_cpu
    timeout_seconds  = local.function_process_validation_report_config.timeout
    vpc_connector = data.google_vpc_access_connector.vpc_connector.id
    vpc_connector_egress_settings = "PRIVATE_RANGES_ONLY"

    environment_variables = {
      FILES_ENDPOINT    = local.public_hosted_datasets_url
      # prevents multiline logs from being truncated on GCP console
      PYTHONNODEBUGRANGES = 0
    }
    dynamic "secret_environment_variables" {
      for_each = local.function_process_validation_report_config.secret_environment_variables
      content {
        key        = secret_environment_variables.value["key"]
        project_id = var.project_id
        secret     = lookup(secret_environment_variables.value, "secret", "${upper(var.environment)}_${secret_environment_variables.value["key"]}")
        version    = "latest"
      }
    }
    service_account_email            = google_service_account.functions_service_account.email
    max_instance_request_concurrency = local.function_process_validation_report_config.max_instance_request_concurrency
    max_instance_count               = local.function_process_validation_report_config.max_instance_count
    min_instance_count               = local.function_process_validation_report_config.min_instance_count
  }
}

# 4. functions/update_validation_report cloud function
resource "google_cloudfunctions2_function" "update_validation_report" {
  location = var.gcp_region
  name     = local.function_update_validation_report_config.name
  description = local.function_update_validation_report_config.description
  depends_on = [google_secret_manager_secret_iam_member.secret_iam_member]
  project = var.project_id
  build_config {
    runtime     = var.python_runtime
    entry_point = local.function_update_validation_report_config.entry_point
    source {
      storage_source {
        bucket = google_storage_bucket.functions_bucket.name
        object = google_storage_bucket_object.update_validation_report_zip.name
      }
    }
  }
  service_config {
    available_memory = local.function_update_validation_report_config.memory
    available_cpu    = local.function_update_validation_report_config.available_cpu
    timeout_seconds  = local.function_update_validation_report_config.timeout
    vpc_connector = data.google_vpc_access_connector.vpc_connector.id
    vpc_connector_egress_settings = "PRIVATE_RANGES_ONLY"

    environment_variables = {
      ENV = var.environment
      MAX_RETRY = 10
      BATCH_SIZE = 5
      WEB_VALIDATOR_URL = var.validator_endpoint
      # prevents multiline logs from being truncated on GCP console
      PYTHONNODEBUGRANGES = 0
    }
    dynamic "secret_environment_variables" {
      for_each = local.function_update_validation_report_config.secret_environment_variables
      content {
        key        = secret_environment_variables.value["key"]
        project_id = var.project_id
        secret     = lookup(secret_environment_variables.value, "secret", "${upper(var.environment)}_${secret_environment_variables.value["key"]}")
        version    = "latest"
      }
    }
    service_account_email            = google_service_account.functions_service_account.email
    max_instance_request_concurrency = local.function_update_validation_report_config.max_instance_request_concurrency
    max_instance_count               = local.function_update_validation_report_config.max_instance_count
    min_instance_count               = local.function_update_validation_report_config.min_instance_count
  }
}

# 5. functions/gbfs_validator cloud function
# 5.1 Create Pub/Sub topic
resource "google_pubsub_topic" "validate_gbfs_feed" {
  name = "validate-gbfs-feed"
}

# 5.2 Create batch function that publishes to the Pub/Sub topic
resource "google_cloudfunctions2_function" "gbfs_validator_batch" {
  name        = "${local.function_gbfs_validation_report_config.name}-batch"
  description = local.function_gbfs_validation_report_config.description
  location    = var.gcp_region
  depends_on = [google_project_iam_member.event-receiving, google_secret_manager_secret_iam_member.secret_iam_member]

  build_config {
    runtime     = var.python_runtime
    entry_point = "${local.function_gbfs_validation_report_config.entry_point}_batch"
    source {
      storage_source {
        bucket = google_storage_bucket.functions_bucket.name
        object = google_storage_bucket_object.gbfs_validation_report_zip.name
      }
    }
  }
  service_config {
    environment_variables = {
      PROJECT_ID = var.project_id
      PUBSUB_TOPIC_NAME = google_pubsub_topic.validate_gbfs_feed.name
      PYTHONNODEBUGRANGES = 0
    }
    available_memory = "1Gi"
    timeout_seconds = local.function_gbfs_validation_report_config.timeout
    available_cpu = local.function_gbfs_validation_report_config.available_cpu
    max_instance_request_concurrency = local.function_gbfs_validation_report_config.max_instance_request_concurrency
    max_instance_count = local.function_gbfs_validation_report_config.max_instance_count
    min_instance_count = local.function_gbfs_validation_report_config.min_instance_count
    service_account_email = google_service_account.functions_service_account.email
    ingress_settings = "ALLOW_ALL"
    vpc_connector = data.google_vpc_access_connector.vpc_connector.id
    vpc_connector_egress_settings = "PRIVATE_RANGES_ONLY"
    dynamic "secret_environment_variables" {
      for_each = local.function_gbfs_validation_report_config.secret_environment_variables
      content {
        key        = secret_environment_variables.value["key"]
        project_id = var.project_id
        secret     = "${upper(var.environment)}_${secret_environment_variables.value["key"]}"
        version    = "latest"
      }
    }
  }
}

# 6. functions/export_csv cloud function
resource "google_cloudfunctions2_function" "export_csv" {
  name        = "${local.function_export_csv_config.name}"
  project     = var.project_id
  description = local.function_export_csv_config.description
  location    = var.gcp_region
  depends_on  = [google_secret_manager_secret_iam_member.secret_iam_member]

  build_config {
    runtime     = var.python_runtime
    entry_point = "${local.function_export_csv_config.entry_point}"
    source {
      storage_source {
        bucket = google_storage_bucket.functions_bucket.name
        object = google_storage_bucket_object.export_csv_zip.name
      }
    }
  }
  service_config {
    environment_variables = {
      DATASETS_BUCKET_NANE = var.datasets_bucket_name
      PROJECT_ID  = var.project_id
      ENVIRONMENT = var.environment
    }
    available_memory                 = local.function_export_csv_config.memory
    timeout_seconds                  = local.function_export_csv_config.timeout
    available_cpu                    = local.function_export_csv_config.available_cpu
    max_instance_request_concurrency = local.function_export_csv_config.max_instance_request_concurrency
    max_instance_count               = local.function_export_csv_config.max_instance_count
    min_instance_count               = local.function_export_csv_config.min_instance_count
    service_account_email            = google_service_account.functions_service_account.email
    ingress_settings                 = "ALLOW_ALL"
    vpc_connector                    = data.google_vpc_access_connector.vpc_connector.id
    vpc_connector_egress_settings    = "PRIVATE_RANGES_ONLY"

    dynamic "secret_environment_variables" {
      for_each = local.function_export_csv_config.secret_environment_variables
      content {
        key        = secret_environment_variables.value["key"]
        project_id = var.project_id
        secret     = "${upper(var.environment)}_${secret_environment_variables.value["key"]}"
        version    = "latest"
      }
    }
  }

}

# Schedule the batch function to run
resource "google_cloud_scheduler_job" "gbfs_validator_batch_scheduler" {
  name = "gbfs-validator-batch-scheduler-${var.environment}"
  description = "Schedule the gbfs-validator-batch function"
  time_zone = "Etc/UTC"
  schedule = var.gbfs_scheduler_schedule
  region = var.gcp_region
  paused = var.environment == "prod" ? false : true
  depends_on = [google_cloudfunctions2_function.gbfs_validator_batch, google_cloudfunctions2_function_iam_member.gbfs_validator_batch_invoker]
  http_target {
    http_method = "POST"
    uri = google_cloudfunctions2_function.gbfs_validator_batch.url
    oidc_token {
      service_account_email = google_service_account.functions_service_account.email
    }
    headers = {
      "Content-Type" = "application/json"
    }
  }
  attempt_deadline = "320s"
}

resource "google_cloud_scheduler_job" "transit_land_scraping_scheduler" {
  name = "transitland-scraping-scheduler-${var.environment}"
  description = "Schedule the transitland scraping function"
  time_zone = "Etc/UTC"
  schedule = var.transitland_scraping_schedule
  region = var.gcp_region
  paused = var.environment == "prod" ? false : true
  depends_on = [google_cloudfunctions2_function.feed_sync_dispatcher_transitland, google_cloudfunctions2_function_iam_member.transitland_feeds_dispatcher_invoker]
  http_target {
    http_method = "POST"
    uri = google_cloudfunctions2_function.feed_sync_dispatcher_transitland.url
    oidc_token {
      service_account_email = google_service_account.functions_service_account.email
    }
    headers = {
      "Content-Type" = "application/json"
    }
  }
  attempt_deadline = "320s"
}

# 5.3 Create function that subscribes to the Pub/Sub topic
resource "google_cloudfunctions2_function" "gbfs_validator_pubsub" {
  name        = "${local.function_gbfs_validation_report_config.name}-pubsub"
  description = local.function_gbfs_validation_report_config.description
  location    = var.gcp_region
  depends_on = [google_project_iam_member.event-receiving, google_secret_manager_secret_iam_member.secret_iam_member]
  event_trigger {
    trigger_region        = var.gcp_region
    service_account_email = google_service_account.functions_service_account.email
    event_type            = "google.cloud.pubsub.topic.v1.messagePublished"
    pubsub_topic          = google_pubsub_topic.validate_gbfs_feed.id
    retry_policy          = "RETRY_POLICY_RETRY"
  }
  build_config {
    runtime     = var.python_runtime
    entry_point = "${local.function_gbfs_validation_report_config.entry_point}_pubsub"
    source {
      storage_source {
        bucket = google_storage_bucket.functions_bucket.name
        object = google_storage_bucket_object.gbfs_validation_report_zip.name
      }
    }
  }
  service_config {
    available_memory = local.function_gbfs_validation_report_config.memory
    timeout_seconds = local.function_gbfs_validation_report_config.timeout
    available_cpu = local.function_gbfs_validation_report_config.available_cpu
    max_instance_request_concurrency = local.function_gbfs_validation_report_config.max_instance_request_concurrency
    max_instance_count = local.function_gbfs_validation_report_config.max_instance_count
    min_instance_count = local.function_gbfs_validation_report_config.min_instance_count
    service_account_email = google_service_account.functions_service_account.email
    ingress_settings = "ALLOW_ALL"
    vpc_connector = data.google_vpc_access_connector.vpc_connector.id
    vpc_connector_egress_settings = "PRIVATE_RANGES_ONLY"
    environment_variables = {
      ENV = var.environment
      BUCKET_NAME = google_storage_bucket.gbfs_snapshots_bucket.name
    }
    dynamic "secret_environment_variables" {
      for_each = local.function_gbfs_validation_report_config.secret_environment_variables
      content {
        key        = secret_environment_variables.value["key"]
        project_id = var.project_id
        secret     = "${upper(var.environment)}_${secret_environment_variables.value["key"]}"
        version    = "latest"
      }
    }
  }
}

# 6. functions/feed_sync_dispatcher_transitland cloud function
# 6.1 Create Pub/Sub topic
resource "google_pubsub_topic" "transitland_feeds_dispatch" {
  name = "transitland-feeds-dispatch"
}
resource "google_cloudfunctions2_function" "feed_sync_dispatcher_transitland" {
  name        = "${local.function_feed_sync_dispatcher_transitland_config.name}-batch"
  description = local.function_feed_sync_dispatcher_transitland_config.description
  location    = var.gcp_region
  depends_on = [google_project_iam_member.event-receiving, google_secret_manager_secret_iam_member.secret_iam_member]

  build_config {
    runtime     = var.python_runtime
    entry_point = local.function_feed_sync_dispatcher_transitland_config.entry_point
    source {
      storage_source {
        bucket = google_storage_bucket.functions_bucket.name
        object = google_storage_bucket_object.feed_sync_dispatcher_transitland_zip.name
      }
    }
  }
  service_config {
    environment_variables = {
      PROJECT_ID = var.project_id
      PYTHONNODEBUGRANGES = 0
      PUBSUB_TOPIC_NAME = google_pubsub_topic.transitland_feeds_dispatch.name
      TRANSITLAND_API_KEY=var.transitland_api_key
      TRANSITLAND_OPERATOR_URL="https://transit.land/api/v2/rest/operators"
      TRANSITLAND_FEED_URL="https://transit.land/api/v2/rest/feeds"
    }
    available_memory = local.function_feed_sync_dispatcher_transitland_config.available_memory
    timeout_seconds = local.function_feed_sync_dispatcher_transitland_config.timeout
    available_cpu = local.function_feed_sync_dispatcher_transitland_config.available_cpu
    max_instance_request_concurrency = local.function_feed_sync_dispatcher_transitland_config.max_instance_request_concurrency
    max_instance_count = local.function_feed_sync_dispatcher_transitland_config.max_instance_count
    min_instance_count = local.function_feed_sync_dispatcher_transitland_config.min_instance_count
    service_account_email = google_service_account.functions_service_account.email
    ingress_settings = local.function_feed_sync_dispatcher_transitland_config.ingress_settings
    vpc_connector = data.google_vpc_access_connector.vpc_connector.id
    vpc_connector_egress_settings = "PRIVATE_RANGES_ONLY"
    dynamic "secret_environment_variables" {
      for_each = local.function_extract_location_config.secret_environment_variables
      content {
        key        = secret_environment_variables.value["key"]
        project_id = var.project_id
        secret     = "${upper(var.environment)}_${secret_environment_variables.value["key"]}"
        version    = "latest"
      }
    }
  }
}

# 7. functions/operations_api cloud function
resource "google_cloudfunctions2_function" "operations_api" {
  name        = "${local.function_operations_api_config.name}"
  description = local.function_operations_api_config.description
  location    = var.gcp_region
  depends_on = [google_secret_manager_secret_iam_member.secret_iam_member]

  build_config {
    runtime     = var.python_runtime
    entry_point = local.function_operations_api_config.entry_point
    source {
      storage_source {
        bucket = google_storage_bucket.functions_bucket.name
        object = google_storage_bucket_object.operations_api_zip.name
      }
    }
  }
  service_config {
    environment_variables = {
      PROJECT_ID = var.project_id
      PYTHONNODEBUGRANGES = 0
      GOOGLE_CLIENT_ID = var.operations_oauth2_client_id
    }
    available_memory = local.function_operations_api_config.memory
    timeout_seconds = local.function_operations_api_config.timeout
    available_cpu = local.function_operations_api_config.available_cpu
    max_instance_request_concurrency = local.function_operations_api_config.max_instance_request_concurrency
    max_instance_count = local.function_operations_api_config.max_instance_count
    min_instance_count = local.function_operations_api_config.min_instance_count
    service_account_email = google_service_account.functions_service_account.email
    ingress_settings = local.function_operations_api_config.ingress_settings
    vpc_connector = data.google_vpc_access_connector.vpc_connector.id
    vpc_connector_egress_settings = "PRIVATE_RANGES_ONLY"
    dynamic "secret_environment_variables" {
      for_each = local.function_operations_api_config.secret_environment_variables
      content {
        key        = secret_environment_variables.value["key"]
        project_id = var.project_id
        secret     = "${upper(var.environment)}_${secret_environment_variables.value["key"]}"
        version    = "latest"
      }
    }
  }
}
# 8. functions/feed_sync_process_transitland cloud function
resource "google_cloudfunctions2_function" "feed_sync_process_transitland" {
  name        = "${local.function_feed_sync_process_transitland_config.name}-pubsub"
  description = local.function_feed_sync_process_transitland_config.description
  location    = var.gcp_region
  depends_on = [google_project_iam_member.event-receiving, google_secret_manager_secret_iam_member.secret_iam_member]
  event_trigger {
    trigger_region        = var.gcp_region
    service_account_email = google_service_account.functions_service_account.email
    event_type            = "google.cloud.pubsub.topic.v1.messagePublished"
    pubsub_topic          = google_pubsub_topic.transitland_feeds_dispatch.id
    retry_policy          = "RETRY_POLICY_RETRY"
  }
  build_config {
    runtime     = var.python_runtime
    entry_point = local.function_feed_sync_process_transitland_config.entry_point
    source {
      storage_source {
        bucket = google_storage_bucket.functions_bucket.name
        object = google_storage_bucket_object.feed_sync_process_transitland_zip.name
      }
    }
  }
  service_config {
    available_memory = local.function_feed_sync_process_transitland_config.memory
    timeout_seconds = local.function_feed_sync_process_transitland_config.timeout
    available_cpu = local.function_feed_sync_process_transitland_config.available_cpu
    max_instance_request_concurrency = local.function_feed_sync_process_transitland_config.max_instance_request_concurrency
    max_instance_count = local.function_feed_sync_process_transitland_config.max_instance_count
    min_instance_count = local.function_feed_sync_process_transitland_config.min_instance_count
    service_account_email = google_service_account.functions_service_account.email
    ingress_settings = var.environment == "dev" ? "ALLOW_ALL" : local.function_feed_sync_process_transitland_config.ingress_settings
    vpc_connector = data.google_vpc_access_connector.vpc_connector.id
    vpc_connector_egress_settings = "PRIVATE_RANGES_ONLY"
    environment_variables = {
      PYTHONNODEBUGRANGES = 0
      DB_REUSE_SESSION = "True"
      PROJECT_ID = var.project_id
      PUBSUB_TOPIC_NAME = google_pubsub_topic.transitland_feeds_dispatch.name
      DATASET_BATCH_TOPIC_NAME = data.google_pubsub_topic.datasets_batch_topic.name
    }
    dynamic "secret_environment_variables" {
      for_each = local.function_feed_sync_process_transitland_config.secret_environment_variables
      content {
        key        = secret_environment_variables.value["key"]
        project_id = var.project_id
        secret     = "${upper(var.environment)}_${secret_environment_variables.value["key"]}"
        version    = "latest"
      }
    }
  }
}

# 9. functions/backfill_dataset_service_date_range cloud function
# Fills all the NULL values for service date range in the gtfs datasets table

resource "google_cloudfunctions2_function" "backfill_dataset_service_date_range" {
  name        = local.function_backfill_dataset_service_date_range_config.name
  description = local.function_backfill_dataset_service_date_range_config.description
  location    = var.gcp_region
  depends_on = [google_secret_manager_secret_iam_member.secret_iam_member]
  project = var.project_id
  build_config {
    runtime     = var.python_runtime
    entry_point = local.function_backfill_dataset_service_date_range_config.entry_point
    source {
      storage_source {
        bucket = google_storage_bucket.functions_bucket.name
        object = google_storage_bucket_object.backfill_dataset_service_date_range_zip.name
      }
    }
  }
  service_config {
    available_memory = local.function_backfill_dataset_service_date_range_config.memory
    available_cpu    = local.function_backfill_dataset_service_date_range_config.available_cpu
    timeout_seconds  = local.function_backfill_dataset_service_date_range_config.timeout
    vpc_connector = data.google_vpc_access_connector.vpc_connector.id
    vpc_connector_egress_settings = "PRIVATE_RANGES_ONLY"

    environment_variables = {
      # prevents multiline logs from being truncated on GCP console
      PYTHONNODEBUGRANGES = 0
    }
    dynamic "secret_environment_variables" {
      for_each = local.function_backfill_dataset_service_date_range_config.secret_environment_variables
      content {
        key        = secret_environment_variables.value["key"]
        project_id = var.project_id
        secret     = lookup(secret_environment_variables.value, "secret", "${upper(var.environment)}_${secret_environment_variables.value["key"]}")
        version    = "latest"
      }
    }
    service_account_email            = google_service_account.functions_service_account.email
    max_instance_request_concurrency = local.function_backfill_dataset_service_date_range_config.max_instance_request_concurrency
    max_instance_count               = local.function_backfill_dataset_service_date_range_config.max_instance_count
    min_instance_count               = local.function_backfill_dataset_service_date_range_config.min_instance_count
  }
}

# IAM entry for all users to invoke the function 
resource "google_cloudfunctions2_function_iam_member" "tokens_invoker" {
  project        = var.project_id
  location       = var.gcp_region
  cloud_function = google_cloudfunctions2_function.tokens.name
  role           = "roles/cloudfunctions.invoker"
  member         = "allUsers"
}

resource "google_cloud_run_service_iam_member" "tokens_cloud_run_invoker" {
  project        = var.project_id
  location       = var.gcp_region
  service        = google_cloudfunctions2_function.tokens.name
  role           = "roles/run.invoker"
  member         = "allUsers"
}

# Allow Operations API function to be called by all users
resource "google_cloudfunctions2_function_iam_member" "operations_api_invoker" {
  project        = var.project_id
  location       = var.gcp_region
  cloud_function = google_cloudfunctions2_function.operations_api.name
  role           = "roles/cloudfunctions.invoker"
  member         = "allUsers"
}

resource "google_cloud_run_service_iam_member" "operastions_cloud_run_invoker" {
  project        = var.project_id
  location       = var.gcp_region
  service        = google_cloudfunctions2_function.operations_api.name
  role           = "roles/run.invoker"
  member         = "allUsers"
}

# Permissions on the service account used by the function and Eventarc trigger
resource "google_project_iam_member" "invoking" {
  project = var.project_id
  role    = "roles/run.invoker"
  member  = "serviceAccount:${google_service_account.functions_service_account.email}"
}

resource "google_project_iam_member" "event-receiving" {
  project = var.project_id
  role    = "roles/eventarc.eventReceiver"
  member  = "serviceAccount:${google_service_account.functions_service_account.email}"
  depends_on = [google_project_iam_member.invoking]
}

# Grant read access to the datasets bucket for the service account
resource "google_storage_bucket_iam_binding" "bucket_object_viewer" {
  bucket = "${var.datasets_bucket_name}-${var.environment}"
  role   = "roles/storage.objectViewer"
  members = [
    "serviceAccount:${google_service_account.functions_service_account.email}"
  ]
}

# Grant write access to the gbfs bucket for the service account
resource "google_storage_bucket_iam_binding" "gbfs_bucket_object_creator" {
  bucket = google_storage_bucket.gbfs_snapshots_bucket.name
  role   = "roles/storage.objectCreator"
  members = [
    "serviceAccount:${google_service_account.functions_service_account.email}"
  ]
}

# Grant the service account the ability to invoke the workflows
resource "google_project_iam_member" "workflows_invoker" {
  project = var.project_id
  role    = "roles/workflows.invoker"
  member  = "serviceAccount:${google_service_account.functions_service_account.email}"
}

resource "google_project_iam_audit_config" "all-services" {
  project = var.project_id
  service = "allServices"
  audit_log_config {
    log_type = "ADMIN_READ"
  }
  audit_log_config {
    log_type = "DATA_READ"
  }
  audit_log_config {
    log_type = "DATA_WRITE"
  }
}

output "function_tokens_name" {
  value = google_cloudfunctions2_function.tokens.name
}

resource "google_cloudfunctions2_function_iam_member" "extract_location_invoker" {
  project        = var.project_id
  location       = var.gcp_region
  cloud_function = google_cloudfunctions2_function.extract_location.name
  role           = "roles/cloudfunctions.invoker"
  member         = "serviceAccount:${google_service_account.functions_service_account.email}"
}

resource "google_cloud_run_service_iam_member" "extract_location_cloud_run_invoker" {
  project        = var.project_id
  location       = var.gcp_region
  service        = google_cloudfunctions2_function.extract_location.name
  role           = "roles/run.invoker"
  member         = "serviceAccount:${google_service_account.functions_service_account.email}"
}

# Task queue to invoke update_validation_report function
resource "google_cloud_tasks_queue" "update_validation_report_task_queue" {
  project  = var.project_id
  location = var.gcp_region
  name     = "update-validation-report-task-queue"
}

# Task queue to invoke gbfs_validator_batch function for the scheduler
resource "google_cloudfunctions2_function_iam_member" "gbfs_validator_batch_invoker" {
  project        = var.project_id
  location       = var.gcp_region
  cloud_function = google_cloudfunctions2_function.gbfs_validator_batch.name
  role           = "roles/cloudfunctions.invoker"
  member         = "serviceAccount:${google_service_account.functions_service_account.email}"
}

resource "google_cloudfunctions2_function_iam_member" "transitland_feeds_dispatcher_invoker" {
  project        = var.project_id
  location       = var.gcp_region
  cloud_function = google_cloudfunctions2_function.feed_sync_dispatcher_transitland.name
  role           = "roles/cloudfunctions.invoker"
  member         = "serviceAccount:${google_service_account.functions_service_account.email}"
}

# Grant permissions to the service account to publish to the pubsub topic
resource "google_pubsub_topic_iam_member" "functions_publisher" {
  for_each = {
    dataset_updates = google_pubsub_topic.dataset_updates.name
    validate_gbfs_feed = google_pubsub_topic.validate_gbfs_feed.name
    feed_sync_dispatcher_transitland = google_pubsub_topic.transitland_feeds_dispatch.name
    dataset_batch = data.google_pubsub_topic.datasets_batch_topic.name
  }

  project = var.project_id
  role    = "roles/pubsub.publisher"
  topic   = each.value
  member  = "serviceAccount:${google_service_account.functions_service_account.email}"
}

# Grant permissions to the service account to subscribe to the pubsub topic
resource "google_pubsub_topic_iam_member" "functions_subscriber" {
  for_each = {
    dataset_updates = google_pubsub_topic.dataset_updates.name
    validate_gbfs_feed = google_pubsub_topic.validate_gbfs_feed.name
    feed_sync_dispatcher_transitland = google_pubsub_topic.transitland_feeds_dispatch.name
  }

  project = var.project_id
  role    = "roles/pubsub.subscriber"
  topic   = each.value
  member  = "serviceAccount:${google_service_account.functions_service_account.email}"
}

# Grant permissions to the service account to write/read in datastore
resource "google_project_iam_member" "datastore_owner" {
  project = var.project_id
  role    = "roles/datastore.owner"
  member  = "serviceAccount:${google_service_account.functions_service_account.email}"
}<|MERGE_RESOLUTION|>--- conflicted
+++ resolved
@@ -53,14 +53,12 @@
   function_operations_api_config = jsondecode(file("${path.module}/../../functions-python/operations_api/function_config.json"))
   function_operations_api_zip = "${path.module}/../../functions-python/operations_api/.dist/operations_api.zip"
 
-<<<<<<< HEAD
+  function_backfill_dataset_service_date_range_config = jsondecode(file("${path.module}/../../functions-python/backfill_dataset_service_date_range/function_config.json"))
+  function_backfill_dataset_service_date_range_zip = "${path.module}/../../functions-python/backfill_dataset_service_date_range/.dist/backfill_dataset_service_date_range.zip"
+
   function_export_csv_config = jsondecode(file("${path.module}/../../functions-python/export_csv/function_config.json"))
   function_export_csv_zip = "${path.module}/../../functions-python/export_csv/.dist/export_csv.zip"
 
-=======
-  function_backfill_dataset_service_date_range_config = jsondecode(file("${path.module}/../../functions-python/backfill_dataset_service_date_range/function_config.json"))
-  function_backfill_dataset_service_date_range_zip = "${path.module}/../../functions-python/backfill_dataset_service_date_range/.dist/backfill_dataset_service_date_range.zip"
->>>>>>> e59d9568
 }
 
 locals {
@@ -71,11 +69,9 @@
     [for x in local.function_extract_location_config.secret_environment_variables : x.key],
     [for x in local.function_process_validation_report_config.secret_environment_variables : x.key],
     [for x in local.function_update_validation_report_config.secret_environment_variables : x.key],
-<<<<<<< HEAD
+    [for x in local.function_backfill_dataset_service_date_range_config.secret_environment_variables : x.key],
+    [for x in local.function_update_validation_report_config.secret_environment_variables : x.key],
     [for x in local.function_export_csv_config.secret_environment_variables : x.key]
-=======
-    [for x in local.function_backfill_dataset_service_date_range_config.secret_environment_variables : x.key]
->>>>>>> e59d9568
   )
 
   # Convert the list to a set to ensure uniqueness
@@ -163,15 +159,6 @@
   source = local.function_operations_api_zip
 }
 
-<<<<<<< HEAD
-# 9. Export CSV
-resource "google_storage_bucket_object" "export_csv_zip" {
-  bucket = google_storage_bucket.functions_bucket.name
-  name   = "export-csv-${substr(filebase64sha256(local.function_export_csv_zip), 0, 10)}.zip"
-  source = local.function_export_csv_zip
-}
-
-=======
 # 9. Backfill Gtfs Datasets Service Date Range
 resource "google_storage_bucket_object" "backfill_dataset_service_date_range_zip" {
   bucket = google_storage_bucket.functions_bucket.name
@@ -180,7 +167,13 @@
 }
 
 
->>>>>>> e59d9568
+# 10. Export CSV
+resource "google_storage_bucket_object" "export_csv_zip" {
+  bucket = google_storage_bucket.functions_bucket.name
+  name   = "export-csv-${substr(filebase64sha256(local.function_export_csv_zip), 0, 10)}.zip"
+  source = local.function_export_csv_zip
+}
+
 # Secrets access
 resource "google_secret_manager_secret_iam_member" "secret_iam_member" {
   for_each = local.unique_secret_keys
@@ -549,54 +542,6 @@
       }
     }
   }
-}
-
-# 6. functions/export_csv cloud function
-resource "google_cloudfunctions2_function" "export_csv" {
-  name        = "${local.function_export_csv_config.name}"
-  project     = var.project_id
-  description = local.function_export_csv_config.description
-  location    = var.gcp_region
-  depends_on  = [google_secret_manager_secret_iam_member.secret_iam_member]
-
-  build_config {
-    runtime     = var.python_runtime
-    entry_point = "${local.function_export_csv_config.entry_point}"
-    source {
-      storage_source {
-        bucket = google_storage_bucket.functions_bucket.name
-        object = google_storage_bucket_object.export_csv_zip.name
-      }
-    }
-  }
-  service_config {
-    environment_variables = {
-      DATASETS_BUCKET_NANE = var.datasets_bucket_name
-      PROJECT_ID  = var.project_id
-      ENVIRONMENT = var.environment
-    }
-    available_memory                 = local.function_export_csv_config.memory
-    timeout_seconds                  = local.function_export_csv_config.timeout
-    available_cpu                    = local.function_export_csv_config.available_cpu
-    max_instance_request_concurrency = local.function_export_csv_config.max_instance_request_concurrency
-    max_instance_count               = local.function_export_csv_config.max_instance_count
-    min_instance_count               = local.function_export_csv_config.min_instance_count
-    service_account_email            = google_service_account.functions_service_account.email
-    ingress_settings                 = "ALLOW_ALL"
-    vpc_connector                    = data.google_vpc_access_connector.vpc_connector.id
-    vpc_connector_egress_settings    = "PRIVATE_RANGES_ONLY"
-
-    dynamic "secret_environment_variables" {
-      for_each = local.function_export_csv_config.secret_environment_variables
-      content {
-        key        = secret_environment_variables.value["key"]
-        project_id = var.project_id
-        secret     = "${upper(var.environment)}_${secret_environment_variables.value["key"]}"
-        version    = "latest"
-      }
-    }
-  }
-
 }
 
 # Schedule the batch function to run
@@ -887,7 +832,55 @@
   }
 }
 
-# IAM entry for all users to invoke the function 
+# 10. functions/export_csv cloud function
+resource "google_cloudfunctions2_function" "export_csv" {
+  name        = "${local.function_export_csv_config.name}"
+  project     = var.project_id
+  description = local.function_export_csv_config.description
+  location    = var.gcp_region
+  depends_on  = [google_secret_manager_secret_iam_member.secret_iam_member]
+
+  build_config {
+    runtime     = var.python_runtime
+    entry_point = "${local.function_export_csv_config.entry_point}"
+    source {
+      storage_source {
+        bucket = google_storage_bucket.functions_bucket.name
+        object = google_storage_bucket_object.export_csv_zip.name
+      }
+    }
+  }
+  service_config {
+    environment_variables = {
+      DATASETS_BUCKET_NANE = var.datasets_bucket_name
+      PROJECT_ID  = var.project_id
+      ENVIRONMENT = var.environment
+    }
+    available_memory                 = local.function_export_csv_config.memory
+    timeout_seconds                  = local.function_export_csv_config.timeout
+    available_cpu                    = local.function_export_csv_config.available_cpu
+    max_instance_request_concurrency = local.function_export_csv_config.max_instance_request_concurrency
+    max_instance_count               = local.function_export_csv_config.max_instance_count
+    min_instance_count               = local.function_export_csv_config.min_instance_count
+    service_account_email            = google_service_account.functions_service_account.email
+    ingress_settings                 = "ALLOW_ALL"
+    vpc_connector                    = data.google_vpc_access_connector.vpc_connector.id
+    vpc_connector_egress_settings    = "PRIVATE_RANGES_ONLY"
+
+    dynamic "secret_environment_variables" {
+      for_each = local.function_export_csv_config.secret_environment_variables
+      content {
+        key        = secret_environment_variables.value["key"]
+        project_id = var.project_id
+        secret     = "${upper(var.environment)}_${secret_environment_variables.value["key"]}"
+        version    = "latest"
+      }
+    }
+  }
+
+}
+
+# IAM entry for all users to invoke the function
 resource "google_cloudfunctions2_function_iam_member" "tokens_invoker" {
   project        = var.project_id
   location       = var.gcp_region

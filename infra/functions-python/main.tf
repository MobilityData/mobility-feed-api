--- conflicted
+++ resolved
@@ -1231,12 +1231,8 @@
       PROJECT_ID  = var.project_id
       ENV = var.environment
       PUBSUB_TOPIC_NAME = "rebuild-bounding-boxes-topic"
-<<<<<<< HEAD
-      DATASETS_BUCKET_NAME  = data.google_storage_bucket.datasets_bucket.name
-=======
       MATERIALIZED_VIEW_QUEUE = google_cloud_tasks_queue.refresh_materialized_view_task_queue.name
       DATASETS_BUCKET_NAME = "${var.datasets_bucket_name}-${var.environment}"
->>>>>>> c480b2ee
     }
     available_memory                 = local.function_tasks_executor_config.memory
     timeout_seconds                  = local.function_tasks_executor_config.timeout

terraform {
  required_providers {
    google = {
      source  = "hashicorp/google"
      version = "5.34.0"
    }
  }
}
#
# MobilityData 2023
#
# Licensed under the Apache License, Version 2.0 (the "License");
# you may not use this file except in compliance with the License.
# You may obtain a copy of the License at
#
#      http://www.apache.org/licenses/LICENSE-2.0
#
# Unless required by applicable law or agreed to in writing, software
# distributed under the License is distributed on an "AS IS" BASIS,
# WITHOUT WARRANTIES OR CONDITIONS OF ANY KIND, either express or implied.
# See the License for the specific language governing permissions and
# limitations under the License.
#

locals {
  function_tokens_config = jsondecode(file("${path.module}../../../functions-python/tokens/function_config.json"))
  function_tokens_zip    = "${path.module}/../../functions-python/tokens/.dist/tokens.zip"

  function_extract_location_config = jsondecode(file("${path.module}../../../functions-python/extract_location/function_config.json"))
  function_extract_location_zip    = "${path.module}/../../functions-python/extract_location/.dist/extract_location.zip"
  #  DEV and QA use the vpc connector
  vpc_connector_name = lower(var.environment) == "dev" ? "vpc-connector-qa" : "vpc-connector-${lower(var.environment)}"
  vpc_connector_project = lower(var.environment) == "dev" ? "mobility-feeds-qa" : var.project_id

  function_process_validation_report_config = jsondecode(file("${path.module}/../../functions-python/validation_report_processor/function_config.json"))
  function_process_validation_report_zip = "${path.module}/../../functions-python/validation_report_processor/.dist/validation_report_processor.zip"
  public_hosted_datasets_url = lower(var.environment) == "prod" ? "https://${var.public_hosted_datasets_dns}" : "https://${var.environment}-${var.public_hosted_datasets_dns}"

  function_update_validation_report_config = jsondecode(file("${path.module}/../../functions-python/update_validation_report/function_config.json"))
  function_update_validation_report_zip = "${path.module}/../../functions-python/update_validation_report/.dist/update_validation_report.zip"

  function_gbfs_validation_report_config = jsondecode(file("${path.module}/../../functions-python/gbfs_validator/function_config.json"))
  function_gbfs_validation_report_zip = "${path.module}/../../functions-python/gbfs_validator/.dist/gbfs_validator.zip"

  function_reverse_geolocation_populate_config = jsondecode(file("${path.module}/../../functions-python/reverse_geolocation_populate/function_config.json"))
  function_reverse_geolocation_populate_zip = "${path.module}/../../functions-python/reverse_geolocation_populate/.dist/reverse_geolocation_populate.zip"

  function_feed_sync_dispatcher_transitland_config = jsondecode(file("${path.module}/../../functions-python/feed_sync_dispatcher_transitland/function_config.json"))
  function_feed_sync_dispatcher_transitland_zip = "${path.module}/../../functions-python/feed_sync_dispatcher_transitland/.dist/feed_sync_dispatcher_transitland.zip"

  function_feed_sync_process_transitland_config = jsondecode(file("${path.module}/../../functions-python/feed_sync_process_transitland/function_config.json"))
  function_feed_sync_process_transitland_zip = "${path.module}/../../functions-python/feed_sync_process_transitland/.dist/feed_sync_process_transitland.zip"

  function_operations_api_config = jsondecode(file("${path.module}/../../functions-python/operations_api/function_config.json"))
  function_operations_api_zip = "${path.module}/../../functions-python/operations_api/.dist/operations_api.zip"
}

locals {
  # To allow multiple functions to access the same secrets, we need to combine all the keys from the different functions
  # Combine all keys into a list
  all_secret_keys_list = concat(
    [for x in local.function_tokens_config.secret_environment_variables : x.key],
    [for x in local.function_extract_location_config.secret_environment_variables : x.key],
    [for x in local.function_process_validation_report_config.secret_environment_variables : x.key],
    [for x in local.function_update_validation_report_config.secret_environment_variables : x.key],
    [for x in local.function_gbfs_validation_report_config.secret_environment_variables : x.key]
  )

  # Convert the list to a set to ensure uniqueness
  unique_secret_keys = toset(local.all_secret_keys_list)
}

data "google_vpc_access_connector" "vpc_connector" {
  name    = local.vpc_connector_name
  region  = var.gcp_region
  project = local.vpc_connector_project
}

data "google_pubsub_topic" "datasets_batch_topic" {
  name = "datasets-batch-topic-${var.environment}"
}

# Service account to execute the cloud functions
resource "google_service_account" "functions_service_account" {
  account_id   = "functions-service-account"
  display_name = "Functions Service Account"
}

resource "google_storage_bucket" "functions_bucket" {
  name     = "mobility-feeds-functions-python-${var.environment}"
  location = "us"
}

resource "google_storage_bucket" "gbfs_snapshots_bucket" {
  location = var.gcp_region
  name     = "${var.gbfs_bucket_name}-${var.environment}"
}

# Cloud function source code zip files:
# 1. Tokens
resource "google_storage_bucket_object" "function_token_zip" {
  name   = "tokens-${substr(filebase64sha256(local.function_tokens_zip),0,10)}.zip"
  bucket = google_storage_bucket.functions_bucket.name
  source = local.function_tokens_zip
}
# 2. Extract location
resource "google_storage_bucket_object" "function_extract_location_zip_object" {
  name   = "bucket-extract-bb-${substr(filebase64sha256(local.function_extract_location_zip),0,10)}.zip"
  bucket = google_storage_bucket.functions_bucket.name
  source = local.function_extract_location_zip
}
# 3. Process validation report
resource "google_storage_bucket_object" "process_validation_report_zip" {
  bucket = google_storage_bucket.functions_bucket.name
  name   = "process-validation-report-${substr(filebase64sha256(local.function_process_validation_report_zip), 0, 10)}.zip"
  source = local.function_process_validation_report_zip
}

# 4. Update validation report
resource "google_storage_bucket_object" "update_validation_report_zip" {
  bucket = google_storage_bucket.functions_bucket.name
  name   = "update-validation-report-${substr(filebase64sha256(local.function_update_validation_report_zip), 0, 10)}.zip"
  source = local.function_update_validation_report_zip
}

# 5. GBFS validation report
resource "google_storage_bucket_object" "gbfs_validation_report_zip" {
  bucket = google_storage_bucket.functions_bucket.name
  name   = "gbfs-validator-${substr(filebase64sha256(local.function_gbfs_validation_report_zip), 0, 10)}.zip"
  source = local.function_gbfs_validation_report_zip
}

# 6. Feed sync dispatcher transitland
resource "google_storage_bucket_object" "feed_sync_dispatcher_transitland_zip" {
  bucket = google_storage_bucket.functions_bucket.name
  name   = "feed-sync-dispatcher-transitland-${substr(filebase64sha256(local.function_feed_sync_dispatcher_transitland_zip), 0, 10)}.zip"
  source = local.function_feed_sync_dispatcher_transitland_zip
}

<<<<<<< HEAD
# 7. Reverse geolocation populate
resource "google_storage_bucket_object" "reverse_geolocation_populate_zip" {
  bucket = google_storage_bucket.functions_bucket.name
  name   = "reverse-geolocation-populate-${substr(filebase64sha256(local.function_reverse_geolocation_populate_zip), 0, 10)}.zip"
  source = local.function_reverse_geolocation_populate_zip
=======
# 7. Feed sync process transitland
resource "google_storage_bucket_object" "feed_sync_process_transitland_zip" {
  bucket = google_storage_bucket.functions_bucket.name
  name   = "feed-sync-process-transitland-${substr(filebase64sha256(local.function_feed_sync_process_transitland_zip), 0, 10)}.zip"
  source = local.function_feed_sync_process_transitland_zip
}

# 8. Operations API
resource "google_storage_bucket_object" "operations_api_zip" {
  bucket = google_storage_bucket.functions_bucket.name
  name   = "operations-api-${substr(filebase64sha256(local.function_operations_api_zip), 0, 10)}.zip"
  source = local.function_operations_api_zip
>>>>>>> 814887b2
}

# Secrets access
resource "google_secret_manager_secret_iam_member" "secret_iam_member" {
  for_each = local.unique_secret_keys

  project    = var.project_id
  # The secret_id is the current item in the set. Since these are unique keys, we use each.value to access it.
  secret_id  = "${upper(var.environment)}_${each.value}"
  role       = "roles/secretmanager.secretAccessor"
  member     = "serviceAccount:${google_service_account.functions_service_account.email}"
}

# Cloud function definitions
# 1. functions-python/tokens cloud function
resource "google_cloudfunctions2_function" "tokens" {
  name        = local.function_tokens_config.name
  description = local.function_tokens_config.description
  location    = var.gcp_region
  build_config {
    runtime     = var.python_runtime
    entry_point = local.function_tokens_config.entry_point
    source {
      storage_source {
        bucket = google_storage_bucket.functions_bucket.name
        object = google_storage_bucket_object.function_token_zip.name
      }
    }
  }
  service_config {
    available_memory = local.function_tokens_config.memory
    timeout_seconds = local.function_tokens_config.timeout
    available_cpu = local.function_tokens_config.available_cpu
    max_instance_request_concurrency = local.function_tokens_config.max_instance_request_concurrency
    max_instance_count = local.function_tokens_config.max_instance_count
    min_instance_count = local.function_tokens_config.min_instance_count
    dynamic "secret_environment_variables" {
      for_each = local.function_tokens_config.secret_environment_variables
      content {
        key        = secret_environment_variables.value["key"]
        project_id = var.project_id
        secret     = "${upper(var.environment)}_${secret_environment_variables.value["key"]}"
        version    = "latest"
      }
    }
    service_account_email = google_service_account.functions_service_account.email
    ingress_settings = local.function_tokens_config.ingress_settings
  }
}

# 2.1 functions/extract_location cloud function
resource "google_cloudfunctions2_function" "extract_location" {
  name        = local.function_extract_location_config.name
  description = local.function_extract_location_config.description
  location    = var.gcp_region
  depends_on = [google_project_iam_member.event-receiving, google_secret_manager_secret_iam_member.secret_iam_member]
  event_trigger {
    event_type = "google.cloud.audit.log.v1.written"
    service_account_email = google_service_account.functions_service_account.email
    event_filters {
      attribute = "serviceName"
      value = "storage.googleapis.com"
    }
    event_filters {
      attribute = "methodName"
      value = "storage.objects.create"
    }
    event_filters {
      attribute = "resourceName"
      value     = "projects/_/buckets/mobilitydata-datasets-${var.environment}/objects/*/*/*.zip"
      operator = "match-path-pattern"
    }
  }
  build_config {
    runtime     = var.python_runtime
    entry_point = local.function_extract_location_config.entry_point
    source {
      storage_source {
        bucket = google_storage_bucket.functions_bucket.name
        object = google_storage_bucket_object.function_extract_location_zip_object.name
      }
    }
  }
  service_config {
    available_memory = local.function_extract_location_config.memory
    timeout_seconds = local.function_extract_location_config.timeout
    available_cpu = local.function_extract_location_config.available_cpu
    max_instance_request_concurrency = local.function_extract_location_config.max_instance_request_concurrency
    max_instance_count = local.function_extract_location_config.max_instance_count
    min_instance_count = local.function_extract_location_config.min_instance_count
    service_account_email = google_service_account.functions_service_account.email
    ingress_settings = local.function_extract_location_config.ingress_settings
    vpc_connector = data.google_vpc_access_connector.vpc_connector.id
    vpc_connector_egress_settings = "PRIVATE_RANGES_ONLY"
    dynamic "secret_environment_variables" {
      for_each = local.function_extract_location_config.secret_environment_variables
      content {
        key        = secret_environment_variables.value["key"]
        project_id = var.project_id
        secret     = "${upper(var.environment)}_${secret_environment_variables.value["key"]}"
        version    = "latest"
      }
    }
  }
}

# 2.2 functions/extract_location cloud function pub/sub triggered
resource "google_pubsub_topic" "dataset_updates" {
  name = "dataset-updates"
}
resource "google_cloudfunctions2_function" "extract_location_pubsub" {
  name        = "${local.function_extract_location_config.name}-pubsub"
  description = local.function_extract_location_config.description
  location    = var.gcp_region
  depends_on = [google_project_iam_member.event-receiving, google_secret_manager_secret_iam_member.secret_iam_member]
  event_trigger {
    trigger_region        = var.gcp_region
    service_account_email = google_service_account.functions_service_account.email
    event_type            = "google.cloud.pubsub.topic.v1.messagePublished"
    pubsub_topic          = google_pubsub_topic.dataset_updates.id
    retry_policy          = "RETRY_POLICY_RETRY"
  }
  build_config {
    runtime     = var.python_runtime
    entry_point = "${local.function_extract_location_config.entry_point}_pubsub"
    source {
      storage_source {
        bucket = google_storage_bucket.functions_bucket.name
        object = google_storage_bucket_object.function_extract_location_zip_object.name
      }
    }
  }
  service_config {
    available_memory = local.function_extract_location_config.memory
    timeout_seconds = local.function_extract_location_config.timeout
    available_cpu = local.function_extract_location_config.available_cpu
    max_instance_request_concurrency = local.function_extract_location_config.max_instance_request_concurrency
    max_instance_count = local.function_extract_location_config.max_instance_count
    min_instance_count = local.function_extract_location_config.min_instance_count
    service_account_email = google_service_account.functions_service_account.email
    ingress_settings = "ALLOW_ALL"
    vpc_connector = data.google_vpc_access_connector.vpc_connector.id
    vpc_connector_egress_settings = "PRIVATE_RANGES_ONLY"
    dynamic "secret_environment_variables" {
      for_each = local.function_extract_location_config.secret_environment_variables
      content {
        key        = secret_environment_variables.value["key"]
        project_id = var.project_id
        secret     = "${upper(var.environment)}_${secret_environment_variables.value["key"]}"
        version    = "latest"
      }
    }
  }
}

# 2.3 functions/extract_location cloud function batch
resource "google_cloudfunctions2_function" "extract_location_batch" {
  name        = "${local.function_extract_location_config.name}-batch"
  description = local.function_extract_location_config.description
  location    = var.gcp_region
  depends_on = [google_project_iam_member.event-receiving, google_secret_manager_secret_iam_member.secret_iam_member]

  build_config {
    runtime     = var.python_runtime
    entry_point = "${local.function_extract_location_config.entry_point}_batch"
    source {
      storage_source {
        bucket = google_storage_bucket.functions_bucket.name
        object = google_storage_bucket_object.function_extract_location_zip_object.name
      }
    }
  }
  service_config {
    environment_variables = {
      PROJECT_ID = var.project_id
      PUBSUB_TOPIC_NAME = google_pubsub_topic.dataset_updates.name
      PYTHONNODEBUGRANGES = 0
    }
    available_memory = "1Gi"
    timeout_seconds = local.function_extract_location_config.timeout
    available_cpu = local.function_extract_location_config.available_cpu
    max_instance_request_concurrency = local.function_extract_location_config.max_instance_request_concurrency
    max_instance_count = local.function_extract_location_config.max_instance_count
    min_instance_count = local.function_extract_location_config.min_instance_count
    service_account_email = google_service_account.functions_service_account.email
    ingress_settings = "ALLOW_ALL"
    vpc_connector = data.google_vpc_access_connector.vpc_connector.id
    vpc_connector_egress_settings = "PRIVATE_RANGES_ONLY"
    dynamic "secret_environment_variables" {
      for_each = local.function_extract_location_config.secret_environment_variables
      content {
        key        = secret_environment_variables.value["key"]
        project_id = var.project_id
        secret     = "${upper(var.environment)}_${secret_environment_variables.value["key"]}"
        version    = "latest"
      }
    }
  }
}

# 3. functions/validation_report_processor cloud function
resource "google_cloudfunctions2_function" "process_validation_report" {
  name        = local.function_process_validation_report_config.name
  description = local.function_process_validation_report_config.description
  location    = var.gcp_region
  depends_on = [google_secret_manager_secret_iam_member.secret_iam_member]
  project = var.project_id
  build_config {
    runtime     = var.python_runtime
    entry_point = local.function_process_validation_report_config.entry_point
    source {
      storage_source {
        bucket = google_storage_bucket.functions_bucket.name
        object = google_storage_bucket_object.process_validation_report_zip.name
      }
    }
  }
  service_config {
    available_memory = local.function_process_validation_report_config.memory
    available_cpu    = local.function_process_validation_report_config.available_cpu
    timeout_seconds  = local.function_process_validation_report_config.timeout
    vpc_connector = data.google_vpc_access_connector.vpc_connector.id
    vpc_connector_egress_settings = "PRIVATE_RANGES_ONLY"

    environment_variables = {
      FILES_ENDPOINT    = local.public_hosted_datasets_url
      # prevents multiline logs from being truncated on GCP console
      PYTHONNODEBUGRANGES = 0
    }
    dynamic "secret_environment_variables" {
      for_each = local.function_process_validation_report_config.secret_environment_variables
      content {
        key        = secret_environment_variables.value["key"]
        project_id = var.project_id
        secret     = lookup(secret_environment_variables.value, "secret", "${upper(var.environment)}_${secret_environment_variables.value["key"]}")
        version    = "latest"
      }
    }
    service_account_email            = google_service_account.functions_service_account.email
    max_instance_request_concurrency = local.function_process_validation_report_config.max_instance_request_concurrency
    max_instance_count               = local.function_process_validation_report_config.max_instance_count
    min_instance_count               = local.function_process_validation_report_config.min_instance_count
  }
}

# 4. functions/update_validation_report cloud function
resource "google_cloudfunctions2_function" "update_validation_report" {
  location = var.gcp_region
  name     = local.function_update_validation_report_config.name
  description = local.function_update_validation_report_config.description
  depends_on = [google_secret_manager_secret_iam_member.secret_iam_member]
  project = var.project_id
  build_config {
    runtime     = var.python_runtime
    entry_point = local.function_update_validation_report_config.entry_point
    source {
      storage_source {
        bucket = google_storage_bucket.functions_bucket.name
        object = google_storage_bucket_object.update_validation_report_zip.name
      }
    }
  }
  service_config {
    available_memory = local.function_update_validation_report_config.memory
    available_cpu    = local.function_update_validation_report_config.available_cpu
    timeout_seconds  = local.function_update_validation_report_config.timeout
    vpc_connector = data.google_vpc_access_connector.vpc_connector.id
    vpc_connector_egress_settings = "PRIVATE_RANGES_ONLY"

    environment_variables = {
      ENV = var.environment
      MAX_RETRY = 10
      BATCH_SIZE = 5
      WEB_VALIDATOR_URL = var.validator_endpoint
      # prevents multiline logs from being truncated on GCP console
      PYTHONNODEBUGRANGES = 0
    }
    dynamic "secret_environment_variables" {
      for_each = local.function_update_validation_report_config.secret_environment_variables
      content {
        key        = secret_environment_variables.value["key"]
        project_id = var.project_id
        secret     = lookup(secret_environment_variables.value, "secret", "${upper(var.environment)}_${secret_environment_variables.value["key"]}")
        version    = "latest"
      }
    }
    service_account_email            = google_service_account.functions_service_account.email
    max_instance_request_concurrency = local.function_update_validation_report_config.max_instance_request_concurrency
    max_instance_count               = local.function_update_validation_report_config.max_instance_count
    min_instance_count               = local.function_update_validation_report_config.min_instance_count
  }
}

# 5. functions/gbfs_validator cloud function
# 5.1 Create Pub/Sub topic
resource "google_pubsub_topic" "validate_gbfs_feed" {
  name = "validate-gbfs-feed"
}

# 5.2 Create batch function that publishes to the Pub/Sub topic
resource "google_cloudfunctions2_function" "gbfs_validator_batch" {
  name        = "${local.function_gbfs_validation_report_config.name}-batch"
  description = local.function_gbfs_validation_report_config.description
  location    = var.gcp_region
  depends_on = [google_project_iam_member.event-receiving, google_secret_manager_secret_iam_member.secret_iam_member]

  build_config {
    runtime     = var.python_runtime
    entry_point = "${local.function_gbfs_validation_report_config.entry_point}_batch"
    source {
      storage_source {
        bucket = google_storage_bucket.functions_bucket.name
        object = google_storage_bucket_object.gbfs_validation_report_zip.name
      }
    }
  }
  service_config {
    environment_variables = {
      PROJECT_ID = var.project_id
      PUBSUB_TOPIC_NAME = google_pubsub_topic.validate_gbfs_feed.name
      PYTHONNODEBUGRANGES = 0
    }
    available_memory = "1Gi"
    timeout_seconds = local.function_gbfs_validation_report_config.timeout
    available_cpu = local.function_gbfs_validation_report_config.available_cpu
    max_instance_request_concurrency = local.function_gbfs_validation_report_config.max_instance_request_concurrency
    max_instance_count = local.function_gbfs_validation_report_config.max_instance_count
    min_instance_count = local.function_gbfs_validation_report_config.min_instance_count
    service_account_email = google_service_account.functions_service_account.email
    ingress_settings = "ALLOW_ALL"
    vpc_connector = data.google_vpc_access_connector.vpc_connector.id
    vpc_connector_egress_settings = "PRIVATE_RANGES_ONLY"
    dynamic "secret_environment_variables" {
      for_each = local.function_gbfs_validation_report_config.secret_environment_variables
      content {
        key        = secret_environment_variables.value["key"]
        project_id = var.project_id
        secret     = "${upper(var.environment)}_${secret_environment_variables.value["key"]}"
        version    = "latest"
      }
    }
  }
}

# Schedule the batch function to run
resource "google_cloud_scheduler_job" "gbfs_validator_batch_scheduler" {
  name = "gbfs-validator-batch-scheduler-${var.environment}"
  description = "Schedule the gbfs-validator-batch function"
  time_zone = "Etc/UTC"
  schedule = var.gbfs_scheduler_schedule
  region = var.gcp_region
  paused = var.environment == "prod" ? false : true
  depends_on = [google_cloudfunctions2_function.gbfs_validator_batch, google_cloudfunctions2_function_iam_member.gbfs_validator_batch_invoker]
  http_target {
    http_method = "POST"
    uri = google_cloudfunctions2_function.gbfs_validator_batch.url
    oidc_token {
      service_account_email = google_service_account.functions_service_account.email
    }
    headers = {
      "Content-Type" = "application/json"
    }
  }
  attempt_deadline = "320s"
}

resource "google_cloud_scheduler_job" "transit_land_scraping_scheduler" {
  name = "transitland-scraping-scheduler-${var.environment}"
  description = "Schedule the transitland scraping function"
  time_zone = "Etc/UTC"
  schedule = var.transitland_scraping_schedule
  region = var.gcp_region
  paused = var.environment == "prod" ? false : true
  depends_on = [google_cloudfunctions2_function.feed_sync_dispatcher_transitland, google_cloudfunctions2_function_iam_member.transitland_feeds_dispatcher_invoker]
  http_target {
    http_method = "POST"
    uri = google_cloudfunctions2_function.feed_sync_dispatcher_transitland.url
    oidc_token {
      service_account_email = google_service_account.functions_service_account.email
    }
    headers = {
      "Content-Type" = "application/json"
    }
  }
  attempt_deadline = "320s"
}

# 5.3 Create function that subscribes to the Pub/Sub topic
resource "google_cloudfunctions2_function" "gbfs_validator_pubsub" {
  name        = "${local.function_gbfs_validation_report_config.name}-pubsub"
  description = local.function_gbfs_validation_report_config.description
  location    = var.gcp_region
  depends_on = [google_project_iam_member.event-receiving, google_secret_manager_secret_iam_member.secret_iam_member]
  event_trigger {
    trigger_region        = var.gcp_region
    service_account_email = google_service_account.functions_service_account.email
    event_type            = "google.cloud.pubsub.topic.v1.messagePublished"
    pubsub_topic          = google_pubsub_topic.validate_gbfs_feed.id
    retry_policy          = "RETRY_POLICY_RETRY"
  }
  build_config {
    runtime     = var.python_runtime
    entry_point = "${local.function_gbfs_validation_report_config.entry_point}_pubsub"
    source {
      storage_source {
        bucket = google_storage_bucket.functions_bucket.name
        object = google_storage_bucket_object.gbfs_validation_report_zip.name
      }
    }
  }
  service_config {
    available_memory = local.function_gbfs_validation_report_config.memory
    timeout_seconds = local.function_gbfs_validation_report_config.timeout
    available_cpu = local.function_gbfs_validation_report_config.available_cpu
    max_instance_request_concurrency = local.function_gbfs_validation_report_config.max_instance_request_concurrency
    max_instance_count = local.function_gbfs_validation_report_config.max_instance_count
    min_instance_count = local.function_gbfs_validation_report_config.min_instance_count
    service_account_email = google_service_account.functions_service_account.email
    ingress_settings = "ALLOW_ALL"
    vpc_connector = data.google_vpc_access_connector.vpc_connector.id
    vpc_connector_egress_settings = "PRIVATE_RANGES_ONLY"
    environment_variables = {
      ENV = var.environment
      BUCKET_NAME = google_storage_bucket.gbfs_snapshots_bucket.name
    }
    dynamic "secret_environment_variables" {
      for_each = local.function_gbfs_validation_report_config.secret_environment_variables
      content {
        key        = secret_environment_variables.value["key"]
        project_id = var.project_id
        secret     = "${upper(var.environment)}_${secret_environment_variables.value["key"]}"
        version    = "latest"
      }
    }
  }
}

# 6. functions/feed_sync_dispatcher_transitland cloud function
# 6.1 Create Pub/Sub topic
resource "google_pubsub_topic" "transitland_feeds_dispatch" {
  name = "transitland-feeds-dispatch"
}
# 6.2 Create batch function that publishes to the Pub/Sub topic
resource "google_cloudfunctions2_function" "feed_sync_dispatcher_transitland" {
  name        = "${local.function_feed_sync_dispatcher_transitland_config.name}-batch"
  description = local.function_feed_sync_dispatcher_transitland_config.description
  location    = var.gcp_region
  depends_on = [google_project_iam_member.event-receiving, google_secret_manager_secret_iam_member.secret_iam_member]

  build_config {
    runtime     = var.python_runtime
    entry_point = local.function_feed_sync_dispatcher_transitland_config.entry_point
    source {
      storage_source {
        bucket = google_storage_bucket.functions_bucket.name
        object = google_storage_bucket_object.feed_sync_dispatcher_transitland_zip.name
      }
    }
  }
  service_config {
    environment_variables = {
      PROJECT_ID = var.project_id
      PYTHONNODEBUGRANGES = 0
      PUBSUB_TOPIC_NAME = google_pubsub_topic.transitland_feeds_dispatch.name
      TRANSITLAND_API_KEY=var.transitland_api_key
      TRANSITLAND_OPERATOR_URL="https://transit.land/api/v2/rest/operators"
      TRANSITLAND_FEED_URL="https://transit.land/api/v2/rest/feeds"
    }
    available_memory = local.function_feed_sync_dispatcher_transitland_config.available_memory
    timeout_seconds = local.function_feed_sync_dispatcher_transitland_config.timeout
    available_cpu = local.function_feed_sync_dispatcher_transitland_config.available_cpu
    max_instance_request_concurrency = local.function_feed_sync_dispatcher_transitland_config.max_instance_request_concurrency
    max_instance_count = local.function_feed_sync_dispatcher_transitland_config.max_instance_count
    min_instance_count = local.function_feed_sync_dispatcher_transitland_config.min_instance_count
    service_account_email = google_service_account.functions_service_account.email
    ingress_settings = local.function_feed_sync_dispatcher_transitland_config.ingress_settings
    vpc_connector = data.google_vpc_access_connector.vpc_connector.id
    vpc_connector_egress_settings = "PRIVATE_RANGES_ONLY"
    dynamic "secret_environment_variables" {
      for_each = local.function_feed_sync_dispatcher_transitland_config.secret_environment_variables
      content {
        key        = secret_environment_variables.value["key"]
        project_id = var.project_id
        secret     = "${upper(var.environment)}_${secret_environment_variables.value["key"]}"
        version    = "latest"
      }
    }
  }
}

<<<<<<< HEAD
# 7. functions/reverse_geolocation_populate cloud function
resource "google_cloudfunctions2_function" "reverse_geolocation_populate" {
  name        = local.function_reverse_geolocation_populate_config.name
  description = local.function_reverse_geolocation_populate_config.description
  location    = var.gcp_region
  depends_on = [google_project_iam_member.event-receiving, google_secret_manager_secret_iam_member.secret_iam_member]
=======
# 7. functions/operations_api cloud function
resource "google_cloudfunctions2_function" "operations_api" {
  name        = "${local.function_operations_api_config.name}"
  description = local.function_operations_api_config.description
  location    = var.gcp_region
  depends_on = [google_secret_manager_secret_iam_member.secret_iam_member]

  build_config {
    runtime     = var.python_runtime
    entry_point = local.function_operations_api_config.entry_point
    source {
      storage_source {
        bucket = google_storage_bucket.functions_bucket.name
        object = google_storage_bucket_object.operations_api_zip.name
      }
    }
  }
  service_config {
    environment_variables = {
      PROJECT_ID = var.project_id
      PYTHONNODEBUGRANGES = 0
      GOOGLE_CLIENT_ID = var.operations_oauth2_client_id
    }
    available_memory = local.function_operations_api_config.memory
    timeout_seconds = local.function_operations_api_config.timeout
    available_cpu = local.function_operations_api_config.available_cpu
    max_instance_request_concurrency = local.function_operations_api_config.max_instance_request_concurrency
    max_instance_count = local.function_operations_api_config.max_instance_count
    min_instance_count = local.function_operations_api_config.min_instance_count
    service_account_email = google_service_account.functions_service_account.email
    ingress_settings = local.function_operations_api_config.ingress_settings
    vpc_connector = data.google_vpc_access_connector.vpc_connector.id
    vpc_connector_egress_settings = "PRIVATE_RANGES_ONLY"
    dynamic "secret_environment_variables" {
      for_each = local.function_operations_api_config.secret_environment_variables
      content {
        key        = secret_environment_variables.value["key"]
        project_id = var.project_id
        secret     = "${upper(var.environment)}_${secret_environment_variables.value["key"]}"
        version    = "latest"
      }
    }
  }
}
# 8. functions/feed_sync_process_transitland cloud function
resource "google_cloudfunctions2_function" "feed_sync_process_transitland" {
  name        = "${local.function_feed_sync_process_transitland_config.name}-pubsub"
  description = local.function_feed_sync_process_transitland_config.description
  location    = var.gcp_region
  depends_on = [google_project_iam_member.event-receiving, google_secret_manager_secret_iam_member.secret_iam_member]
  event_trigger {
    trigger_region        = var.gcp_region
    service_account_email = google_service_account.functions_service_account.email
    event_type            = "google.cloud.pubsub.topic.v1.messagePublished"
    pubsub_topic          = google_pubsub_topic.transitland_feeds_dispatch.id
    retry_policy          = "RETRY_POLICY_RETRY"
  }
  build_config {
    runtime     = var.python_runtime
    entry_point = local.function_feed_sync_process_transitland_config.entry_point
    source {
      storage_source {
        bucket = google_storage_bucket.functions_bucket.name
        object = google_storage_bucket_object.feed_sync_process_transitland_zip.name
      }
    }
  }
  service_config {
    available_memory = local.function_feed_sync_process_transitland_config.memory
    timeout_seconds = local.function_feed_sync_process_transitland_config.timeout
    available_cpu = local.function_feed_sync_process_transitland_config.available_cpu
    max_instance_request_concurrency = local.function_feed_sync_process_transitland_config.max_instance_request_concurrency
    max_instance_count = local.function_feed_sync_process_transitland_config.max_instance_count
    min_instance_count = local.function_feed_sync_process_transitland_config.min_instance_count
    service_account_email = google_service_account.functions_service_account.email
    ingress_settings = var.environment == "dev" ? "ALLOW_ALL" : local.function_feed_sync_process_transitland_config.ingress_settings
    vpc_connector = data.google_vpc_access_connector.vpc_connector.id
    vpc_connector_egress_settings = "PRIVATE_RANGES_ONLY"
    environment_variables = {
      PYTHONNODEBUGRANGES = 0
      DB_REUSE_SESSION = "True"
      PROJECT_ID = var.project_id
      PUBSUB_TOPIC_NAME = google_pubsub_topic.transitland_feeds_dispatch.name
      DATASET_BATCH_TOPIC_NAME = data.google_pubsub_topic.datasets_batch_topic.name
    }
    dynamic "secret_environment_variables" {
      for_each = local.function_feed_sync_process_transitland_config.secret_environment_variables
      content {
        key        = secret_environment_variables.value["key"]
        project_id = var.project_id
        secret     = "${upper(var.environment)}_${secret_environment_variables.value["key"]}"
        version    = "latest"
      }
    }
  }
}
>>>>>>> 814887b2

  build_config {
    runtime     = var.python_runtime
    entry_point = local.function_reverse_geolocation_populate_config.entry_point
    source {
      storage_source {
        bucket = google_storage_bucket.functions_bucket.name
        object = google_storage_bucket_object.reverse_geolocation_populate_zip.name
      }
    }
  }
  service_config {
    environment_variables = {
      PYTHONNODEBUGRANGES = 0
    }
    available_memory = local.function_reverse_geolocation_populate_config.available_memory
    timeout_seconds = local.function_reverse_geolocation_populate_config.timeout
    available_cpu = local.function_reverse_geolocation_populate_config.available_cpu
    max_instance_request_concurrency = local.function_reverse_geolocation_populate_config.max_instance_request_concurrency
    max_instance_count = local.function_reverse_geolocation_populate_config.max_instance_count
    min_instance_count = local.function_reverse_geolocation_populate_config.min_instance_count
    service_account_email = google_service_account.functions_service_account.email
    ingress_settings = local.function_reverse_geolocation_populate_config.ingress_settings
    vpc_connector = data.google_vpc_access_connector.vpc_connector.id
    vpc_connector_egress_settings = "PRIVATE_RANGES_ONLY"
    dynamic "secret_environment_variables" {
      for_each = local.function_reverse_geolocation_populate_config.secret_environment_variables
      content {
        key        = secret_environment_variables.value["key"]
        project_id = var.project_id
        secret     = "${upper(var.environment)}_${secret_environment_variables.value["key"]}"
        version    = "latest"
      }
    }
  }
}

# IAM entry for all users to invoke the function
resource "google_cloudfunctions2_function_iam_member" "tokens_invoker" {
  project        = var.project_id
  location       = var.gcp_region
  cloud_function = google_cloudfunctions2_function.tokens.name
  role           = "roles/cloudfunctions.invoker"
  member         = "allUsers"
}

resource "google_cloud_run_service_iam_member" "tokens_cloud_run_invoker" {
  project        = var.project_id
  location       = var.gcp_region
  service        = google_cloudfunctions2_function.tokens.name
  role           = "roles/run.invoker"
  member         = "allUsers"
}

# Allow Operations API function to be called by all users
resource "google_cloudfunctions2_function_iam_member" "operations_api_invoker" {
  project        = var.project_id
  location       = var.gcp_region
  cloud_function = google_cloudfunctions2_function.operations_api.name
  role           = "roles/cloudfunctions.invoker"
  member         = "allUsers"
}

resource "google_cloud_run_service_iam_member" "operastions_cloud_run_invoker" {
  project        = var.project_id
  location       = var.gcp_region
  service        = google_cloudfunctions2_function.operations_api.name
  role           = "roles/run.invoker"
  member         = "allUsers"
}

# Permissions on the service account used by the function and Eventarc trigger
resource "google_project_iam_member" "invoking" {
  project = var.project_id
  role    = "roles/run.invoker"
  member  = "serviceAccount:${google_service_account.functions_service_account.email}"
}

resource "google_project_iam_member" "event-receiving" {
  project = var.project_id
  role    = "roles/eventarc.eventReceiver"
  member  = "serviceAccount:${google_service_account.functions_service_account.email}"
  depends_on = [google_project_iam_member.invoking]
}

# Grant read access to the datasets bucket for the service account
resource "google_storage_bucket_iam_binding" "bucket_object_viewer" {
  for_each = {
    datasets_bucket = "${var.datasets_bucket_name}-${var.environment}"
  }
  bucket = each.value
  depends_on = []
  role   = "roles/storage.objectViewer"
  members = [
    "serviceAccount:${google_service_account.functions_service_account.email}"
  ]
}

# Grant write access to the gbfs bucket for the service account
resource "google_storage_bucket_iam_binding" "bucket_object_creator" {
  for_each = {
    gbfs_snapshots_bucket = google_storage_bucket.gbfs_snapshots_bucket.name
  }
  depends_on = [google_storage_bucket.gbfs_snapshots_bucket]
  bucket = each.value
  role   = "roles/storage.objectCreator"
  members = [
    "serviceAccount:${google_service_account.functions_service_account.email}"
  ]
}

# Grant the service account the ability to invoke the workflows
resource "google_project_iam_member" "workflows_invoker" {
  project = var.project_id
  role    = "roles/workflows.invoker"
  member  = "serviceAccount:${google_service_account.functions_service_account.email}"
}

resource "google_project_iam_audit_config" "all-services" {
  project = var.project_id
  service = "allServices"
  audit_log_config {
    log_type = "ADMIN_READ"
  }
  audit_log_config {
    log_type = "DATA_READ"
  }
  audit_log_config {
    log_type = "DATA_WRITE"
  }
}

output "function_tokens_name" {
  value = google_cloudfunctions2_function.tokens.name
}

resource "google_cloudfunctions2_function_iam_member" "extract_location_invoker" {
  project        = var.project_id
  location       = var.gcp_region
  cloud_function = google_cloudfunctions2_function.extract_location.name
  role           = "roles/cloudfunctions.invoker"
  member         = "serviceAccount:${google_service_account.functions_service_account.email}"
}

resource "google_cloud_run_service_iam_member" "extract_location_cloud_run_invoker" {
  project        = var.project_id
  location       = var.gcp_region
  service        = google_cloudfunctions2_function.extract_location.name
  role           = "roles/run.invoker"
  member         = "serviceAccount:${google_service_account.functions_service_account.email}"
}

# Task queue to invoke update_validation_report function
resource "google_cloud_tasks_queue" "update_validation_report_task_queue" {
  project  = var.project_id
  location = var.gcp_region
  name     = "update-validation-report-task-queue"
}

# Task queue to invoke gbfs_validator_batch function for the scheduler
resource "google_cloudfunctions2_function_iam_member" "gbfs_validator_batch_invoker" {
  project        = var.project_id
  location       = var.gcp_region
  cloud_function = google_cloudfunctions2_function.gbfs_validator_batch.name
  role           = "roles/cloudfunctions.invoker"
  member         = "serviceAccount:${google_service_account.functions_service_account.email}"
}

resource "google_cloudfunctions2_function_iam_member" "transitland_feeds_dispatcher_invoker" {
  project        = var.project_id
  location       = var.gcp_region
  cloud_function = google_cloudfunctions2_function.feed_sync_dispatcher_transitland.name
  role           = "roles/cloudfunctions.invoker"
  member         = "serviceAccount:${google_service_account.functions_service_account.email}"
}

# Grant permissions to the service account to publish to the pubsub topic
resource "google_pubsub_topic_iam_member" "functions_publisher" {
  for_each = {
    dataset_updates = google_pubsub_topic.dataset_updates.name
    validate_gbfs_feed = google_pubsub_topic.validate_gbfs_feed.name
    feed_sync_dispatcher_transitland = google_pubsub_topic.transitland_feeds_dispatch.name
    dataset_batch = data.google_pubsub_topic.datasets_batch_topic.name
  }

  project = var.project_id
  role    = "roles/pubsub.publisher"
  topic   = each.value
  member  = "serviceAccount:${google_service_account.functions_service_account.email}"
}

# Grant permissions to the service account to subscribe to the pubsub topic
resource "google_pubsub_topic_iam_member" "functions_subscriber" {
  for_each = {
    dataset_updates = google_pubsub_topic.dataset_updates.name
    validate_gbfs_feed = google_pubsub_topic.validate_gbfs_feed.name
    feed_sync_dispatcher_transitland = google_pubsub_topic.transitland_feeds_dispatch.name
  }

  project = var.project_id
  role    = "roles/pubsub.subscriber"
  topic   = each.value
  member  = "serviceAccount:${google_service_account.functions_service_account.email}"
}

# Grant permissions to the service account to write/read in datastore
resource "google_project_iam_member" "datastore_owner" {
  project = var.project_id
  role    = "roles/datastore.owner"
  member  = "serviceAccount:${google_service_account.functions_service_account.email}"
}<|MERGE_RESOLUTION|>--- conflicted
+++ resolved
@@ -137,13 +137,6 @@
   source = local.function_feed_sync_dispatcher_transitland_zip
 }
 
-<<<<<<< HEAD
-# 7. Reverse geolocation populate
-resource "google_storage_bucket_object" "reverse_geolocation_populate_zip" {
-  bucket = google_storage_bucket.functions_bucket.name
-  name   = "reverse-geolocation-populate-${substr(filebase64sha256(local.function_reverse_geolocation_populate_zip), 0, 10)}.zip"
-  source = local.function_reverse_geolocation_populate_zip
-=======
 # 7. Feed sync process transitland
 resource "google_storage_bucket_object" "feed_sync_process_transitland_zip" {
   bucket = google_storage_bucket.functions_bucket.name
@@ -156,7 +149,13 @@
   bucket = google_storage_bucket.functions_bucket.name
   name   = "operations-api-${substr(filebase64sha256(local.function_operations_api_zip), 0, 10)}.zip"
   source = local.function_operations_api_zip
->>>>>>> 814887b2
+}
+
+# 9. Reverse geolocation populate
+resource "google_storage_bucket_object" "reverse_geolocation_populate_zip" {
+  bucket = google_storage_bucket.functions_bucket.name
+  name   = "reverse-geolocation-populate-${substr(filebase64sha256(local.function_reverse_geolocation_populate_zip), 0, 10)}.zip"
+  source = local.function_reverse_geolocation_populate_zip
 }
 
 # Secrets access
@@ -636,7 +635,7 @@
     vpc_connector = data.google_vpc_access_connector.vpc_connector.id
     vpc_connector_egress_settings = "PRIVATE_RANGES_ONLY"
     dynamic "secret_environment_variables" {
-      for_each = local.function_feed_sync_dispatcher_transitland_config.secret_environment_variables
+      for_each = local.function_extract_location_config.secret_environment_variables
       content {
         key        = secret_environment_variables.value["key"]
         project_id = var.project_id
@@ -647,14 +646,6 @@
   }
 }
 
-<<<<<<< HEAD
-# 7. functions/reverse_geolocation_populate cloud function
-resource "google_cloudfunctions2_function" "reverse_geolocation_populate" {
-  name        = local.function_reverse_geolocation_populate_config.name
-  description = local.function_reverse_geolocation_populate_config.description
-  location    = var.gcp_region
-  depends_on = [google_project_iam_member.event-receiving, google_secret_manager_secret_iam_member.secret_iam_member]
-=======
 # 7. functions/operations_api cloud function
 resource "google_cloudfunctions2_function" "operations_api" {
   name        = "${local.function_operations_api_config.name}"
@@ -751,7 +742,13 @@
     }
   }
 }
->>>>>>> 814887b2
+
+# 9. functions/reverse_geolocation_populate cloud function
+resource "google_cloudfunctions2_function" "reverse_geolocation_populate" {
+  name        = local.function_reverse_geolocation_populate_config.name
+  description = local.function_reverse_geolocation_populate_config.description
+  location    = var.gcp_region
+  depends_on = [google_project_iam_member.event-receiving, google_secret_manager_secret_iam_member.secret_iam_member]
 
   build_config {
     runtime     = var.python_runtime
@@ -789,7 +786,8 @@
   }
 }
 
-# IAM entry for all users to invoke the function
+
+# IAM entry for all users to invoke the function 
 resource "google_cloudfunctions2_function_iam_member" "tokens_invoker" {
   project        = var.project_id
   location       = var.gcp_region

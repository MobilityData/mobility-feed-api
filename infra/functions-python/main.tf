terraform {
  required_providers {
    google = {
      source  = "hashicorp/google"
      version = "5.34.0"
    }
  }
}
#
# MobilityData 2023
#
# Licensed under the Apache License, Version 2.0 (the "License");
# you may not use this file except in compliance with the License.
# You may obtain a copy of the License at
#
#      http://www.apache.org/licenses/LICENSE-2.0
#
# Unless required by applicable law or agreed to in writing, software
# distributed under the License is distributed on an "AS IS" BASIS,
# WITHOUT WARRANTIES OR CONDITIONS OF ANY KIND, either express or implied.
# See the License for the specific language governing permissions and
# limitations under the License.
#

locals {
  x_number_of_concurrent_instance = 4
  deployment_timestamp = formatdate("YYYYMMDDhhmmss", timestamp())
  function_tokens_config = jsondecode(file("${path.module}../../../functions-python/tokens/function_config.json"))
  function_tokens_zip    = "${path.module}/../../functions-python/tokens/.dist/tokens.zip"

  function_extract_location_config = jsondecode(file("${path.module}../../../functions-python/extract_location/function_config.json"))
  function_extract_location_zip    = "${path.module}/../../functions-python/extract_location/.dist/extract_location.zip"
  #  DEV and QA use the vpc connector
  vpc_connector_name = lower(var.environment) == "dev" ? "vpc-connector-qa" : "vpc-connector-${lower(var.environment)}"
  vpc_connector_project = lower(var.environment) == "dev" ? "mobility-feeds-qa" : var.project_id

  function_process_validation_report_config = jsondecode(file("${path.module}/../../functions-python/process_validation_report/function_config.json"))
  function_process_validation_report_zip = "${path.module}/../../functions-python/process_validation_report/.dist/process_validation_report.zip"
  public_hosted_datasets_url = lower(var.environment) == "prod" ? "https://${var.public_hosted_datasets_dns}" : "https://${var.environment}-${var.public_hosted_datasets_dns}"

  function_update_validation_report_config = jsondecode(file("${path.module}/../../functions-python/update_validation_report/function_config.json"))
  function_update_validation_report_zip = "${path.module}/../../functions-python/update_validation_report/.dist/update_validation_report.zip"

  function_gbfs_validation_report_config = jsondecode(file("${path.module}/../../functions-python/gbfs_validator/function_config.json"))
  function_gbfs_validation_report_zip = "${path.module}/../../functions-python/gbfs_validator/.dist/gbfs_validator.zip"

  function_reverse_geolocation_populate_config = jsondecode(file("${path.module}/../../functions-python/reverse_geolocation_populate/function_config.json"))
  function_reverse_geolocation_populate_zip = "${path.module}/../../functions-python/reverse_geolocation_populate/.dist/reverse_geolocation_populate.zip"

  function_feed_sync_dispatcher_transitland_config = jsondecode(file("${path.module}/../../functions-python/feed_sync_dispatcher_transitland/function_config.json"))
  function_feed_sync_dispatcher_transitland_zip = "${path.module}/../../functions-python/feed_sync_dispatcher_transitland/.dist/feed_sync_dispatcher_transitland.zip"

  function_feed_sync_process_transitland_config = jsondecode(file("${path.module}/../../functions-python/feed_sync_process_transitland/function_config.json"))
  function_feed_sync_process_transitland_zip = "${path.module}/../../functions-python/feed_sync_process_transitland/.dist/feed_sync_process_transitland.zip"

  function_operations_api_config = jsondecode(file("${path.module}/../../functions-python/operations_api/function_config.json"))
  function_operations_api_zip = "${path.module}/../../functions-python/operations_api/.dist/operations_api.zip"

  function_backfill_dataset_service_date_range_config = jsondecode(file("${path.module}/../../functions-python/backfill_dataset_service_date_range/function_config.json"))
  function_backfill_dataset_service_date_range_zip = "${path.module}/../../functions-python/backfill_dataset_service_date_range/.dist/backfill_dataset_service_date_range.zip"

<<<<<<< HEAD
  function_reverse_geolocation_config = jsondecode(file("${path.module}/../../functions-python/reverse_geolocation/function_config.json"))
  function_reverse_geolocation_zip = "${path.module}/../../functions-python/reverse_geolocation/.dist/reverse_geolocation.zip"
=======
  function_update_feed_status_config = jsondecode(file("${path.module}/../../functions-python/update_feed_status/function_config.json"))
  function_update_feed_status_zip = "${path.module}/../../functions-python/update_feed_status/.dist/update_feed_status.zip"
>>>>>>> d4bfb201

  function_export_csv_config = jsondecode(file("${path.module}/../../functions-python/export_csv/function_config.json"))
  function_export_csv_zip = "${path.module}/../../functions-python/export_csv/.dist/export_csv.zip"
}

locals {
  # To allow multiple functions to access the same secrets, we need to combine all the keys from the different functions
  # Combine all keys into a list
  all_secret_keys_list = concat(
    [for x in local.function_tokens_config.secret_environment_variables : x.key],
    [for x in local.function_extract_location_config.secret_environment_variables : x.key],
    [for x in local.function_process_validation_report_config.secret_environment_variables : x.key],
    [for x in local.function_gbfs_validation_report_config.secret_environment_variables : x.key],
    [for x in local.function_update_validation_report_config.secret_environment_variables : x.key],
    [for x in local.function_backfill_dataset_service_date_range_config.secret_environment_variables : x.key],
    [for x in local.function_update_feed_status_config.secret_environment_variables : x.key],
    [for x in local.function_export_csv_config.secret_environment_variables : x.key]
  )

  # Convert the list to a set to ensure uniqueness
  unique_secret_keys = toset(local.all_secret_keys_list)
}

data "google_vpc_access_connector" "vpc_connector" {
  name    = local.vpc_connector_name
  region  = var.gcp_region
  project = local.vpc_connector_project
}

data "google_pubsub_topic" "datasets_batch_topic" {
  name = "datasets-batch-topic-${var.environment}"
}

data "google_storage_bucket" "datasets_bucket" {
  name = "${var.datasets_bucket_name}-${var.environment}"
}

# Service account to execute the cloud functions
resource "google_service_account" "functions_service_account" {
  account_id   = "functions-service-account"
  display_name = "Functions Service Account"
}

resource "google_storage_bucket" "functions_bucket" {
  name     = "mobility-feeds-functions-python-${var.environment}"
  location = "us"
}

resource "google_storage_bucket" "gbfs_snapshots_bucket" {
  location = var.gcp_region
  name     = "${var.gbfs_bucket_name}-${var.environment}"
}

resource "google_storage_bucket" "reverse_geolocation_results_bucket" {
  location = var.gcp_region
  name     = "reverse-geolocation-results-${var.environment}"
}

resource "google_storage_bucket_iam_member" "datasets_bucket_functions_service_account" {
  bucket = data.google_storage_bucket.datasets_bucket.name
  role   = "roles/storage.admin"
  member = "serviceAccount:${google_service_account.functions_service_account.email}"
}

resource "google_project_iam_member" "datasets_bucket_functions_service_account" {
  project = var.project_id
  member  = "serviceAccount:${google_service_account.functions_service_account.email}"
  role    = "roles/storage.admin"
}

# Cloud function source code zip files:
# 1. Tokens
resource "google_storage_bucket_object" "function_token_zip" {
  name   = "tokens-${substr(filebase64sha256(local.function_tokens_zip),0,10)}.zip"
  bucket = google_storage_bucket.functions_bucket.name
  source = local.function_tokens_zip
}
# 2. Extract location
resource "google_storage_bucket_object" "function_extract_location_zip_object" {
  name   = "bucket-extract-bb-${substr(filebase64sha256(local.function_extract_location_zip),0,10)}.zip"
  bucket = google_storage_bucket.functions_bucket.name
  source = local.function_extract_location_zip
}
# 3. Process validation report
resource "google_storage_bucket_object" "process_validation_report_zip" {
  bucket = google_storage_bucket.functions_bucket.name
  name   = "process-validation-report-${substr(filebase64sha256(local.function_process_validation_report_zip), 0, 10)}.zip"
  source = local.function_process_validation_report_zip
}

# 4. Update validation report
resource "google_storage_bucket_object" "update_validation_report_zip" {
  bucket = google_storage_bucket.functions_bucket.name
  name   = "update-validation-report-${substr(filebase64sha256(local.function_update_validation_report_zip), 0, 10)}.zip"
  source = local.function_update_validation_report_zip
}

# 5. GBFS validation report
resource "google_storage_bucket_object" "gbfs_validation_report_zip" {
  bucket = google_storage_bucket.functions_bucket.name
  name   = "gbfs-validator-${substr(filebase64sha256(local.function_gbfs_validation_report_zip), 0, 10)}.zip"
  source = local.function_gbfs_validation_report_zip
}

# 6. Feed sync dispatcher transitland
resource "google_storage_bucket_object" "feed_sync_dispatcher_transitland_zip" {
  bucket = google_storage_bucket.functions_bucket.name
  name   = "feed-sync-dispatcher-transitland-${substr(filebase64sha256(local.function_feed_sync_dispatcher_transitland_zip), 0, 10)}.zip"
  source = local.function_feed_sync_dispatcher_transitland_zip
}

# 7. Feed sync process transitland
resource "google_storage_bucket_object" "feed_sync_process_transitland_zip" {
  bucket = google_storage_bucket.functions_bucket.name
  name   = "feed-sync-process-transitland-${substr(filebase64sha256(local.function_feed_sync_process_transitland_zip), 0, 10)}.zip"
  source = local.function_feed_sync_process_transitland_zip
}

# 8. Operations API
resource "google_storage_bucket_object" "operations_api_zip" {
  bucket = google_storage_bucket.functions_bucket.name
  name   = "operations-api-${substr(filebase64sha256(local.function_operations_api_zip), 0, 10)}.zip"
  source = local.function_operations_api_zip
}

# 9. Backfill Gtfs Datasets Service Date Range
resource "google_storage_bucket_object" "backfill_dataset_service_date_range_zip" {
  bucket = google_storage_bucket.functions_bucket.name
  name   = "backfill-dataset-service-date-range-${substr(filebase64sha256(local.function_backfill_dataset_service_date_range_zip), 0, 10)}.zip"
  source = local.function_backfill_dataset_service_date_range_zip
}

# 10. Export CSV
resource "google_storage_bucket_object" "export_csv_zip" {
  bucket = google_storage_bucket.functions_bucket.name
  name   = "export-csv-${substr(filebase64sha256(local.function_export_csv_zip), 0, 10)}.zip"
  source = local.function_export_csv_zip
}

<<<<<<< HEAD
# 11. Reverse geolocation populate
resource "google_storage_bucket_object" "reverse_geolocation_populate_zip" {
  bucket = google_storage_bucket.functions_bucket.name
  name   = "reverse-geolocation-populate-${substr(filebase64sha256(local.function_reverse_geolocation_populate_zip), 0, 10)}.zip"
  source = local.function_reverse_geolocation_populate_zip
}

# 12. Reverse geolocation
resource "google_storage_bucket_object" "reverse_geolocation_zip" {
  bucket = google_storage_bucket.functions_bucket.name
  name   = "reverse-geolocation-${substr(filebase64sha256(local.function_reverse_geolocation_zip), 0, 10)}.zip"
  source = local.function_reverse_geolocation_zip
=======
# 11. Update Feed Status
resource "google_storage_bucket_object" "update_feed_status_zip" {
  bucket = google_storage_bucket.functions_bucket.name
  name   = "backfill-dataset-service-date-range-${substr(filebase64sha256(local.function_update_feed_status_zip), 0, 10)}.zip"
  source = local.function_update_feed_status_zip
>>>>>>> d4bfb201
}

# Secrets access
resource "google_secret_manager_secret_iam_member" "secret_iam_member" {
  for_each = local.unique_secret_keys

  project    = var.project_id
  # The secret_id is the current item in the set. Since these are unique keys, we use each.value to access it.
  secret_id  = "${upper(var.environment)}_${each.value}"
  role       = "roles/secretmanager.secretAccessor"
  member     = "serviceAccount:${google_service_account.functions_service_account.email}"
}

# Cloud function definitions
# 1. functions-python/tokens cloud function
resource "google_cloudfunctions2_function" "tokens" {
  name        = local.function_tokens_config.name
  description = local.function_tokens_config.description
  location    = var.gcp_region
  build_config {
    runtime     = var.python_runtime
    entry_point = local.function_tokens_config.entry_point
    source {
      storage_source {
        bucket = google_storage_bucket.functions_bucket.name
        object = google_storage_bucket_object.function_token_zip.name
      }
    }
  }
  service_config {
    available_memory = local.function_tokens_config.memory
    timeout_seconds = local.function_tokens_config.timeout
    available_cpu = local.function_tokens_config.available_cpu
    max_instance_request_concurrency = local.function_tokens_config.max_instance_request_concurrency
    max_instance_count = local.function_tokens_config.max_instance_count
    min_instance_count = local.function_tokens_config.min_instance_count
    dynamic "secret_environment_variables" {
      for_each = local.function_tokens_config.secret_environment_variables
      content {
        key        = secret_environment_variables.value["key"]
        project_id = var.project_id
        secret     = "${upper(var.environment)}_${secret_environment_variables.value["key"]}"
        version    = "latest"
      }
    }
    service_account_email = google_service_account.functions_service_account.email
    ingress_settings = local.function_tokens_config.ingress_settings
  }
}

# 2.1 functions/extract_location cloud function
resource "google_cloudfunctions2_function" "extract_location" {
  name        = local.function_extract_location_config.name
  description = local.function_extract_location_config.description
  location    = var.gcp_region
  depends_on = [google_project_iam_member.event-receiving, google_secret_manager_secret_iam_member.secret_iam_member]
  event_trigger {
    event_type = "google.cloud.audit.log.v1.written"
    service_account_email = google_service_account.functions_service_account.email
    event_filters {
      attribute = "serviceName"
      value = "storage.googleapis.com"
    }
    event_filters {
      attribute = "methodName"
      value = "storage.objects.create"
    }
    event_filters {
      attribute = "resourceName"
      value     = "projects/_/buckets/mobilitydata-datasets-${var.environment}/objects/*/*/*.zip"
      operator = "match-path-pattern"
    }
  }
  build_config {
    runtime     = var.python_runtime
    entry_point = local.function_extract_location_config.entry_point
    source {
      storage_source {
        bucket = google_storage_bucket.functions_bucket.name
        object = google_storage_bucket_object.function_extract_location_zip_object.name
      }
    }
  }
  service_config {
    available_memory = local.function_extract_location_config.memory
    timeout_seconds = local.function_extract_location_config.timeout
    available_cpu = local.function_extract_location_config.available_cpu
    max_instance_request_concurrency = local.function_extract_location_config.max_instance_request_concurrency
    max_instance_count = local.function_extract_location_config.max_instance_count
    min_instance_count = local.function_extract_location_config.min_instance_count
    service_account_email = google_service_account.functions_service_account.email
    ingress_settings = local.function_extract_location_config.ingress_settings
    vpc_connector = data.google_vpc_access_connector.vpc_connector.id
    vpc_connector_egress_settings = "PRIVATE_RANGES_ONLY"
    dynamic "secret_environment_variables" {
      for_each = local.function_extract_location_config.secret_environment_variables
      content {
        key        = secret_environment_variables.value["key"]
        project_id = var.project_id
        secret     = "${upper(var.environment)}_${secret_environment_variables.value["key"]}"
        version    = "latest"
      }
    }
  }
}

# 2.2 functions/extract_location cloud function pub/sub triggered
resource "google_pubsub_topic" "dataset_updates" {
  name = "dataset-updates"
}
resource "google_cloudfunctions2_function" "extract_location_pubsub" {
  name        = "${local.function_extract_location_config.name}-pubsub"
  description = local.function_extract_location_config.description
  location    = var.gcp_region
  depends_on = [google_project_iam_member.event-receiving, google_secret_manager_secret_iam_member.secret_iam_member]
  event_trigger {
    trigger_region        = var.gcp_region
    service_account_email = google_service_account.functions_service_account.email
    event_type            = "google.cloud.pubsub.topic.v1.messagePublished"
    pubsub_topic          = google_pubsub_topic.dataset_updates.id
    retry_policy          = "RETRY_POLICY_RETRY"
  }
  build_config {
    runtime     = var.python_runtime
    entry_point = "${local.function_extract_location_config.entry_point}_pubsub"
    source {
      storage_source {
        bucket = google_storage_bucket.functions_bucket.name
        object = google_storage_bucket_object.function_extract_location_zip_object.name
      }
    }
  }
  service_config {
    available_memory = local.function_extract_location_config.memory
    timeout_seconds = local.function_extract_location_config.timeout
    available_cpu = local.function_extract_location_config.available_cpu
    max_instance_request_concurrency = local.function_extract_location_config.max_instance_request_concurrency
    max_instance_count = local.function_extract_location_config.max_instance_count
    min_instance_count = local.function_extract_location_config.min_instance_count
    service_account_email = google_service_account.functions_service_account.email
    ingress_settings = "ALLOW_ALL"
    vpc_connector = data.google_vpc_access_connector.vpc_connector.id
    vpc_connector_egress_settings = "PRIVATE_RANGES_ONLY"
    dynamic "secret_environment_variables" {
      for_each = local.function_extract_location_config.secret_environment_variables
      content {
        key        = secret_environment_variables.value["key"]
        project_id = var.project_id
        secret     = "${upper(var.environment)}_${secret_environment_variables.value["key"]}"
        version    = "latest"
      }
    }
  }
}

# 2.3 functions/extract_location cloud function batch
resource "google_cloudfunctions2_function" "extract_location_batch" {
  name        = "${local.function_extract_location_config.name}-batch"
  description = local.function_extract_location_config.description
  location    = var.gcp_region
  depends_on = [google_project_iam_member.event-receiving, google_secret_manager_secret_iam_member.secret_iam_member]

  build_config {
    runtime     = var.python_runtime
    entry_point = "${local.function_extract_location_config.entry_point}_batch"
    source {
      storage_source {
        bucket = google_storage_bucket.functions_bucket.name
        object = google_storage_bucket_object.function_extract_location_zip_object.name
      }
    }
  }
  service_config {
    environment_variables = {
      PROJECT_ID = var.project_id
      PUBSUB_TOPIC_NAME = google_pubsub_topic.dataset_updates.name
      PYTHONNODEBUGRANGES = 0
    }
    available_memory = "1Gi"
    timeout_seconds = local.function_extract_location_config.timeout
    available_cpu = local.function_extract_location_config.available_cpu
    max_instance_request_concurrency = local.function_extract_location_config.max_instance_request_concurrency
    max_instance_count = local.function_extract_location_config.max_instance_count
    min_instance_count = local.function_extract_location_config.min_instance_count
    service_account_email = google_service_account.functions_service_account.email
    ingress_settings = "ALLOW_ALL"
    vpc_connector = data.google_vpc_access_connector.vpc_connector.id
    vpc_connector_egress_settings = "PRIVATE_RANGES_ONLY"
    dynamic "secret_environment_variables" {
      for_each = local.function_extract_location_config.secret_environment_variables
      content {
        key        = secret_environment_variables.value["key"]
        project_id = var.project_id
        secret     = "${upper(var.environment)}_${secret_environment_variables.value["key"]}"
        version    = "latest"
      }
    }
  }
}

# 3. functions/validation_report_processor cloud function
# Create a queue for the cloud tasks
# The 2X rate is defined as 4*2 concurrent dispatches and 1 dispatch per second
# The name of the queue need to be dynamic due to GCP limitations
# references:
#   - https://cloud.google.com/tasks/docs/deleting-appengine-queues-and-tasks#deleting_queues
#   - https://issuetracker.google.com/issues/263947953
resource "google_cloud_tasks_queue" "cloud_tasks_2x_rate_queue" {
  name     = "cloud-tasks-2x-rate-queue-${var.environment}-${local.deployment_timestamp}"
  location = var.gcp_region

  rate_limits {
    max_concurrent_dispatches = local.x_number_of_concurrent_instance * 2
    max_dispatches_per_second = 1
  }

  retry_config {
    # This will make the cloud task retry for ~two hours
    max_attempts  = 120
    min_backoff   = "20s"
    max_backoff   = "60s"
    max_doublings = 2
  }
}

output "processing_report_cloud_task_name" {
  value = google_cloud_tasks_queue.cloud_tasks_2x_rate_queue.name
}

resource "google_cloudfunctions2_function" "process_validation_report" {
  name        = local.function_process_validation_report_config.name
  description = local.function_process_validation_report_config.description
  location    = var.gcp_region
  depends_on = [google_secret_manager_secret_iam_member.secret_iam_member]
  project = var.project_id
  build_config {
    runtime     = var.python_runtime
    entry_point = local.function_process_validation_report_config.entry_point
    source {
      storage_source {
        bucket = google_storage_bucket.functions_bucket.name
        object = google_storage_bucket_object.process_validation_report_zip.name
      }
    }
  }
  service_config {
    available_memory = local.function_process_validation_report_config.memory
    available_cpu    = local.function_process_validation_report_config.available_cpu
    timeout_seconds  = local.function_process_validation_report_config.timeout
    vpc_connector = data.google_vpc_access_connector.vpc_connector.id
    vpc_connector_egress_settings = "PRIVATE_RANGES_ONLY"

    environment_variables = {
      FILES_ENDPOINT    = local.public_hosted_datasets_url
      # prevents multiline logs from being truncated on GCP console
      PYTHONNODEBUGRANGES = 0
    }
    dynamic "secret_environment_variables" {
      for_each = local.function_process_validation_report_config.secret_environment_variables
      content {
        key        = secret_environment_variables.value["key"]
        project_id = var.project_id
        secret     = lookup(secret_environment_variables.value, "secret", "${upper(var.environment)}_${secret_environment_variables.value["key"]}")
        version    = "latest"
      }
    }
    service_account_email            = google_service_account.functions_service_account.email
    max_instance_request_concurrency = local.function_process_validation_report_config.max_instance_request_concurrency
    max_instance_count               = local.function_process_validation_report_config.max_instance_count
    min_instance_count               = local.function_process_validation_report_config.min_instance_count
  }
}

# 4. functions/update_validation_report cloud function
resource "google_cloudfunctions2_function" "update_validation_report" {
  location = var.gcp_region
  name     = local.function_update_validation_report_config.name
  description = local.function_update_validation_report_config.description
  depends_on = [google_secret_manager_secret_iam_member.secret_iam_member]
  project = var.project_id
  build_config {
    runtime     = var.python_runtime
    entry_point = local.function_update_validation_report_config.entry_point
    source {
      storage_source {
        bucket = google_storage_bucket.functions_bucket.name
        object = google_storage_bucket_object.update_validation_report_zip.name
      }
    }
  }
  service_config {
    available_memory = local.function_update_validation_report_config.memory
    available_cpu    = local.function_update_validation_report_config.available_cpu
    timeout_seconds  = local.function_update_validation_report_config.timeout
    vpc_connector = data.google_vpc_access_connector.vpc_connector.id
    vpc_connector_egress_settings = "PRIVATE_RANGES_ONLY"

    environment_variables = {
      ENV = var.environment
      MAX_RETRY = 10
      BATCH_SIZE = 5
      WEB_VALIDATOR_URL = var.validator_endpoint
      # prevents multiline logs from being truncated on GCP console
      PYTHONNODEBUGRANGES = 0
    }
    dynamic "secret_environment_variables" {
      for_each = local.function_update_validation_report_config.secret_environment_variables
      content {
        key        = secret_environment_variables.value["key"]
        project_id = var.project_id
        secret     = lookup(secret_environment_variables.value, "secret", "${upper(var.environment)}_${secret_environment_variables.value["key"]}")
        version    = "latest"
      }
    }
    service_account_email            = google_service_account.functions_service_account.email
    max_instance_request_concurrency = local.function_update_validation_report_config.max_instance_request_concurrency
    max_instance_count               = local.function_update_validation_report_config.max_instance_count
    min_instance_count               = local.function_update_validation_report_config.min_instance_count
  }
}

# 5. functions/gbfs_validator cloud function
# 5.1 Create Pub/Sub topic
resource "google_pubsub_topic" "validate_gbfs_feed" {
  name = "validate-gbfs-feed"
}

# 5.2 Create batch function that publishes to the Pub/Sub topic
resource "google_cloudfunctions2_function" "gbfs_validator_batch" {
  name        = "${local.function_gbfs_validation_report_config.name}-batch"
  description = local.function_gbfs_validation_report_config.description
  location    = var.gcp_region
  depends_on = [google_project_iam_member.event-receiving, google_secret_manager_secret_iam_member.secret_iam_member]

  build_config {
    runtime     = var.python_runtime
    entry_point = "${local.function_gbfs_validation_report_config.entry_point}_batch"
    source {
      storage_source {
        bucket = google_storage_bucket.functions_bucket.name
        object = google_storage_bucket_object.gbfs_validation_report_zip.name
      }
    }
  }
  service_config {
    environment_variables = {
      PROJECT_ID = var.project_id
      PUBSUB_TOPIC_NAME = google_pubsub_topic.validate_gbfs_feed.name
      PYTHONNODEBUGRANGES = 0
    }
    available_memory = "1Gi"
    timeout_seconds = local.function_gbfs_validation_report_config.timeout
    available_cpu = local.function_gbfs_validation_report_config.available_cpu
    max_instance_request_concurrency = local.function_gbfs_validation_report_config.max_instance_request_concurrency
    max_instance_count = local.function_gbfs_validation_report_config.max_instance_count
    min_instance_count = local.function_gbfs_validation_report_config.min_instance_count
    service_account_email = google_service_account.functions_service_account.email
    ingress_settings = "ALLOW_ALL"
    vpc_connector = data.google_vpc_access_connector.vpc_connector.id
    vpc_connector_egress_settings = "PRIVATE_RANGES_ONLY"
    dynamic "secret_environment_variables" {
      for_each = local.function_gbfs_validation_report_config.secret_environment_variables
      content {
        key        = secret_environment_variables.value["key"]
        project_id = var.project_id
        secret     = "${upper(var.environment)}_${secret_environment_variables.value["key"]}"
        version    = "latest"
      }
    }
  }
}

# Schedule the batch function to run
resource "google_cloud_scheduler_job" "gbfs_validator_batch_scheduler" {
  name = "gbfs-validator-batch-scheduler-${var.environment}"
  description = "Schedule the gbfs-validator-batch function"
  time_zone = "Etc/UTC"
  schedule = var.gbfs_scheduler_schedule
  region = var.gcp_region
  paused = var.environment == "prod" ? false : true
  depends_on = [google_cloudfunctions2_function.gbfs_validator_batch, google_cloudfunctions2_function_iam_member.gbfs_validator_batch_invoker]
  http_target {
    http_method = "POST"
    uri = google_cloudfunctions2_function.gbfs_validator_batch.url
    oidc_token {
      service_account_email = google_service_account.functions_service_account.email
    }
    headers = {
      "Content-Type" = "application/json"
    }
  }
  attempt_deadline = "320s"
}

resource "google_cloud_scheduler_job" "transit_land_scraping_scheduler" {
  name = "transitland-scraping-scheduler-${var.environment}"
  description = "Schedule the transitland scraping function"
  time_zone = "Etc/UTC"
  schedule = var.transitland_scraping_schedule
  region = var.gcp_region
  paused = var.environment == "prod" ? false : true
  depends_on = [google_cloudfunctions2_function.feed_sync_dispatcher_transitland, google_cloudfunctions2_function_iam_member.transitland_feeds_dispatcher_invoker]
  http_target {
    http_method = "POST"
    uri = google_cloudfunctions2_function.feed_sync_dispatcher_transitland.url
    oidc_token {
      service_account_email = google_service_account.functions_service_account.email
    }
    headers = {
      "Content-Type" = "application/json"
    }
  }
  attempt_deadline = "320s"
}

# 5.3 Create function that subscribes to the Pub/Sub topic
resource "google_cloudfunctions2_function" "gbfs_validator_pubsub" {
  name        = "${local.function_gbfs_validation_report_config.name}-pubsub"
  description = local.function_gbfs_validation_report_config.description
  location    = var.gcp_region
  depends_on = [google_project_iam_member.event-receiving, google_secret_manager_secret_iam_member.secret_iam_member]
  event_trigger {
    trigger_region        = var.gcp_region
    service_account_email = google_service_account.functions_service_account.email
    event_type            = "google.cloud.pubsub.topic.v1.messagePublished"
    pubsub_topic          = google_pubsub_topic.validate_gbfs_feed.id
    retry_policy          = "RETRY_POLICY_RETRY"
  }
  build_config {
    runtime     = var.python_runtime
    entry_point = "${local.function_gbfs_validation_report_config.entry_point}_pubsub"
    source {
      storage_source {
        bucket = google_storage_bucket.functions_bucket.name
        object = google_storage_bucket_object.gbfs_validation_report_zip.name
      }
    }
  }
  service_config {
    available_memory = local.function_gbfs_validation_report_config.memory
    timeout_seconds = local.function_gbfs_validation_report_config.timeout
    available_cpu = local.function_gbfs_validation_report_config.available_cpu
    max_instance_request_concurrency = local.function_gbfs_validation_report_config.max_instance_request_concurrency
    max_instance_count = local.function_gbfs_validation_report_config.max_instance_count
    min_instance_count = local.function_gbfs_validation_report_config.min_instance_count
    service_account_email = google_service_account.functions_service_account.email
    ingress_settings = "ALLOW_ALL"
    vpc_connector = data.google_vpc_access_connector.vpc_connector.id
    vpc_connector_egress_settings = "PRIVATE_RANGES_ONLY"
    environment_variables = {
      ENV = var.environment
      BUCKET_NAME = google_storage_bucket.gbfs_snapshots_bucket.name
    }
    dynamic "secret_environment_variables" {
      for_each = local.function_gbfs_validation_report_config.secret_environment_variables
      content {
        key        = secret_environment_variables.value["key"]
        project_id = var.project_id
        secret     = "${upper(var.environment)}_${secret_environment_variables.value["key"]}"
        version    = "latest"
      }
    }
  }
}

# 6. functions/feed_sync_dispatcher_transitland cloud function
# 6.1 Create Pub/Sub topic
resource "google_pubsub_topic" "transitland_feeds_dispatch" {
  name = "transitland-feeds-dispatch"
}
# 6.2 Create batch function that publishes to the Pub/Sub topic
resource "google_cloudfunctions2_function" "feed_sync_dispatcher_transitland" {
  name        = "${local.function_feed_sync_dispatcher_transitland_config.name}-batch"
  description = local.function_feed_sync_dispatcher_transitland_config.description
  location    = var.gcp_region
  depends_on = [google_project_iam_member.event-receiving, google_secret_manager_secret_iam_member.secret_iam_member]

  build_config {
    runtime     = var.python_runtime
    entry_point = local.function_feed_sync_dispatcher_transitland_config.entry_point
    source {
      storage_source {
        bucket = google_storage_bucket.functions_bucket.name
        object = google_storage_bucket_object.feed_sync_dispatcher_transitland_zip.name
      }
    }
  }
  service_config {
    environment_variables = {
      PROJECT_ID = var.project_id
      PYTHONNODEBUGRANGES = 0
      PUBSUB_TOPIC_NAME = google_pubsub_topic.transitland_feeds_dispatch.name
      TRANSITLAND_API_KEY=var.transitland_api_key
      TRANSITLAND_OPERATOR_URL="https://transit.land/api/v2/rest/operators"
      TRANSITLAND_FEED_URL="https://transit.land/api/v2/rest/feeds"
    }
    available_memory = local.function_feed_sync_dispatcher_transitland_config.available_memory
    timeout_seconds = local.function_feed_sync_dispatcher_transitland_config.timeout
    available_cpu = local.function_feed_sync_dispatcher_transitland_config.available_cpu
    max_instance_request_concurrency = local.function_feed_sync_dispatcher_transitland_config.max_instance_request_concurrency
    max_instance_count = local.function_feed_sync_dispatcher_transitland_config.max_instance_count
    min_instance_count = local.function_feed_sync_dispatcher_transitland_config.min_instance_count
    service_account_email = google_service_account.functions_service_account.email
    ingress_settings = local.function_feed_sync_dispatcher_transitland_config.ingress_settings
    vpc_connector = data.google_vpc_access_connector.vpc_connector.id
    vpc_connector_egress_settings = "PRIVATE_RANGES_ONLY"
    dynamic "secret_environment_variables" {
      for_each = local.function_extract_location_config.secret_environment_variables
      content {
        key        = secret_environment_variables.value["key"]
        project_id = var.project_id
        secret     = "${upper(var.environment)}_${secret_environment_variables.value["key"]}"
        version    = "latest"
      }
    }
  }
}

# 7. functions/operations_api cloud function
resource "google_cloudfunctions2_function" "operations_api" {
  name        = "${local.function_operations_api_config.name}"
  description = local.function_operations_api_config.description
  location    = var.gcp_region
  depends_on = [google_secret_manager_secret_iam_member.secret_iam_member]

  build_config {
    runtime     = var.python_runtime
    entry_point = local.function_operations_api_config.entry_point
    source {
      storage_source {
        bucket = google_storage_bucket.functions_bucket.name
        object = google_storage_bucket_object.operations_api_zip.name
      }
    }
  }
  service_config {
    environment_variables = {
      PROJECT_ID = var.project_id
      PYTHONNODEBUGRANGES = 0
      GOOGLE_CLIENT_ID = var.operations_oauth2_client_id
    }
    available_memory = local.function_operations_api_config.memory
    timeout_seconds = local.function_operations_api_config.timeout
    available_cpu = local.function_operations_api_config.available_cpu
    max_instance_request_concurrency = local.function_operations_api_config.max_instance_request_concurrency
    max_instance_count = local.function_operations_api_config.max_instance_count
    min_instance_count = local.function_operations_api_config.min_instance_count
    service_account_email = google_service_account.functions_service_account.email
    ingress_settings = local.function_operations_api_config.ingress_settings
    vpc_connector = data.google_vpc_access_connector.vpc_connector.id
    vpc_connector_egress_settings = "PRIVATE_RANGES_ONLY"
    dynamic "secret_environment_variables" {
      for_each = local.function_operations_api_config.secret_environment_variables
      content {
        key        = secret_environment_variables.value["key"]
        project_id = var.project_id
        secret     = "${upper(var.environment)}_${secret_environment_variables.value["key"]}"
        version    = "latest"
      }
    }
  }
}
# 8. functions/feed_sync_process_transitland cloud function
resource "google_cloudfunctions2_function" "feed_sync_process_transitland" {
  name        = "${local.function_feed_sync_process_transitland_config.name}-pubsub"
  description = local.function_feed_sync_process_transitland_config.description
  location    = var.gcp_region
  depends_on = [google_project_iam_member.event-receiving, google_secret_manager_secret_iam_member.secret_iam_member]
  event_trigger {
    trigger_region        = var.gcp_region
    service_account_email = google_service_account.functions_service_account.email
    event_type            = "google.cloud.pubsub.topic.v1.messagePublished"
    pubsub_topic          = google_pubsub_topic.transitland_feeds_dispatch.id
    retry_policy          = "RETRY_POLICY_RETRY"
  }
  build_config {
    runtime     = var.python_runtime
    entry_point = local.function_feed_sync_process_transitland_config.entry_point
    source {
      storage_source {
        bucket = google_storage_bucket.functions_bucket.name
        object = google_storage_bucket_object.feed_sync_process_transitland_zip.name
      }
    }
  }
  service_config {
    available_memory = local.function_feed_sync_process_transitland_config.memory
    timeout_seconds = local.function_feed_sync_process_transitland_config.timeout
    available_cpu = local.function_feed_sync_process_transitland_config.available_cpu
    max_instance_request_concurrency = local.function_feed_sync_process_transitland_config.max_instance_request_concurrency
    max_instance_count = local.function_feed_sync_process_transitland_config.max_instance_count
    min_instance_count = local.function_feed_sync_process_transitland_config.min_instance_count
    service_account_email = google_service_account.functions_service_account.email
    ingress_settings = var.environment == "dev" ? "ALLOW_ALL" : local.function_feed_sync_process_transitland_config.ingress_settings
    vpc_connector = data.google_vpc_access_connector.vpc_connector.id
    vpc_connector_egress_settings = "PRIVATE_RANGES_ONLY"
    environment_variables = {
      PYTHONNODEBUGRANGES = 0
      DB_REUSE_SESSION = "True"
      PROJECT_ID = var.project_id
      PUBSUB_TOPIC_NAME = google_pubsub_topic.transitland_feeds_dispatch.name
      DATASET_BATCH_TOPIC_NAME = data.google_pubsub_topic.datasets_batch_topic.name
    }
    dynamic "secret_environment_variables" {
      for_each = local.function_feed_sync_process_transitland_config.secret_environment_variables
      content {
        key        = secret_environment_variables.value["key"]
        project_id = var.project_id
        secret     = "${upper(var.environment)}_${secret_environment_variables.value["key"]}"
        version    = "latest"
      }
    }
  }
}

# 9. functions/backfill_dataset_service_date_range cloud function
# Fills all the NULL values for service date range in the gtfs datasets table
resource "google_cloudfunctions2_function" "backfill_dataset_service_date_range" {
  name        = local.function_backfill_dataset_service_date_range_config.name
  description = local.function_backfill_dataset_service_date_range_config.description
  location    = var.gcp_region
  depends_on = [google_secret_manager_secret_iam_member.secret_iam_member]
  project = var.project_id
  build_config {
    runtime     = var.python_runtime
    entry_point = local.function_backfill_dataset_service_date_range_config.entry_point
    source {
      storage_source {
        bucket = google_storage_bucket.functions_bucket.name
        object = google_storage_bucket_object.backfill_dataset_service_date_range_zip.name
      }
    }
  }
  service_config {
    available_memory = local.function_backfill_dataset_service_date_range_config.memory
    available_cpu    = local.function_backfill_dataset_service_date_range_config.available_cpu
    timeout_seconds  = local.function_backfill_dataset_service_date_range_config.timeout
    vpc_connector = data.google_vpc_access_connector.vpc_connector.id
    vpc_connector_egress_settings = "PRIVATE_RANGES_ONLY"

    environment_variables = {
      # prevents multiline logs from being truncated on GCP console
      PYTHONNODEBUGRANGES = 0
    }
    dynamic "secret_environment_variables" {
      for_each = local.function_backfill_dataset_service_date_range_config.secret_environment_variables
      content {
        key        = secret_environment_variables.value["key"]
        project_id = var.project_id
        secret     = lookup(secret_environment_variables.value, "secret", "${upper(var.environment)}_${secret_environment_variables.value["key"]}")
        version    = "latest"
      }
    }
    service_account_email            = google_service_account.functions_service_account.email
    max_instance_request_concurrency = local.function_backfill_dataset_service_date_range_config.max_instance_request_concurrency
    max_instance_count               = local.function_backfill_dataset_service_date_range_config.max_instance_count
    min_instance_count               = local.function_backfill_dataset_service_date_range_config.min_instance_count
  }
}

# 10. functions/export_csv cloud function
resource "google_cloudfunctions2_function" "export_csv" {
  name        = "${local.function_export_csv_config.name}"
  project     = var.project_id
  description = local.function_export_csv_config.description
  location    = var.gcp_region
  depends_on  = [google_secret_manager_secret_iam_member.secret_iam_member]

  build_config {
    runtime     = var.python_runtime
    entry_point = "${local.function_export_csv_config.entry_point}"
    source {
      storage_source {
        bucket = google_storage_bucket.functions_bucket.name
        object = google_storage_bucket_object.export_csv_zip.name
      }
    }
  }
  service_config {
    environment_variables = {
      DATASETS_BUCKET_NAME = data.google_storage_bucket.datasets_bucket.name
      PROJECT_ID  = var.project_id
      ENVIRONMENT = var.environment
    }
    available_memory                 = local.function_export_csv_config.memory
    timeout_seconds                  = local.function_export_csv_config.timeout
    available_cpu                    = local.function_export_csv_config.available_cpu
    max_instance_request_concurrency = local.function_export_csv_config.max_instance_request_concurrency
    max_instance_count               = local.function_export_csv_config.max_instance_count
    min_instance_count               = local.function_export_csv_config.min_instance_count
    service_account_email            = google_service_account.functions_service_account.email
    ingress_settings                 = "ALLOW_ALL"
    vpc_connector                    = data.google_vpc_access_connector.vpc_connector.id
    vpc_connector_egress_settings    = "PRIVATE_RANGES_ONLY"

    dynamic "secret_environment_variables" {
      for_each = local.function_export_csv_config.secret_environment_variables
      content {
        key        = secret_environment_variables.value["key"]
        project_id = var.project_id
        secret     = "${upper(var.environment)}_${secret_environment_variables.value["key"]}"
        version    = "latest"
      }
    }
  }
}

# 11. functions/update_feed_status cloud function
# Updates the Feed statuses based on latest dataset service date range

resource "google_cloudfunctions2_function" "update_feed_status" {
  name        = local.function_update_feed_status_config.name
  description = local.function_update_feed_status_config.description
  location    = var.gcp_region
  depends_on = [google_secret_manager_secret_iam_member.secret_iam_member]
  project = var.project_id
  build_config {
    runtime     = var.python_runtime
    entry_point = local.function_update_feed_status_config.entry_point
    source {
      storage_source {
        bucket = google_storage_bucket.functions_bucket.name
        object = google_storage_bucket_object.update_feed_status_zip.name
      }
    }
  }
  service_config {
    available_memory = local.function_update_feed_status_config.memory
    available_cpu    = local.function_update_feed_status_config.available_cpu
    timeout_seconds  = local.function_update_feed_status_config.timeout
    vpc_connector = data.google_vpc_access_connector.vpc_connector.id
    vpc_connector_egress_settings = "PRIVATE_RANGES_ONLY"

    environment_variables = {
      # prevents multiline logs from being truncated on GCP console
      PYTHONNODEBUGRANGES = 0
    }
    dynamic "secret_environment_variables" {
      for_each = local.function_update_feed_status_config.secret_environment_variables
      content {
        key        = secret_environment_variables.value["key"]
        project_id = var.project_id
        secret     = lookup(secret_environment_variables.value, "secret", "${upper(var.environment)}_${secret_environment_variables.value["key"]}")
        version    = "latest"
      }
    }
    service_account_email            = google_service_account.functions_service_account.email
    max_instance_request_concurrency = local.function_update_feed_status_config.max_instance_request_concurrency
    max_instance_count               = local.function_update_feed_status_config.max_instance_count
    min_instance_count               = local.function_update_feed_status_config.min_instance_count
  }
}


resource "google_cloud_scheduler_job" "export_csv_scheduler" {
  name = "export-csv-scheduler-${var.environment}"
  description = "Schedule the export_csv function"
  time_zone = "Etc/UTC"
  schedule = var.export_csv_schedule
  region = var.gcp_region
  paused = var.environment == "prod" ? false : true
  depends_on = [google_cloudfunctions2_function.export_csv, google_cloudfunctions2_function_iam_member.export_csv_invoker]
  http_target {
    http_method = "POST"
    uri = google_cloudfunctions2_function.export_csv.url
    oidc_token {
      service_account_email = google_service_account.functions_service_account.email
    }
    headers = {
      "Content-Type" = "application/json"
    }
  }
  # Export CSV can take several minutes to run (5?) so we need to give it a longer deadline
  attempt_deadline = "600s"
}


# IAM entry for all users to invoke the function
# 11. functions/reverse_geolocation_populate cloud function
resource "google_cloudfunctions2_function" "reverse_geolocation_populate" {
  name        = local.function_reverse_geolocation_populate_config.name
  description = local.function_reverse_geolocation_populate_config.description
  location    = var.gcp_region
  depends_on = [google_project_iam_member.event-receiving, google_secret_manager_secret_iam_member.secret_iam_member]

  build_config {
    runtime     = var.python_runtime
    entry_point = local.function_reverse_geolocation_populate_config.entry_point
    source {
      storage_source {
        bucket = google_storage_bucket.functions_bucket.name
        object = google_storage_bucket_object.reverse_geolocation_populate_zip.name
      }
    }
  }
  service_config {
    environment_variables = {
      PYTHONNODEBUGRANGES = 0
      DB_REUSE_SESSION = "True"
    }
    available_memory = local.function_reverse_geolocation_populate_config.available_memory
    timeout_seconds = local.function_reverse_geolocation_populate_config.timeout
    available_cpu = local.function_reverse_geolocation_populate_config.available_cpu
    max_instance_request_concurrency = local.function_reverse_geolocation_populate_config.max_instance_request_concurrency
    max_instance_count = local.function_reverse_geolocation_populate_config.max_instance_count
    min_instance_count = local.function_reverse_geolocation_populate_config.min_instance_count
    service_account_email = google_service_account.functions_service_account.email
    ingress_settings = local.function_reverse_geolocation_populate_config.ingress_settings
    vpc_connector = data.google_vpc_access_connector.vpc_connector.id
    vpc_connector_egress_settings = "PRIVATE_RANGES_ONLY"
    dynamic "secret_environment_variables" {
      for_each = local.function_reverse_geolocation_populate_config.secret_environment_variables
      content {
        key        = secret_environment_variables.value["key"]
        project_id = var.project_id
        secret     = "${upper(var.environment)}_${secret_environment_variables.value["key"]}"
        version    = "latest"
      }
    }
  }
}

# 12.1 functions/reverse_geolocation - processor cloud function
resource "google_cloudfunctions2_function" "reverse_geolocation_processor" {
  name        = "${local.function_reverse_geolocation_config.name}-processor"
  description = local.function_reverse_geolocation_config.description
  location    = var.gcp_region
  depends_on = [
    google_project_iam_member.event-receiving,
    google_secret_manager_secret_iam_member.secret_iam_member,
  ]

  build_config {
    runtime     = var.python_runtime
    entry_point = "${local.function_reverse_geolocation_config.entry_point}_processor"
    source {
      storage_source {
        bucket = google_storage_bucket.functions_bucket.name
        object = google_storage_bucket_object.reverse_geolocation_zip.name
      }
    }
  }
  service_config {
    environment_variables = {
      PYTHONNODEBUGRANGES = 0
      DATASETS_BUCKET_NAME = "${var.datasets_bucket_name}-${var.environment}"
    }
    available_memory = local.function_reverse_geolocation_config.available_memory
    timeout_seconds = 3600
    available_cpu = local.function_reverse_geolocation_config.available_cpu
    max_instance_request_concurrency = local.function_reverse_geolocation_config.max_instance_request_concurrency
    max_instance_count = 10
    min_instance_count = local.function_reverse_geolocation_config.min_instance_count
    service_account_email = google_service_account.functions_service_account.email
    ingress_settings = local.function_reverse_geolocation_config.ingress_settings
    vpc_connector = data.google_vpc_access_connector.vpc_connector.id
    vpc_connector_egress_settings = "PRIVATE_RANGES_ONLY"
    dynamic "secret_environment_variables" {
      for_each = local.function_reverse_geolocation_config.secret_environment_variables
      content {
        key        = secret_environment_variables.value["key"]
        project_id = var.project_id
        secret     = "${upper(var.environment)}_${secret_environment_variables.value["key"]}"
        version    = "latest"
      }
    }
  }
}

# 12.2 reverse_geolocation task queue
resource "google_cloud_tasks_queue" "reverse_geolocation_task_queue_processor" {
  location = var.gcp_region
  name     = "reverse-geolocation-processor-task-queue"
  rate_limits {
    max_concurrent_dispatches = 10
    max_dispatches_per_second = 1
  }
  retry_config {
      max_attempts  = 10
      min_backoff   = "20s"
      max_backoff   = "60s"
  }
}

# 12.3 functions/reverse_geolocation - main cloud function entry point
resource "google_cloudfunctions2_function" "reverse_geolocation" {
  name        = local.function_reverse_geolocation_config.name
  description = local.function_reverse_geolocation_config.description
  location    = var.gcp_region
  depends_on = [
    google_project_iam_member.event-receiving,
    google_secret_manager_secret_iam_member.secret_iam_member,
    google_cloud_tasks_queue.reverse_geolocation_task_queue_processor
  ]
  # Trigger when a new dataset is uploaded
  event_trigger {
    event_type = "google.cloud.audit.log.v1.written"
    service_account_email = google_service_account.functions_service_account.email
    event_filters {
      attribute = "serviceName"
      value = "storage.googleapis.com"
    }
    event_filters {
      attribute = "methodName"
      value = "storage.objects.create"
    }
    event_filters {
      attribute = "resourceName"
      value     = "projects/_/buckets/mobilitydata-datasets-${var.environment}/objects/*/*/*.zip"
      operator = "match-path-pattern"
    }
  }

  build_config {
    runtime     = var.python_runtime
    entry_point = local.function_reverse_geolocation_config.entry_point
    source {
      storage_source {
        bucket = google_storage_bucket.functions_bucket.name
        object = google_storage_bucket_object.reverse_geolocation_zip.name
      }
    }
  }
  service_config {
    environment_variables = {
      PYTHONNODEBUGRANGES = 0
      PROJECT_ID = var.project_id
      GCP_REGION = var.gcp_region
      DATASETS_BUCKET_NAME = "${var.datasets_bucket_name}-${var.environment}"
      SERVICE_ACCOUNT_EMAIL = google_service_account.functions_service_account.email
      QUEUE_NAME = google_cloud_tasks_queue.reverse_geolocation_task_queue_processor.name
    }
    available_memory = "16Gi"
    timeout_seconds = local.function_reverse_geolocation_config.timeout
    available_cpu = 4
    max_instance_request_concurrency = local.function_reverse_geolocation_config.max_instance_request_concurrency
    max_instance_count = local.function_reverse_geolocation_config.max_instance_count
    min_instance_count = local.function_reverse_geolocation_config.min_instance_count
    service_account_email = google_service_account.functions_service_account.email
    ingress_settings = local.function_reverse_geolocation_config.ingress_settings
    vpc_connector = data.google_vpc_access_connector.vpc_connector.id
    vpc_connector_egress_settings = "PRIVATE_RANGES_ONLY"
  }
}

# 12.4 functions/reverse_geolocation - reverse geolocation - pubsub triggered
resource "google_pubsub_topic" "reverse_geolocation" {
  name = "reverse-geolocation"
}
resource "google_cloudfunctions2_function" "reverse_geolocation_pubsub" {
  name        = "${local.function_reverse_geolocation_config.name}-pubsub"
  description = local.function_reverse_geolocation_config.description
  location    = var.gcp_region
  depends_on = [
    google_project_iam_member.event-receiving,
    google_secret_manager_secret_iam_member.secret_iam_member,
    google_cloud_tasks_queue.reverse_geolocation_task_queue_processor,
    google_pubsub_topic.reverse_geolocation
  ]
  event_trigger {
    trigger_region        = var.gcp_region
    service_account_email = google_service_account.functions_service_account.email
    event_type            = "google.cloud.pubsub.topic.v1.messagePublished"
    pubsub_topic          = google_pubsub_topic.reverse_geolocation.id
    retry_policy          = "RETRY_POLICY_RETRY"
  }

  build_config {
    runtime     = var.python_runtime
    entry_point = "${local.function_reverse_geolocation_config.entry_point}_pubsub"
    source {
      storage_source {
        bucket = google_storage_bucket.functions_bucket.name
        object = google_storage_bucket_object.reverse_geolocation_zip.name
      }
    }
  }
  service_config {
    environment_variables = {
      PYTHONNODEBUGRANGES = 0
      PROJECT_ID = var.project_id
      GCP_REGION = var.gcp_region
      QUEUE_NAME = google_cloud_tasks_queue.reverse_geolocation_task_queue_processor.name
      DATASETS_BUCKET_NAME = "${var.datasets_bucket_name}-${var.environment}"
      SERVICE_ACCOUNT_EMAIL = google_service_account.functions_service_account.email
    }
    available_memory = "16Gi"
    timeout_seconds = local.function_reverse_geolocation_config.timeout
    available_cpu = 4
    max_instance_request_concurrency = local.function_reverse_geolocation_config.max_instance_request_concurrency
    max_instance_count = local.function_reverse_geolocation_config.max_instance_count
    min_instance_count = local.function_reverse_geolocation_config.min_instance_count
    service_account_email = google_service_account.functions_service_account.email
    ingress_settings = local.function_reverse_geolocation_config.ingress_settings
    vpc_connector = data.google_vpc_access_connector.vpc_connector.id
    vpc_connector_egress_settings = "PRIVATE_RANGES_ONLY"
  }
}

# 12.5 functions/reverse_geolocation - batch cloud function
resource "google_cloudfunctions2_function" "reverse_geolocation_batch" {
  name        = "${local.function_reverse_geolocation_config.name}-batch"
  description = local.function_reverse_geolocation_config.description
  location    = var.gcp_region
  depends_on = [
    google_project_iam_member.event-receiving,
    google_secret_manager_secret_iam_member.secret_iam_member
  ]

  build_config {
    runtime     = var.python_runtime
    entry_point = "${local.function_reverse_geolocation_config.entry_point}_batch"
    source {
      storage_source {
        bucket = google_storage_bucket.functions_bucket.name
        object = google_storage_bucket_object.reverse_geolocation_zip.name
      }
    }
  }
  service_config {
    environment_variables = {
      PYTHONNODEBUGRANGES = 0
      PUBSUB_TOPIC_NAME = google_pubsub_topic.reverse_geolocation.name
      PROJECT_ID = var.project_id
      DATASETS_BUCKET_NAME = "${var.datasets_bucket_name}-${var.environment}"
    }
    available_memory = local.function_reverse_geolocation_config.available_memory
    timeout_seconds = local.function_reverse_geolocation_config.timeout
    available_cpu = local.function_reverse_geolocation_config.available_cpu
    max_instance_request_concurrency = local.function_reverse_geolocation_config.max_instance_request_concurrency
    max_instance_count = local.function_reverse_geolocation_config.max_instance_count
    min_instance_count = local.function_reverse_geolocation_config.min_instance_count
    service_account_email = google_service_account.functions_service_account.email
    ingress_settings = local.function_reverse_geolocation_config.ingress_settings
    vpc_connector = data.google_vpc_access_connector.vpc_connector.id
    vpc_connector_egress_settings = "PRIVATE_RANGES_ONLY"
    dynamic "secret_environment_variables" {
      for_each = local.function_reverse_geolocation_config.secret_environment_variables
      content {
        key        = secret_environment_variables.value["key"]
        project_id = var.project_id
        secret     = "${upper(var.environment)}_${secret_environment_variables.value["key"]}"
        version    = "latest"
      }
    }
  }
}

# IAM entry for all users to invoke the function
resource "google_cloudfunctions2_function_iam_member" "tokens_invoker" {
  project        = var.project_id
  location       = var.gcp_region
  cloud_function = google_cloudfunctions2_function.tokens.name
  role           = "roles/cloudfunctions.invoker"
  member         = "allUsers"
}

resource "google_cloud_run_service_iam_member" "tokens_cloud_run_invoker" {
  project        = var.project_id
  location       = var.gcp_region
  service        = google_cloudfunctions2_function.tokens.name
  role           = "roles/run.invoker"
  member         = "allUsers"
}

# Allow Operations API function to be called by all users
resource "google_cloudfunctions2_function_iam_member" "operations_api_invoker" {
  project        = var.project_id
  location       = var.gcp_region
  cloud_function = google_cloudfunctions2_function.operations_api.name
  role           = "roles/cloudfunctions.invoker"
  member         = "allUsers"
}

resource "google_cloud_run_service_iam_member" "operastions_cloud_run_invoker" {
  project        = var.project_id
  location       = var.gcp_region
  service        = google_cloudfunctions2_function.operations_api.name
  role           = "roles/run.invoker"
  member         = "allUsers"
}

# Permissions on the service account used by the function and Eventarc trigger
resource "google_project_iam_member" "invoking" {
  project = var.project_id
  role    = "roles/run.invoker"
  member  = "serviceAccount:${google_service_account.functions_service_account.email}"
}

resource "google_project_iam_member" "event-receiving" {
  project = var.project_id
  role    = "roles/eventarc.eventReceiver"
  member  = "serviceAccount:${google_service_account.functions_service_account.email}"
  depends_on = [google_project_iam_member.invoking]
}

# Grant read access to the datasets bucket for the service account
resource "google_storage_bucket_iam_binding" "bucket_object_viewer" {
  for_each = {
    datasets_bucket = "${var.datasets_bucket_name}-${var.environment}"
  }
  bucket = each.value
  depends_on = []
  role   = "roles/storage.objectViewer"
  members = [
    "serviceAccount:${google_service_account.functions_service_account.email}"
  ]
}

# Grant write access to the bucket for the service account - objects
resource "google_storage_bucket_iam_binding" "bucket_object_creator" {
  for_each = {
    gbfs_snapshots_bucket = google_storage_bucket.gbfs_snapshots_bucket.name
    reverse_geolocation_results_bucket = google_storage_bucket.reverse_geolocation_results_bucket.name
  }
  depends_on = [google_storage_bucket.gbfs_snapshots_bucket, google_storage_bucket.reverse_geolocation_results_bucket]
  bucket = each.value
  role   = "roles/storage.objectCreator"
  members = [
    "serviceAccount:${google_service_account.functions_service_account.email}"
  ]
}

# Grant access to the bucket for the service account - bucket
resource "google_storage_bucket_iam_binding" "storage_admin" {
  for_each = {
    datasets_bucket = "${var.datasets_bucket_name}-${var.environment}"
  }
  depends_on = [google_storage_bucket.gbfs_snapshots_bucket, google_storage_bucket.reverse_geolocation_results_bucket]
  bucket = each.value
  role   = "roles/storage.admin"
  members = [
    "serviceAccount:${google_service_account.functions_service_account.email}"
  ]
}

# Grant the service account the ability to invoke the workflows
resource "google_project_iam_member" "workflows_invoker" {
  project = var.project_id
  role    = "roles/workflows.invoker"
  member  = "serviceAccount:${google_service_account.functions_service_account.email}"
}

resource "google_project_iam_audit_config" "all-services" {
  project = var.project_id
  service = "allServices"
  audit_log_config {
    log_type = "ADMIN_READ"
  }
  audit_log_config {
    log_type = "DATA_READ"
  }
  audit_log_config {
    log_type = "DATA_WRITE"
  }
}

# Grant the service account the ability to enqueue tasks
resource "google_project_iam_member" "queue_enqueuer" {
  project = var.project_id
  role    = "roles/cloudtasks.enqueuer"
  member  = "serviceAccount:${google_service_account.functions_service_account.email}"
}


output "function_tokens_name" {
  value = google_cloudfunctions2_function.tokens.name
}

resource "google_cloudfunctions2_function_iam_member" "extract_location_invoker" {
  project        = var.project_id
  location       = var.gcp_region
  cloud_function = google_cloudfunctions2_function.extract_location.name
  role           = "roles/cloudfunctions.invoker"
  member         = "serviceAccount:${google_service_account.functions_service_account.email}"
}

resource "google_cloud_run_service_iam_member" "extract_location_cloud_run_invoker" {
  project        = var.project_id
  location       = var.gcp_region
  service        = google_cloudfunctions2_function.extract_location.name
  role           = "roles/run.invoker"
  member         = "serviceAccount:${google_service_account.functions_service_account.email}"
}

# Task queue to invoke update_validation_report function
resource "google_cloud_tasks_queue" "update_validation_report_task_queue" {
  project  = var.project_id
  location = var.gcp_region
  name     = "update-validation-report-task-queue"
}

# Task queue to invoke gbfs_validator_batch function for the scheduler
resource "google_cloudfunctions2_function_iam_member" "gbfs_validator_batch_invoker" {
  project        = var.project_id
  location       = var.gcp_region
  cloud_function = google_cloudfunctions2_function.gbfs_validator_batch.name
  role           = "roles/cloudfunctions.invoker"
  member         = "serviceAccount:${google_service_account.functions_service_account.email}"
}

resource "google_cloudfunctions2_function_iam_member" "transitland_feeds_dispatcher_invoker" {
  project        = var.project_id
  location       = var.gcp_region
  cloud_function = google_cloudfunctions2_function.feed_sync_dispatcher_transitland.name
  role           = "roles/cloudfunctions.invoker"
  member         = "serviceAccount:${google_service_account.functions_service_account.email}"
}

# Grant permissions to the service account to publish to the pubsub topic
resource "google_pubsub_topic_iam_member" "functions_publisher" {
  for_each = {
    dataset_updates = google_pubsub_topic.dataset_updates.name
    validate_gbfs_feed = google_pubsub_topic.validate_gbfs_feed.name
    feed_sync_dispatcher_transitland = google_pubsub_topic.transitland_feeds_dispatch.name
    dataset_batch = data.google_pubsub_topic.datasets_batch_topic.name
    reverse_geolocation = google_pubsub_topic.reverse_geolocation.name
  }

  project = var.project_id
  role    = "roles/pubsub.publisher"
  topic   = each.value
  member  = "serviceAccount:${google_service_account.functions_service_account.email}"
}

# Grant permissions to the service account to subscribe to the pubsub topic
resource "google_pubsub_topic_iam_member" "functions_subscriber" {
  for_each = {
    dataset_updates = google_pubsub_topic.dataset_updates.name
    validate_gbfs_feed = google_pubsub_topic.validate_gbfs_feed.name
    feed_sync_dispatcher_transitland = google_pubsub_topic.transitland_feeds_dispatch.name
    reverse_geolocation = google_pubsub_topic.reverse_geolocation.name
  }

  project = var.project_id
  role    = "roles/pubsub.subscriber"
  topic   = each.value
  member  = "serviceAccount:${google_service_account.functions_service_account.email}"
}

# Grant permissions to the service account to write/read in datastore
resource "google_project_iam_member" "datastore_owner" {
  project = var.project_id
  role    = "roles/datastore.owner"
  member  = "serviceAccount:${google_service_account.functions_service_account.email}"
}

<<<<<<< HEAD
# Grant permissions to the service account to create bigquery jobs
resource "google_project_iam_member" "bigquery_job_user" {
  project = var.project_id
  role    = "roles/bigquery.jobUser"
  member  = "serviceAccount:${google_service_account.functions_service_account.email}"
=======
resource "google_cloudfunctions2_function_iam_member" "export_csv_invoker" {
  project        = var.project_id
  location       = var.gcp_region
  cloud_function = google_cloudfunctions2_function.export_csv.name
  role           = "roles/cloudfunctions.invoker"
  member         = "serviceAccount:${google_service_account.functions_service_account.email}"
>>>>>>> d4bfb201
}<|MERGE_RESOLUTION|>--- conflicted
+++ resolved
@@ -59,13 +59,11 @@
   function_backfill_dataset_service_date_range_config = jsondecode(file("${path.module}/../../functions-python/backfill_dataset_service_date_range/function_config.json"))
   function_backfill_dataset_service_date_range_zip = "${path.module}/../../functions-python/backfill_dataset_service_date_range/.dist/backfill_dataset_service_date_range.zip"
 
-<<<<<<< HEAD
   function_reverse_geolocation_config = jsondecode(file("${path.module}/../../functions-python/reverse_geolocation/function_config.json"))
   function_reverse_geolocation_zip = "${path.module}/../../functions-python/reverse_geolocation/.dist/reverse_geolocation.zip"
-=======
+
   function_update_feed_status_config = jsondecode(file("${path.module}/../../functions-python/update_feed_status/function_config.json"))
   function_update_feed_status_zip = "${path.module}/../../functions-python/update_feed_status/.dist/update_feed_status.zip"
->>>>>>> d4bfb201
 
   function_export_csv_config = jsondecode(file("${path.module}/../../functions-python/export_csv/function_config.json"))
   function_export_csv_zip = "${path.module}/../../functions-python/export_csv/.dist/export_csv.zip"
@@ -119,6 +117,7 @@
   name     = "${var.gbfs_bucket_name}-${var.environment}"
 }
 
+# TODO: Validate if this is still needed
 resource "google_storage_bucket" "reverse_geolocation_results_bucket" {
   location = var.gcp_region
   name     = "reverse-geolocation-results-${var.environment}"
@@ -205,26 +204,25 @@
   source = local.function_export_csv_zip
 }
 
-<<<<<<< HEAD
-# 11. Reverse geolocation populate
-resource "google_storage_bucket_object" "reverse_geolocation_populate_zip" {
-  bucket = google_storage_bucket.functions_bucket.name
-  name   = "reverse-geolocation-populate-${substr(filebase64sha256(local.function_reverse_geolocation_populate_zip), 0, 10)}.zip"
-  source = local.function_reverse_geolocation_populate_zip
-}
-
-# 12. Reverse geolocation
-resource "google_storage_bucket_object" "reverse_geolocation_zip" {
-  bucket = google_storage_bucket.functions_bucket.name
-  name   = "reverse-geolocation-${substr(filebase64sha256(local.function_reverse_geolocation_zip), 0, 10)}.zip"
-  source = local.function_reverse_geolocation_zip
-=======
 # 11. Update Feed Status
 resource "google_storage_bucket_object" "update_feed_status_zip" {
   bucket = google_storage_bucket.functions_bucket.name
   name   = "backfill-dataset-service-date-range-${substr(filebase64sha256(local.function_update_feed_status_zip), 0, 10)}.zip"
   source = local.function_update_feed_status_zip
->>>>>>> d4bfb201
+}
+
+# 12. Reverse geolocation populate
+resource "google_storage_bucket_object" "reverse_geolocation_populate_zip" {
+  bucket = google_storage_bucket.functions_bucket.name
+  name   = "reverse-geolocation-populate-${substr(filebase64sha256(local.function_reverse_geolocation_populate_zip), 0, 10)}.zip"
+  source = local.function_reverse_geolocation_populate_zip
+}
+
+# 13. Reverse geolocation
+resource "google_storage_bucket_object" "reverse_geolocation_zip" {
+  bucket = google_storage_bucket.functions_bucket.name
+  name   = "reverse-geolocation-${substr(filebase64sha256(local.function_reverse_geolocation_zip), 0, 10)}.zip"
+  source = local.function_reverse_geolocation_zip
 }
 
 # Secrets access
@@ -1003,7 +1001,7 @@
 
 
 # IAM entry for all users to invoke the function
-# 11. functions/reverse_geolocation_populate cloud function
+# 12. functions/reverse_geolocation_populate cloud function
 resource "google_cloudfunctions2_function" "reverse_geolocation_populate" {
   name        = local.function_reverse_geolocation_populate_config.name
   description = local.function_reverse_geolocation_populate_config.description
@@ -1047,7 +1045,7 @@
   }
 }
 
-# 12.1 functions/reverse_geolocation - processor cloud function
+# 13.1 functions/reverse_geolocation - processor cloud function
 resource "google_cloudfunctions2_function" "reverse_geolocation_processor" {
   name        = "${local.function_reverse_geolocation_config.name}-processor"
   description = local.function_reverse_geolocation_config.description
@@ -1094,7 +1092,7 @@
   }
 }
 
-# 12.2 reverse_geolocation task queue
+# 13.2 reverse_geolocation task queue
 resource "google_cloud_tasks_queue" "reverse_geolocation_task_queue_processor" {
   location = var.gcp_region
   name     = "reverse-geolocation-processor-task-queue"
@@ -1109,7 +1107,7 @@
   }
 }
 
-# 12.3 functions/reverse_geolocation - main cloud function entry point
+# 13.3 functions/reverse_geolocation - main cloud function entry point
 resource "google_cloudfunctions2_function" "reverse_geolocation" {
   name        = local.function_reverse_geolocation_config.name
   description = local.function_reverse_geolocation_config.description
@@ -1170,7 +1168,7 @@
   }
 }
 
-# 12.4 functions/reverse_geolocation - reverse geolocation - pubsub triggered
+# 13.4 functions/reverse_geolocation - reverse geolocation - pubsub triggered
 resource "google_pubsub_topic" "reverse_geolocation" {
   name = "reverse-geolocation"
 }
@@ -1224,7 +1222,7 @@
   }
 }
 
-# 12.5 functions/reverse_geolocation - batch cloud function
+# 13.5 functions/reverse_geolocation - batch cloud function
 resource "google_cloudfunctions2_function" "reverse_geolocation_batch" {
   name        = "${local.function_reverse_geolocation_config.name}-batch"
   description = local.function_reverse_geolocation_config.description
@@ -1472,18 +1470,18 @@
   member  = "serviceAccount:${google_service_account.functions_service_account.email}"
 }
 
-<<<<<<< HEAD
-# Grant permissions to the service account to create bigquery jobs
-resource "google_project_iam_member" "bigquery_job_user" {
-  project = var.project_id
-  role    = "roles/bigquery.jobUser"
-  member  = "serviceAccount:${google_service_account.functions_service_account.email}"
-=======
+#TODO: Check this
 resource "google_cloudfunctions2_function_iam_member" "export_csv_invoker" {
   project        = var.project_id
   location       = var.gcp_region
   cloud_function = google_cloudfunctions2_function.export_csv.name
   role           = "roles/cloudfunctions.invoker"
   member         = "serviceAccount:${google_service_account.functions_service_account.email}"
->>>>>>> d4bfb201
+}
+
+# Grant permissions to the service account to create bigquery jobs
+resource "google_project_iam_member" "bigquery_job_user" {
+  project = var.project_id
+  role    = "roles/bigquery.jobUser"
+  member  = "serviceAccount:${google_service_account.functions_service_account.email}"
 }
terraform {
  required_providers {
    google = {
      source  = "hashicorp/google"
      version = "5.34.0"
    }
  }
}
#
# MobilityData 2023
#
# Licensed under the Apache License, Version 2.0 (the "License");
# you may not use this file except in compliance with the License.
# You may obtain a copy of the License at
#
#      http://www.apache.org/licenses/LICENSE-2.0
#
# Unless required by applicable law or agreed to in writing, software
# distributed under the License is distributed on an "AS IS" BASIS,
# WITHOUT WARRANTIES OR CONDITIONS OF ANY KIND, either express or implied.
# See the License for the specific language governing permissions and
# limitations under the License.
#

locals {
  x_number_of_concurrent_instance = 4
  deployment_timestamp = formatdate("YYYYMMDDhhmmss", timestamp())
  function_tokens_config = jsondecode(file("${path.module}../../../functions-python/tokens/function_config.json"))
  function_tokens_zip    = "${path.module}/../../functions-python/tokens/.dist/tokens.zip"

  #  DEV and QA use the vpc connector
  vpc_connector_name = lower(var.environment) == "dev" ? "vpc-connector-qa" : "vpc-connector-${lower(var.environment)}"
  vpc_connector_project = lower(var.environment) == "dev" ? "mobility-feeds-qa" : var.project_id

  # This is as a constant due to the existent of two independent infra modules
  batchfunctions_sa_email = "batchfunctions-service-account@${var.project_id}.iam.gserviceaccount.com"

  function_process_validation_report_config = jsondecode(file("${path.module}/../../functions-python/process_validation_report/function_config.json"))
  function_process_validation_report_zip = "${path.module}/../../functions-python/process_validation_report/.dist/process_validation_report.zip"
  public_hosted_datasets_url = lower(var.environment) == "prod" ? "https://${var.public_hosted_datasets_dns}" : "https://${var.environment}-${var.public_hosted_datasets_dns}"

  function_update_validation_report_config = jsondecode(file("${path.module}/../../functions-python/update_validation_report/function_config.json"))
  function_update_validation_report_zip = "${path.module}/../../functions-python/update_validation_report/.dist/update_validation_report.zip"

  function_gbfs_validation_report_config = jsondecode(file("${path.module}/../../functions-python/gbfs_validator/function_config.json"))
  function_gbfs_validation_report_zip = "${path.module}/../../functions-python/gbfs_validator/.dist/gbfs_validator.zip"

  function_reverse_geolocation_populate_config = jsondecode(file("${path.module}/../../functions-python/reverse_geolocation_populate/function_config.json"))
  function_reverse_geolocation_populate_zip = "${path.module}/../../functions-python/reverse_geolocation_populate/.dist/reverse_geolocation_populate.zip"

  function_feed_sync_dispatcher_transitland_config = jsondecode(file("${path.module}/../../functions-python/feed_sync_dispatcher_transitland/function_config.json"))
  function_feed_sync_dispatcher_transitland_zip = "${path.module}/../../functions-python/feed_sync_dispatcher_transitland/.dist/feed_sync_dispatcher_transitland.zip"

  function_feed_sync_process_transitland_config = jsondecode(file("${path.module}/../../functions-python/feed_sync_process_transitland/function_config.json"))
  function_feed_sync_process_transitland_zip = "${path.module}/../../functions-python/feed_sync_process_transitland/.dist/feed_sync_process_transitland.zip"

  function_operations_api_config = jsondecode(file("${path.module}/../../functions-python/operations_api/function_config.json"))
  function_operations_api_zip = "${path.module}/../../functions-python/operations_api/.dist/operations_api.zip"

  function_backfill_dataset_service_date_range_config = jsondecode(file("${path.module}/../../functions-python/backfill_dataset_service_date_range/function_config.json"))
  function_backfill_dataset_service_date_range_zip = "${path.module}/../../functions-python/backfill_dataset_service_date_range/.dist/backfill_dataset_service_date_range.zip"

  function_reverse_geolocation_config = jsondecode(file("${path.module}/../../functions-python/reverse_geolocation/function_config.json"))
  function_reverse_geolocation_zip = "${path.module}/../../functions-python/reverse_geolocation/.dist/reverse_geolocation.zip"

  function_update_feed_status_config = jsondecode(file("${path.module}/../../functions-python/update_feed_status/function_config.json"))
  function_update_feed_status_zip = "${path.module}/../../functions-python/update_feed_status/.dist/update_feed_status.zip"

  function_export_csv_config = jsondecode(file("${path.module}/../../functions-python/export_csv/function_config.json"))
  function_export_csv_zip = "${path.module}/../../functions-python/export_csv/.dist/export_csv.zip"

  function_tasks_executor_config = jsondecode(file("${path.module}/../../functions-python/tasks_executor/function_config.json"))
  function_tasks_executor_zip = "${path.module}/../../functions-python/tasks_executor/.dist/tasks_executor.zip"

  function_pmtiles_builder_config = jsondecode(file("${path.module}/../../functions-python/pmtiles_builder/function_config.json"))
  function_pmtiles_builder_zip = "${path.module}/../../functions-python/pmtiles_builder/.dist/pmtiles_builder.zip"
}

locals {
  all_secret_dicts = concat(
    local.function_tokens_config.secret_environment_variables,
    local.function_process_validation_report_config.secret_environment_variables,
    local.function_gbfs_validation_report_config.secret_environment_variables,
    local.function_update_validation_report_config.secret_environment_variables,
    local.function_backfill_dataset_service_date_range_config.secret_environment_variables,
    local.function_update_feed_status_config.secret_environment_variables,
    local.function_export_csv_config.secret_environment_variables,
    local.function_tasks_executor_config.secret_environment_variables,
    local.function_pmtiles_builder_config.secret_environment_variables
  )

  # Remove duplicates by key, keeping the first occurrence
  unique_secret_dicts = [
    for i, s in local.all_secret_dicts :
    s if index([
      for j in local.all_secret_dicts : j.key
    ], s.key) == i
  ]

  # Convert to a map for for_each
  unique_secret_dict_map = {
    for s in local.unique_secret_dicts : s.key => s
  }
}


data "google_vpc_access_connector" "vpc_connector" {
  name    = local.vpc_connector_name
  region  = var.gcp_region
  project = local.vpc_connector_project
}

data "google_pubsub_topic" "datasets_batch_topic" {
  name = "datasets-batch-topic-${var.environment}"
}

data "google_storage_bucket" "datasets_bucket" {
  name = "${var.datasets_bucket_name}-${var.environment}"
}

# Service account to execute the cloud functions
resource "google_service_account" "functions_service_account" {
  account_id   = "functions-service-account"
  display_name = "Functions Service Account"
}

resource "google_storage_bucket" "functions_bucket" {
  name     = "mobility-feeds-functions-python-${var.environment}"
  location = "us"
}

resource "google_storage_bucket" "gbfs_snapshots_bucket" {
  location = var.gcp_region
  name     = "${var.gbfs_bucket_name}-${var.environment}"
  cors {
    origin = ["*"]
    method = ["GET"]
    response_header = ["*"]
  }
}

resource "google_storage_bucket_iam_member" "datasets_bucket_functions_service_account" {
  bucket = data.google_storage_bucket.datasets_bucket.name
  role   = "roles/storage.admin"
  member = "serviceAccount:${google_service_account.functions_service_account.email}"
}

resource "google_project_iam_member" "datasets_bucket_functions_service_account" {
  project = var.project_id
  member  = "serviceAccount:${google_service_account.functions_service_account.email}"
  role    = "roles/storage.admin"
}

# Cloud function source code zip files:
# 1. Tokens
resource "google_storage_bucket_object" "function_token_zip" {
  name   = "tokens-${substr(filebase64sha256(local.function_tokens_zip),0,10)}.zip"
  bucket = google_storage_bucket.functions_bucket.name
  source = local.function_tokens_zip
}

# 3. Process validation report
resource "google_storage_bucket_object" "process_validation_report_zip" {
  bucket = google_storage_bucket.functions_bucket.name
  name   = "process-validation-report-${substr(filebase64sha256(local.function_process_validation_report_zip), 0, 10)}.zip"
  source = local.function_process_validation_report_zip
}

# 4. Update validation report
resource "google_storage_bucket_object" "update_validation_report_zip" {
  bucket = google_storage_bucket.functions_bucket.name
  name   = "update-validation-report-${substr(filebase64sha256(local.function_update_validation_report_zip), 0, 10)}.zip"
  source = local.function_update_validation_report_zip
}

# 5. GBFS validation report
resource "google_storage_bucket_object" "gbfs_validation_report_zip" {
  bucket = google_storage_bucket.functions_bucket.name
  name   = "gbfs-validator-${substr(filebase64sha256(local.function_gbfs_validation_report_zip), 0, 10)}.zip"
  source = local.function_gbfs_validation_report_zip
}

# 6. Feed sync dispatcher transitland
resource "google_storage_bucket_object" "feed_sync_dispatcher_transitland_zip" {
  bucket = google_storage_bucket.functions_bucket.name
  name   = "feed-sync-dispatcher-transitland-${substr(filebase64sha256(local.function_feed_sync_dispatcher_transitland_zip), 0, 10)}.zip"
  source = local.function_feed_sync_dispatcher_transitland_zip
}

# 7. Feed sync process transitland
resource "google_storage_bucket_object" "feed_sync_process_transitland_zip" {
  bucket = google_storage_bucket.functions_bucket.name
  name   = "feed-sync-process-transitland-${substr(filebase64sha256(local.function_feed_sync_process_transitland_zip), 0, 10)}.zip"
  source = local.function_feed_sync_process_transitland_zip
}

# 8. Operations API
resource "google_storage_bucket_object" "operations_api_zip" {
  bucket = google_storage_bucket.functions_bucket.name
  name   = "operations-api-${substr(filebase64sha256(local.function_operations_api_zip), 0, 10)}.zip"
  source = local.function_operations_api_zip
}

# 9. Backfill Gtfs Datasets Service Date Range
resource "google_storage_bucket_object" "backfill_dataset_service_date_range_zip" {
  bucket = google_storage_bucket.functions_bucket.name
  name   = "backfill-dataset-service-date-range-${substr(filebase64sha256(local.function_backfill_dataset_service_date_range_zip), 0, 10)}.zip"
  source = local.function_backfill_dataset_service_date_range_zip
}

# 10. Export CSV
resource "google_storage_bucket_object" "export_csv_zip" {
  bucket = google_storage_bucket.functions_bucket.name
  name   = "export-csv-${substr(filebase64sha256(local.function_export_csv_zip), 0, 10)}.zip"
  source = local.function_export_csv_zip
}

# 11. Update Feed Status
resource "google_storage_bucket_object" "update_feed_status_zip" {
  bucket = google_storage_bucket.functions_bucket.name
  name   = "backfill-dataset-service-date-range-${substr(filebase64sha256(local.function_update_feed_status_zip), 0, 10)}.zip"
  source = local.function_update_feed_status_zip
}

# 12. Reverse geolocation populate
resource "google_storage_bucket_object" "reverse_geolocation_populate_zip" {
  bucket = google_storage_bucket.functions_bucket.name
  name   = "reverse-geolocation-populate-${substr(filebase64sha256(local.function_reverse_geolocation_populate_zip), 0, 10)}.zip"
  source = local.function_reverse_geolocation_populate_zip
}

# 13. Reverse geolocation
resource "google_storage_bucket_object" "reverse_geolocation_zip" {
  bucket = google_storage_bucket.functions_bucket.name
  name   = "reverse-geolocation-${substr(filebase64sha256(local.function_reverse_geolocation_zip), 0, 10)}.zip"
  source = local.function_reverse_geolocation_zip
}

# 14. Task Executor
resource "google_storage_bucket_object" "tasks_executor_zip" {
  bucket = google_storage_bucket.functions_bucket.name
  name   = "task-executor-${substr(filebase64sha256(local.function_tasks_executor_zip), 0, 10)}.zip"
  source = local.function_tasks_executor_zip
}

# 15. PMTiles Builder
resource "google_storage_bucket_object" "pmtiles_builder_zip" {
  bucket = google_storage_bucket.functions_bucket.name
  name   = "pmtiles-${substr(filebase64sha256(local.function_pmtiles_builder_zip), 0, 10)}.zip"
  source = local.function_pmtiles_builder_zip
}

# Secrets access
resource "google_secret_manager_secret_iam_member" "secret_iam_member" {
  for_each = local.unique_secret_dict_map

  project    = var.project_id
  # The secret_id is the current item in the set. Since these are unique keys, we use each.value to access it.
  secret_id  = lookup(each.value, "secret", "${upper(var.environment)}_${each.value["key"]}")
  role       = "roles/secretmanager.secretAccessor"
  member     = "serviceAccount:${google_service_account.functions_service_account.email}"
}

# Cloud function definitions
# 1. functions-python/tokens cloud function
resource "google_cloudfunctions2_function" "tokens" {
  name        = local.function_tokens_config.name
  description = local.function_tokens_config.description
  location    = var.gcp_region
  build_config {
    runtime     = var.python_runtime
    entry_point = local.function_tokens_config.entry_point
    source {
      storage_source {
        bucket = google_storage_bucket.functions_bucket.name
        object = google_storage_bucket_object.function_token_zip.name
      }
    }
  }
  service_config {
    available_memory = local.function_tokens_config.memory
    timeout_seconds = local.function_tokens_config.timeout
    available_cpu = local.function_tokens_config.available_cpu
    max_instance_request_concurrency = local.function_tokens_config.max_instance_request_concurrency
    max_instance_count = local.function_tokens_config.max_instance_count
    min_instance_count = local.function_tokens_config.min_instance_count
    dynamic "secret_environment_variables" {
      for_each = local.function_tokens_config.secret_environment_variables
      content {
        key        = secret_environment_variables.value["key"]
        project_id = var.project_id
        secret     = "${upper(var.environment)}_${secret_environment_variables.value["key"]}"
        version    = "latest"
      }
    }
    service_account_email = google_service_account.functions_service_account.email
    ingress_settings = local.function_tokens_config.ingress_settings
  }
}

# 3. functions/validation_report_processor
# 3.1 functions/validation_report_processor cloud function
# Create a queue for the cloud tasks
# The 2X rate is defined as 4*2 concurrent dispatches and 1 dispatch per second
# The name of the queue need to be dynamic due to GCP limitations
# references:
#   - https://cloud.google.com/tasks/docs/deleting-appengine-queues-and-tasks#deleting_queues
#   - https://issuetracker.google.com/issues/263947953
resource "google_cloud_tasks_queue" "cloud_tasks_2x_rate_queue" {
  name     = "cloud-tasks-2x-rate-queue-${var.environment}-${local.deployment_timestamp}"
  location = var.gcp_region

  rate_limits {
    max_concurrent_dispatches = local.x_number_of_concurrent_instance * 2
    max_dispatches_per_second = 1
  }

  retry_config {
    # This will make the cloud task retry for ~two hours
    max_attempts  = 120
    min_backoff   = "20s"
    max_backoff   = "60s"
    max_doublings = 2
  }
}

output "processing_report_cloud_task_name" {
  value = google_cloud_tasks_queue.cloud_tasks_2x_rate_queue.name
}

resource "google_cloudfunctions2_function" "process_validation_report" {
  name        = local.function_process_validation_report_config.name
  description = local.function_process_validation_report_config.description
  location    = var.gcp_region
  depends_on = [google_secret_manager_secret_iam_member.secret_iam_member]
  project = var.project_id
  build_config {
    runtime     = var.python_runtime
    entry_point = local.function_process_validation_report_config.entry_point
    source {
      storage_source {
        bucket = google_storage_bucket.functions_bucket.name
        object = google_storage_bucket_object.process_validation_report_zip.name
      }
    }
  }
  service_config {
    available_memory = local.function_process_validation_report_config.memory
    available_cpu    = local.function_process_validation_report_config.available_cpu
    timeout_seconds  = local.function_process_validation_report_config.timeout
    vpc_connector = data.google_vpc_access_connector.vpc_connector.id
    vpc_connector_egress_settings = "PRIVATE_RANGES_ONLY"

    environment_variables = {
      ENV = var.environment
      PROJECT_ID = var.project_id
      GCP_REGION = var.gcp_region
      SERVICE_ACCOUNT_EMAIL = google_service_account.functions_service_account.email      
      FILES_ENDPOINT    = local.public_hosted_datasets_url
      # prevents multiline logs from being truncated on GCP console
      PYTHONNODEBUGRANGES = 0
    }
    dynamic "secret_environment_variables" {
      for_each = local.function_process_validation_report_config.secret_environment_variables
      content {
        key        = secret_environment_variables.value["key"]
        project_id = var.project_id
        secret     = lookup(secret_environment_variables.value, "secret", "${upper(var.environment)}_${secret_environment_variables.value["key"]}")
        version    = "latest"
      }
    }
    service_account_email            = google_service_account.functions_service_account.email
    max_instance_request_concurrency = local.function_process_validation_report_config.max_instance_request_concurrency
    max_instance_count               = local.function_process_validation_report_config.max_instance_count
    min_instance_count               = local.function_process_validation_report_config.min_instance_count
  }
}

# 3.2 functions/compute_validation_report_counters cloud function
resource "google_cloudfunctions2_function" "compute_validation_report_counters" {
  name        = "compute-validation-report-counters"
  description = "Cloud function to compute counters for validation reports"
  location    = var.gcp_region
  depends_on  = [google_secret_manager_secret_iam_member.secret_iam_member]
  project     = var.project_id

  build_config {
    runtime     = var.python_runtime
    entry_point = "compute_validation_report_counters"
    source {
      storage_source {
        bucket = google_storage_bucket.functions_bucket.name
        object = google_storage_bucket_object.process_validation_report_zip.name
      }
    }
  }

  service_config {
    available_memory = "512Mi"
    available_cpu    = "1"
    timeout_seconds  = 300
    vpc_connector    = data.google_vpc_access_connector.vpc_connector.id
    vpc_connector_egress_settings = "PRIVATE_RANGES_ONLY"

    environment_variables = {
      ENV = var.environment
      PYTHONNODEBUGRANGES = 0
    }

    dynamic "secret_environment_variables" {
      for_each = local.function_process_validation_report_config.secret_environment_variables
      content {
        key        = secret_environment_variables.value["key"]
        project_id = var.project_id
        secret     = lookup(secret_environment_variables.value, "secret", "${upper(var.environment)}_${secret_environment_variables.value["key"]}")
        version    = "latest"
      }
    }

    service_account_email            = google_service_account.functions_service_account.email
    max_instance_request_concurrency = 1
    max_instance_count               = 1
    min_instance_count               = 0
  }
}

# 4. functions/update_validation_report cloud function
resource "google_cloudfunctions2_function" "update_validation_report" {
  location = var.gcp_region
  name     = local.function_update_validation_report_config.name
  description = local.function_update_validation_report_config.description
  depends_on = [google_secret_manager_secret_iam_member.secret_iam_member]
  project = var.project_id
  build_config {
    runtime     = var.python_runtime
    entry_point = local.function_update_validation_report_config.entry_point
    source {
      storage_source {
        bucket = google_storage_bucket.functions_bucket.name
        object = google_storage_bucket_object.update_validation_report_zip.name
      }
    }
  }
  service_config {
    available_memory = local.function_update_validation_report_config.memory
    available_cpu    = local.function_update_validation_report_config.available_cpu
    timeout_seconds  = local.function_update_validation_report_config.timeout
    vpc_connector = data.google_vpc_access_connector.vpc_connector.id
    vpc_connector_egress_settings = "PRIVATE_RANGES_ONLY"

    environment_variables = {
      ENV = var.environment
      MAX_RETRY = 10
      BATCH_SIZE = 5
      WEB_VALIDATOR_URL = var.validator_endpoint
      # prevents multiline logs from being truncated on GCP console
      PYTHONNODEBUGRANGES = 0
    }
    dynamic "secret_environment_variables" {
      for_each = local.function_update_validation_report_config.secret_environment_variables
      content {
        key        = secret_environment_variables.value["key"]
        project_id = var.project_id
        secret     = lookup(secret_environment_variables.value, "secret", "${upper(var.environment)}_${secret_environment_variables.value["key"]}")
        version    = "latest"
      }
    }
    service_account_email            = google_service_account.functions_service_account.email
    max_instance_request_concurrency = local.function_update_validation_report_config.max_instance_request_concurrency
    max_instance_count               = local.function_update_validation_report_config.max_instance_count
    min_instance_count               = local.function_update_validation_report_config.min_instance_count
  }
}

# 5. functions/gbfs_validator cloud function
# 5.1 Create Pub/Sub topic
resource "google_pubsub_topic" "validate_gbfs_feed" {
  name = "validate-gbfs-feed"
}

# 5.2 Create batch function that publishes to the Pub/Sub topic
resource "google_cloudfunctions2_function" "gbfs_validator_batch" {
  name        = "${local.function_gbfs_validation_report_config.name}-batch"
  description = local.function_gbfs_validation_report_config.description
  location    = var.gcp_region
  depends_on = [google_project_iam_member.event-receiving, google_secret_manager_secret_iam_member.secret_iam_member]

  build_config {
    runtime     = var.python_runtime
    entry_point = "${local.function_gbfs_validation_report_config.entry_point}_batch"
    source {
      storage_source {
        bucket = google_storage_bucket.functions_bucket.name
        object = google_storage_bucket_object.gbfs_validation_report_zip.name
      }
    }
  }
  service_config {
    environment_variables = {
      PROJECT_ID = var.project_id
      PUBSUB_TOPIC_NAME = google_pubsub_topic.validate_gbfs_feed.name
      PYTHONNODEBUGRANGES = 0
    }
    available_memory = "1Gi"
    timeout_seconds = local.function_gbfs_validation_report_config.timeout
    available_cpu = local.function_gbfs_validation_report_config.available_cpu
    max_instance_request_concurrency = local.function_gbfs_validation_report_config.max_instance_request_concurrency
    max_instance_count = local.function_gbfs_validation_report_config.max_instance_count
    min_instance_count = local.function_gbfs_validation_report_config.min_instance_count
    service_account_email = google_service_account.functions_service_account.email
    ingress_settings = "ALLOW_ALL"
    vpc_connector = data.google_vpc_access_connector.vpc_connector.id
    vpc_connector_egress_settings = "PRIVATE_RANGES_ONLY"
    dynamic "secret_environment_variables" {
      for_each = local.function_gbfs_validation_report_config.secret_environment_variables
      content {
        key        = secret_environment_variables.value["key"]
        project_id = var.project_id
        secret     = "${upper(var.environment)}_${secret_environment_variables.value["key"]}"
        version    = "latest"
      }
    }
  }
}

# Schedule the batch function to run
resource "google_cloud_scheduler_job" "gbfs_validator_batch_scheduler" {
  name = "gbfs-validator-batch-scheduler-${var.environment}"
  description = "Schedule the gbfs-validator-batch function"
  time_zone = "Etc/UTC"
  schedule = var.gbfs_scheduler_schedule
  region = var.gcp_region
  paused = var.environment == "prod" ? false : true
  depends_on = [google_cloudfunctions2_function.gbfs_validator_batch, google_cloudfunctions2_function_iam_member.gbfs_validator_batch_invoker]
  http_target {
    http_method = "POST"
    uri = google_cloudfunctions2_function.gbfs_validator_batch.url
    oidc_token {
      service_account_email = google_service_account.functions_service_account.email
    }
    headers = {
      "Content-Type" = "application/json"
    }
    body = base64encode("{}")
  }
  attempt_deadline = "320s"
}

resource "google_cloud_scheduler_job" "transit_land_scraping_scheduler" {
  name = "transitland-scraping-scheduler-${var.environment}"
  description = "Schedule the transitland scraping function"
  time_zone = "Etc/UTC"
  schedule = var.transitland_scraping_schedule
  region = var.gcp_region
  paused = var.environment == "prod" ? false : true
  depends_on = [google_cloudfunctions2_function.feed_sync_dispatcher_transitland, google_cloudfunctions2_function_iam_member.transitland_feeds_dispatcher_invoker]
  http_target {
    http_method = "POST"
    uri = google_cloudfunctions2_function.feed_sync_dispatcher_transitland.url
    oidc_token {
      service_account_email = google_service_account.functions_service_account.email
    }
    headers = {
      "Content-Type" = "application/json"
    }
  }
  attempt_deadline = "320s"
}

# 5.3 Create function that subscribes to the Pub/Sub topic
resource "google_cloudfunctions2_function" "gbfs_validator_pubsub" {
  name        = "${local.function_gbfs_validation_report_config.name}-pubsub"
  description = local.function_gbfs_validation_report_config.description
  location    = var.gcp_region
  depends_on = [google_project_iam_member.event-receiving, google_secret_manager_secret_iam_member.secret_iam_member]
  event_trigger {
    trigger_region        = var.gcp_region
    service_account_email = google_service_account.functions_service_account.email
    event_type            = "google.cloud.pubsub.topic.v1.messagePublished"
    pubsub_topic          = google_pubsub_topic.validate_gbfs_feed.id
    retry_policy          = "RETRY_POLICY_RETRY"
  }
  build_config {
    runtime     = var.python_runtime
    entry_point = "${local.function_gbfs_validation_report_config.entry_point}_pubsub"
    source {
      storage_source {
        bucket = google_storage_bucket.functions_bucket.name
        object = google_storage_bucket_object.gbfs_validation_report_zip.name
      }
    }
  }
  service_config {
    available_memory = local.function_gbfs_validation_report_config.memory
    timeout_seconds = local.function_gbfs_validation_report_config.timeout
    available_cpu = local.function_gbfs_validation_report_config.available_cpu
    max_instance_request_concurrency = local.function_gbfs_validation_report_config.max_instance_request_concurrency
    max_instance_count = local.function_gbfs_validation_report_config.max_instance_count
    min_instance_count = local.function_gbfs_validation_report_config.min_instance_count
    service_account_email = google_service_account.functions_service_account.email
    ingress_settings = "ALLOW_ALL"
    vpc_connector = data.google_vpc_access_connector.vpc_connector.id
    vpc_connector_egress_settings = "PRIVATE_RANGES_ONLY"
    environment_variables = {
      ENV = var.environment
      BUCKET_NAME = google_storage_bucket.gbfs_snapshots_bucket.name
      PROJECT_ID = var.project_id
      GCP_REGION = var.gcp_region
      SERVICE_ACCOUNT_EMAIL = google_service_account.functions_service_account.email
      QUEUE_NAME = google_cloud_tasks_queue.reverse_geolocation_task_queue_processor.name
    }
    dynamic "secret_environment_variables" {
      for_each = local.function_gbfs_validation_report_config.secret_environment_variables
      content {
        key        = secret_environment_variables.value["key"]
        project_id = var.project_id
        secret     = "${upper(var.environment)}_${secret_environment_variables.value["key"]}"
        version    = "latest"
      }
    }
  }
}

# 6. functions/feed_sync_dispatcher_transitland cloud function
# 6.1 Create Pub/Sub topic
resource "google_pubsub_topic" "transitland_feeds_dispatch" {
  name = "transitland-feeds-dispatch"
}
# 6.2 Create batch function that publishes to the Pub/Sub topic
resource "google_cloudfunctions2_function" "feed_sync_dispatcher_transitland" {
  name        = "${local.function_feed_sync_dispatcher_transitland_config.name}-batch"
  description = local.function_feed_sync_dispatcher_transitland_config.description
  location    = var.gcp_region
  depends_on = [google_project_iam_member.event-receiving, google_secret_manager_secret_iam_member.secret_iam_member]

  build_config {
    runtime     = var.python_runtime
    entry_point = local.function_feed_sync_dispatcher_transitland_config.entry_point
    source {
      storage_source {
        bucket = google_storage_bucket.functions_bucket.name
        object = google_storage_bucket_object.feed_sync_dispatcher_transitland_zip.name
      }
    }
  }
  service_config {
    environment_variables = {
      PROJECT_ID = var.project_id
      PYTHONNODEBUGRANGES = 0
      PUBSUB_TOPIC_NAME = google_pubsub_topic.transitland_feeds_dispatch.name
      TRANSITLAND_API_KEY=var.transitland_api_key
      TRANSITLAND_OPERATOR_URL="https://transit.land/api/v2/rest/operators"
      TRANSITLAND_FEED_URL="https://transit.land/api/v2/rest/feeds"
    }
    available_memory = local.function_feed_sync_dispatcher_transitland_config.available_memory
    timeout_seconds = local.function_feed_sync_dispatcher_transitland_config.timeout
    available_cpu = local.function_feed_sync_dispatcher_transitland_config.available_cpu
    max_instance_request_concurrency = local.function_feed_sync_dispatcher_transitland_config.max_instance_request_concurrency
    max_instance_count = local.function_feed_sync_dispatcher_transitland_config.max_instance_count
    min_instance_count = local.function_feed_sync_dispatcher_transitland_config.min_instance_count
    service_account_email = google_service_account.functions_service_account.email
    ingress_settings = local.function_feed_sync_dispatcher_transitland_config.ingress_settings
    vpc_connector = data.google_vpc_access_connector.vpc_connector.id
    vpc_connector_egress_settings = "PRIVATE_RANGES_ONLY"
    dynamic "secret_environment_variables" {
      for_each = local.function_feed_sync_dispatcher_transitland_config.secret_environment_variables
      content {
        key        = secret_environment_variables.value["key"]
        project_id = var.project_id
        secret     = "${upper(var.environment)}_${secret_environment_variables.value["key"]}"
        version    = "latest"
      }
    }
  }
}

# 7. functions/operations_api cloud function
resource "google_cloudfunctions2_function" "operations_api" {
  name        = "${local.function_operations_api_config.name}"
  description = local.function_operations_api_config.description
  location    = var.gcp_region
  depends_on = [google_secret_manager_secret_iam_member.secret_iam_member]

  build_config {
    runtime     = var.python_runtime
    entry_point = local.function_operations_api_config.entry_point
    source {
      storage_source {
        bucket = google_storage_bucket.functions_bucket.name
        object = google_storage_bucket_object.operations_api_zip.name
      }
    }
  }
  service_config {
    environment_variables = {
      PROJECT_ID = var.project_id
      PYTHONNODEBUGRANGES = 0
      GOOGLE_CLIENT_ID = var.operations_oauth2_client_id
    }
    available_memory = local.function_operations_api_config.memory
    timeout_seconds = local.function_operations_api_config.timeout
    available_cpu = local.function_operations_api_config.available_cpu
    max_instance_request_concurrency = local.function_operations_api_config.max_instance_request_concurrency
    max_instance_count = local.function_operations_api_config.max_instance_count
    min_instance_count = local.function_operations_api_config.min_instance_count
    service_account_email = google_service_account.functions_service_account.email
    ingress_settings = local.function_operations_api_config.ingress_settings
    vpc_connector = data.google_vpc_access_connector.vpc_connector.id
    vpc_connector_egress_settings = "PRIVATE_RANGES_ONLY"
    dynamic "secret_environment_variables" {
      for_each = local.function_operations_api_config.secret_environment_variables
      content {
        key        = secret_environment_variables.value["key"]
        project_id = var.project_id
        secret     = "${upper(var.environment)}_${secret_environment_variables.value["key"]}"
        version    = "latest"
      }
    }
  }
}
# 8. functions/feed_sync_process_transitland cloud function
resource "google_cloudfunctions2_function" "feed_sync_process_transitland" {
  name        = "${local.function_feed_sync_process_transitland_config.name}-pubsub"
  description = local.function_feed_sync_process_transitland_config.description
  location    = var.gcp_region
  depends_on = [google_project_iam_member.event-receiving, google_secret_manager_secret_iam_member.secret_iam_member]
  event_trigger {
    trigger_region        = var.gcp_region
    service_account_email = google_service_account.functions_service_account.email
    event_type            = "google.cloud.pubsub.topic.v1.messagePublished"
    pubsub_topic          = google_pubsub_topic.transitland_feeds_dispatch.id
    retry_policy          = "RETRY_POLICY_RETRY"
  }
  build_config {
    runtime     = var.python_runtime
    entry_point = local.function_feed_sync_process_transitland_config.entry_point
    source {
      storage_source {
        bucket = google_storage_bucket.functions_bucket.name
        object = google_storage_bucket_object.feed_sync_process_transitland_zip.name
      }
    }
  }
  service_config {
    available_memory = local.function_feed_sync_process_transitland_config.memory
    timeout_seconds = local.function_feed_sync_process_transitland_config.timeout
    available_cpu = local.function_feed_sync_process_transitland_config.available_cpu
    max_instance_request_concurrency = local.function_feed_sync_process_transitland_config.max_instance_request_concurrency
    max_instance_count = local.function_feed_sync_process_transitland_config.max_instance_count
    min_instance_count = local.function_feed_sync_process_transitland_config.min_instance_count
    service_account_email = google_service_account.functions_service_account.email
    ingress_settings = var.environment == "dev" ? "ALLOW_ALL" : local.function_feed_sync_process_transitland_config.ingress_settings
    vpc_connector = data.google_vpc_access_connector.vpc_connector.id
    vpc_connector_egress_settings = "PRIVATE_RANGES_ONLY"
    environment_variables = {
      PYTHONNODEBUGRANGES = 0
      DB_REUSE_SESSION = "True"
      PROJECT_ID = var.project_id
      PUBSUB_TOPIC_NAME = google_pubsub_topic.transitland_feeds_dispatch.name
      DATASET_BATCH_TOPIC_NAME = data.google_pubsub_topic.datasets_batch_topic.name
    }
    dynamic "secret_environment_variables" {
      for_each = local.function_feed_sync_process_transitland_config.secret_environment_variables
      content {
        key        = secret_environment_variables.value["key"]
        project_id = var.project_id
        secret     = "${upper(var.environment)}_${secret_environment_variables.value["key"]}"
        version    = "latest"
      }
    }
  }
}

# 9. functions/backfill_dataset_service_date_range cloud function
# Fills all the NULL values for service date range in the gtfs datasets table
resource "google_cloudfunctions2_function" "backfill_dataset_service_date_range" {
  name        = local.function_backfill_dataset_service_date_range_config.name
  description = local.function_backfill_dataset_service_date_range_config.description
  location    = var.gcp_region
  depends_on = [google_secret_manager_secret_iam_member.secret_iam_member]
  project = var.project_id
  build_config {
    runtime     = var.python_runtime
    entry_point = local.function_backfill_dataset_service_date_range_config.entry_point
    source {
      storage_source {
        bucket = google_storage_bucket.functions_bucket.name
        object = google_storage_bucket_object.backfill_dataset_service_date_range_zip.name
      }
    }
  }
  service_config {
    available_memory = local.function_backfill_dataset_service_date_range_config.memory
    available_cpu    = local.function_backfill_dataset_service_date_range_config.available_cpu
    timeout_seconds  = local.function_backfill_dataset_service_date_range_config.timeout
    vpc_connector = data.google_vpc_access_connector.vpc_connector.id
    vpc_connector_egress_settings = "PRIVATE_RANGES_ONLY"

    environment_variables = {
      # prevents multiline logs from being truncated on GCP console
      ENV = var.environment
      PYTHONNODEBUGRANGES = 0
    }
    dynamic "secret_environment_variables" {
      for_each = local.function_backfill_dataset_service_date_range_config.secret_environment_variables
      content {
        key        = secret_environment_variables.value["key"]
        project_id = var.project_id
        secret     = lookup(secret_environment_variables.value, "secret", "${upper(var.environment)}_${secret_environment_variables.value["key"]}")
        version    = "latest"
      }
    }
    service_account_email            = google_service_account.functions_service_account.email
    max_instance_request_concurrency = local.function_backfill_dataset_service_date_range_config.max_instance_request_concurrency
    max_instance_count               = local.function_backfill_dataset_service_date_range_config.max_instance_count
    min_instance_count               = local.function_backfill_dataset_service_date_range_config.min_instance_count
  }
}

# 10. functions/export_csv cloud function
resource "google_cloudfunctions2_function" "export_csv" {
  name        = "${local.function_export_csv_config.name}"
  project     = var.project_id
  description = local.function_export_csv_config.description
  location    = var.gcp_region
  depends_on  = [google_secret_manager_secret_iam_member.secret_iam_member]

  build_config {
    runtime     = var.python_runtime
    entry_point = "${local.function_export_csv_config.entry_point}"
    source {
      storage_source {
        bucket = google_storage_bucket.functions_bucket.name
        object = google_storage_bucket_object.export_csv_zip.name
      }
    }
  }
  service_config {
    environment_variables = {
      DATASETS_BUCKET_NAME = data.google_storage_bucket.datasets_bucket.name
      PROJECT_ID  = var.project_id
      ENVIRONMENT = var.environment
    }
    available_memory                 = local.function_export_csv_config.memory
    timeout_seconds                  = local.function_export_csv_config.timeout
    available_cpu                    = local.function_export_csv_config.available_cpu
    max_instance_request_concurrency = local.function_export_csv_config.max_instance_request_concurrency
    max_instance_count               = local.function_export_csv_config.max_instance_count
    min_instance_count               = local.function_export_csv_config.min_instance_count
    service_account_email            = google_service_account.functions_service_account.email
    ingress_settings                 = "ALLOW_ALL"
    vpc_connector                    = data.google_vpc_access_connector.vpc_connector.id
    vpc_connector_egress_settings    = "PRIVATE_RANGES_ONLY"

    dynamic "secret_environment_variables" {
      for_each = local.function_export_csv_config.secret_environment_variables
      content {
        key        = secret_environment_variables.value["key"]
        project_id = var.project_id
        secret     = "${upper(var.environment)}_${secret_environment_variables.value["key"]}"
        version    = "latest"
      }
    }
  }
}

# 11. functions/update_feed_status cloud function
# Updates the Feed statuses based on latest dataset service date range

resource "google_cloudfunctions2_function" "update_feed_status" {
  name        = local.function_update_feed_status_config.name
  description = local.function_update_feed_status_config.description
  location    = var.gcp_region
  depends_on = [google_secret_manager_secret_iam_member.secret_iam_member]
  project = var.project_id
  build_config {
    runtime     = var.python_runtime
    entry_point = local.function_update_feed_status_config.entry_point
    source {
      storage_source {
        bucket = google_storage_bucket.functions_bucket.name
        object = google_storage_bucket_object.update_feed_status_zip.name
      }
    }
  }
  service_config {
    available_memory = local.function_update_feed_status_config.memory
    available_cpu    = local.function_update_feed_status_config.available_cpu
    timeout_seconds  = local.function_update_feed_status_config.timeout
    vpc_connector = data.google_vpc_access_connector.vpc_connector.id
    vpc_connector_egress_settings = "PRIVATE_RANGES_ONLY"

    environment_variables = {
      # prevents multiline logs from being truncated on GCP console
      PYTHONNODEBUGRANGES = 0
    }
    dynamic "secret_environment_variables" {
      for_each = local.function_update_feed_status_config.secret_environment_variables
      content {
        key        = secret_environment_variables.value["key"]
        project_id = var.project_id
        secret     = lookup(secret_environment_variables.value, "secret", "${upper(var.environment)}_${secret_environment_variables.value["key"]}")
        version    = "latest"
      }
    }
    service_account_email            = google_service_account.functions_service_account.email
    max_instance_request_concurrency = local.function_update_feed_status_config.max_instance_request_concurrency
    max_instance_count               = local.function_update_feed_status_config.max_instance_count
    min_instance_count               = local.function_update_feed_status_config.min_instance_count
  }
}


resource "google_cloud_scheduler_job" "export_csv_scheduler" {
  name = "export-csv-scheduler-${var.environment}"
  description = "Schedule the export_csv function"
  time_zone = "Etc/UTC"
  schedule = var.export_csv_schedule
  region = var.gcp_region
  paused = var.environment == "prod" ? false : true
  depends_on = [google_cloudfunctions2_function.export_csv, google_cloudfunctions2_function_iam_member.export_csv_invoker]
  http_target {
    http_method = "POST"
    uri = google_cloudfunctions2_function.export_csv.url
    oidc_token {
      service_account_email = google_service_account.functions_service_account.email
    }
    headers = {
      "Content-Type" = "application/json"
    }
  }
  # Export CSV can take several minutes to run (5?) so we need to give it a longer deadline
  attempt_deadline = "600s"
}

resource "google_cloud_scheduler_job" "update_feed_status_scheduler" {
  name = "update-feed-status-${var.environment}"
  description = "Schedule the update_feed_status function daily"
  time_zone = "Etc/UTC"
  schedule = var.update_feed_status_schedule
  region = var.gcp_region
  paused = var.environment == "prod" ? false : true
  depends_on = [google_cloudfunctions2_function.update_feed_status, google_cloudfunctions2_function_iam_member.update_feed_status_invoker]
  http_target {
    http_method = "POST"
    uri = google_cloudfunctions2_function.update_feed_status.url
    oidc_token {
      service_account_email = google_service_account.functions_service_account.email
    }
    headers = {
      "Content-Type" = "application/json"
    }
  }
  attempt_deadline = "600s"
}


# IAM entry for all users to invoke the function
# 12. functions/reverse_geolocation_populate cloud function
resource "google_cloudfunctions2_function" "reverse_geolocation_populate" {
  name        = local.function_reverse_geolocation_populate_config.name
  description = local.function_reverse_geolocation_populate_config.description
  location    = var.gcp_region
  depends_on = [google_project_iam_member.event-receiving, google_secret_manager_secret_iam_member.secret_iam_member]

  build_config {
    runtime     = var.python_runtime
    entry_point = local.function_reverse_geolocation_populate_config.entry_point
    source {
      storage_source {
        bucket = google_storage_bucket.functions_bucket.name
        object = google_storage_bucket_object.reverse_geolocation_populate_zip.name
      }
    }
  }
  service_config {
    environment_variables = {
      PYTHONNODEBUGRANGES = 0
      DB_REUSE_SESSION = "True"
    }
    available_memory = local.function_reverse_geolocation_populate_config.available_memory
    timeout_seconds = local.function_reverse_geolocation_populate_config.timeout
    available_cpu = local.function_reverse_geolocation_populate_config.available_cpu
    max_instance_request_concurrency = local.function_reverse_geolocation_populate_config.max_instance_request_concurrency
    max_instance_count = local.function_reverse_geolocation_populate_config.max_instance_count
    min_instance_count = local.function_reverse_geolocation_populate_config.min_instance_count
    service_account_email = google_service_account.functions_service_account.email
    ingress_settings = local.function_reverse_geolocation_populate_config.ingress_settings
    vpc_connector = data.google_vpc_access_connector.vpc_connector.id
    vpc_connector_egress_settings = "PRIVATE_RANGES_ONLY"
    dynamic "secret_environment_variables" {
      for_each = local.function_reverse_geolocation_populate_config.secret_environment_variables
      content {
        key        = secret_environment_variables.value["key"]
        project_id = var.project_id
        secret     = "${upper(var.environment)}_${secret_environment_variables.value["key"]}"
        version    = "latest"
      }
    }
  }
}

# 13.1 functions/reverse_geolocation - processor cloud function
resource "google_cloudfunctions2_function" "reverse_geolocation_processor" {
  name        = "${local.function_reverse_geolocation_config.name}-processor"
  description = local.function_reverse_geolocation_config.description
  location    = var.gcp_region
  depends_on = [
    google_project_iam_member.event-receiving,
    google_secret_manager_secret_iam_member.secret_iam_member,
  ]

  build_config {
    runtime     = var.python_runtime
    entry_point = "${local.function_reverse_geolocation_config.entry_point}_processor"
    source {
      storage_source {
        bucket = google_storage_bucket.functions_bucket.name
        object = google_storage_bucket_object.reverse_geolocation_zip.name
      }
    }
  }
  service_config {
    environment_variables = {
      PYTHONNODEBUGRANGES = 0
      PROJECT_ID = var.project_id
      GCP_REGION = var.gcp_region
      ENVIRONMENT = var.environment
      MATERIALIZED_VIEW_QUEUE = google_cloud_tasks_queue.refresh_materialized_view_task_queue.name
      SERVICE_ACCOUNT_EMAIL = google_service_account.functions_service_account.email
      DATASETS_BUCKET_NAME_GTFS = "${var.datasets_bucket_name}-${var.environment}"
      DATASETS_BUCKET_NAME_GBFS = "${var.gbfs_bucket_name}-${var.environment}"
    }
    available_memory = local.function_reverse_geolocation_config.available_memory
    timeout_seconds = 1700
    available_cpu = local.function_reverse_geolocation_config.available_cpu
    max_instance_request_concurrency = local.function_reverse_geolocation_config.max_instance_request_concurrency
    max_instance_count = 10
    min_instance_count = local.function_reverse_geolocation_config.min_instance_count
    service_account_email = google_service_account.functions_service_account.email
    ingress_settings = local.function_reverse_geolocation_config.ingress_settings
    vpc_connector = data.google_vpc_access_connector.vpc_connector.id
    vpc_connector_egress_settings = "PRIVATE_RANGES_ONLY"
    dynamic "secret_environment_variables" {
      for_each = local.function_reverse_geolocation_config.secret_environment_variables
      content {
        key        = secret_environment_variables.value["key"]
        project_id = var.project_id
        secret     = "${upper(var.environment)}_${secret_environment_variables.value["key"]}"
        version    = "latest"
      }
    }
  }
}

# 13.2 reverse_geolocation task queue
resource "google_cloud_tasks_queue" "reverse_geolocation_task_queue_processor" {
  location = var.gcp_region
  name     = "reverse-geolocation-processor-task-queue"
  rate_limits {
    max_concurrent_dispatches = 10
    max_dispatches_per_second = 1
  }
  retry_config {
      max_attempts  = 10
      min_backoff   = "20s"
      max_backoff   = "60s"
  }
}

# Grant execution permission to bathcfunctions service account to the reverse_geolocation_processor function
resource "google_cloudfunctions2_function_iam_member" "reverse_geolocation_processor_invoker" {
  project        = var.project_id
  location       = var.gcp_region
  cloud_function = google_cloudfunctions2_function.reverse_geolocation_processor.name
  role           = "roles/cloudfunctions.invoker"
  member         = "serviceAccount:${local.batchfunctions_sa_email}"
}

# Grant execution permission to batchfunctions service account to the pmtiles_builder function
resource "google_cloudfunctions2_function_iam_member" "pmtiles_builder_invoker_batch_sa" {
  project        = var.project_id
  location       = var.gcp_region
  cloud_function = google_cloudfunctions2_function.pmtiles_builder.name
  role           = "roles/cloudfunctions.invoker"
  member         = "serviceAccount:${local.batchfunctions_sa_email}"
}

# Grant execution permission to the service account to the pmtiles_builder function
resource "google_cloudfunctions2_function_iam_member" "pmtiles_builder_invoker" {
  project        = var.project_id
  location       = var.gcp_region
  cloud_function = google_cloudfunctions2_function.pmtiles_builder.name
  role           = "roles/cloudfunctions.invoker"
  member         = "serviceAccount:${google_service_account.functions_service_account.email}"
}

# 13.3 functions/reverse_geolocation - batch cloud function
resource "google_cloudfunctions2_function" "reverse_geolocation_batch" {
  name        = "${local.function_reverse_geolocation_config.name}-batch"
  description = local.function_reverse_geolocation_config.description
  location    = var.gcp_region
  depends_on = [
    google_project_iam_member.event-receiving,
    google_secret_manager_secret_iam_member.secret_iam_member
  ]

  build_config {
    runtime     = var.python_runtime
    entry_point = "${local.function_reverse_geolocation_config.entry_point}_batch"
    source {
      storage_source {
        bucket = google_storage_bucket.functions_bucket.name
        object = google_storage_bucket_object.reverse_geolocation_zip.name
      }
    }
  }
  service_config {
    environment_variables = {
      PYTHONNODEBUGRANGES = 0
      PROJECT_ID = var.project_id
      DATASETS_BUCKET_NAME = "${var.datasets_bucket_name}-${var.environment}"
      QUEUE_NAME = google_cloud_tasks_queue.reverse_geolocation_task_queue_processor.name
      GCP_REGION = var.gcp_region
      SERVICE_ACCOUNT_EMAIL = google_service_account.functions_service_account.email
    }
    available_memory = local.function_reverse_geolocation_config.available_memory
    timeout_seconds = local.function_reverse_geolocation_config.timeout
    available_cpu = local.function_reverse_geolocation_config.available_cpu
    max_instance_request_concurrency = local.function_reverse_geolocation_config.max_instance_request_concurrency
    max_instance_count = local.function_reverse_geolocation_config.max_instance_count
    min_instance_count = local.function_reverse_geolocation_config.min_instance_count
    service_account_email = google_service_account.functions_service_account.email
    ingress_settings = local.function_reverse_geolocation_config.ingress_settings
    vpc_connector = data.google_vpc_access_connector.vpc_connector.id
    vpc_connector_egress_settings = "PRIVATE_RANGES_ONLY"
    dynamic "secret_environment_variables" {
      for_each = local.function_reverse_geolocation_config.secret_environment_variables
      content {
        key        = secret_environment_variables.value["key"]
        project_id = var.project_id
        secret     = "${upper(var.environment)}_${secret_environment_variables.value["key"]}"
        version    = "latest"
      }
    }
  }
}

# Task queue to invoke pmtiles_builder function
resource "google_cloud_tasks_queue" "pmtiles_builder_task_queue" {
  project  = var.project_id
  location = var.gcp_region
  name     = "pmtiles-builder-queue-${var.environment}-${local.deployment_timestamp}"

  rate_limits {
    max_concurrent_dispatches = 1
    max_dispatches_per_second = 1
  }

  retry_config {
    # This will make the cloud task retry for ~1 hour
    max_attempts  = 31
    min_backoff   = "120s"
    max_backoff   = "120s"
    max_doublings = 2
  }
}


# 14. functions/tasks_executor cloud function
resource "google_cloudfunctions2_function" "tasks_executor" {
  name        = "${local.function_tasks_executor_config.name}-${var.environment}"
  project     = var.project_id
  description = local.function_tasks_executor_config.description
  location    = var.gcp_region
  depends_on  = [google_secret_manager_secret_iam_member.secret_iam_member]

  build_config {
    runtime     = var.python_runtime
    entry_point = "${local.function_tasks_executor_config.entry_point}"
    source {
      storage_source {
        bucket = google_storage_bucket.functions_bucket.name
        object = google_storage_bucket_object.tasks_executor_zip.name
      }
    }
  }
  service_config {
    environment_variables = {
      PROJECT_ID  = var.project_id
      ENVIRONMENT = var.environment
      BOUNDING_BOXES_PUBSUB_TOPIC_NAME = google_pubsub_topic.rebuild_missing_bounding_boxes.name
      DATASET_PROCESSING_TOPIC_NAME = "datasets-batch-topic-${var.environment}"
      MATERIALIZED_VIEW_QUEUE = google_cloud_tasks_queue.refresh_materialized_view_task_queue.name
      DATASETS_BUCKET_NAME = "${var.datasets_bucket_name}-${var.environment}"
<<<<<<< HEAD
      GBFS_SNAPSHOTS_BUCKET_NAME = google_storage_bucket.gbfs_snapshots_bucket.name
=======
      PMTILES_BUILDER_QUEUE = google_cloud_tasks_queue.pmtiles_builder_task_queue.name
      SERVICE_ACCOUNT_EMAIL = google_service_account.functions_service_account.email
      GCP_REGION = var.gcp_region
>>>>>>> f971c5a1
    }
    available_memory                 = local.function_tasks_executor_config.memory
    timeout_seconds                  = local.function_tasks_executor_config.timeout
    available_cpu                    = local.function_tasks_executor_config.available_cpu
    max_instance_request_concurrency = local.function_tasks_executor_config.max_instance_request_concurrency
    max_instance_count               = local.function_tasks_executor_config.max_instance_count
    min_instance_count               = local.function_tasks_executor_config.min_instance_count
    service_account_email            = google_service_account.functions_service_account.email
    ingress_settings                 = "ALLOW_ALL"
    vpc_connector                    = data.google_vpc_access_connector.vpc_connector.id
    vpc_connector_egress_settings    = "PRIVATE_RANGES_ONLY"

    dynamic "secret_environment_variables" {
      for_each = local.function_tasks_executor_config.secret_environment_variables
      content {
        key        = secret_environment_variables.value["key"]
        project_id = var.project_id
        secret     = lookup(secret_environment_variables.value, "secret", "${upper(var.environment)}_${secret_environment_variables.value["key"]}")
        version    = "latest"
      }
    }
  }
}

# Grant execution permission to bathcfunctions service account to the tasks_executor function
resource "google_cloudfunctions2_function_iam_member" "tasks_executor_invoker" {
  project        = var.project_id
  location       = var.gcp_region
  cloud_function = google_cloudfunctions2_function.tasks_executor.name
  role           = "roles/cloudfunctions.invoker"
  member         = "serviceAccount:${local.batchfunctions_sa_email}"
}

# 15. functions/pmtiles_builder cloud function
resource "google_cloudfunctions2_function" "pmtiles_builder" {
  name        = "${local.function_pmtiles_builder_config.name}-${var.environment}"
  project     = var.project_id
  description = local.function_pmtiles_builder_config.description
  location    = var.gcp_region
  depends_on  = [google_secret_manager_secret_iam_member.secret_iam_member]

  build_config {
    runtime     = var.python_runtime
    entry_point = "${local.function_pmtiles_builder_config.entry_point}"
    source {
      storage_source {
        bucket = google_storage_bucket.functions_bucket.name
        object = google_storage_bucket_object.pmtiles_builder_zip.name
      }
    }
  }
  service_config {
    environment_variables = {
      PROJECT_ID  = var.project_id
      ENV = var.environment
      PUBSUB_TOPIC_NAME = "rebuild-bounding-boxes-topic"
      MATERIALIZED_VIEW_QUEUE = google_cloud_tasks_queue.refresh_materialized_view_task_queue.name
      DATASETS_BUCKET_NAME = "${var.datasets_bucket_name}-${var.environment}"
    }
    available_memory                 = local.function_pmtiles_builder_config.memory
    timeout_seconds                  = local.function_pmtiles_builder_config.timeout
    available_cpu                    = local.function_pmtiles_builder_config.available_cpu
    max_instance_request_concurrency = local.function_pmtiles_builder_config.max_instance_request_concurrency
    max_instance_count               = local.function_pmtiles_builder_config.max_instance_count
    min_instance_count               = local.function_pmtiles_builder_config.min_instance_count
    service_account_email            = google_service_account.functions_service_account.email
    ingress_settings                 = "ALLOW_ALL"
    vpc_connector                    = data.google_vpc_access_connector.vpc_connector.id
    vpc_connector_egress_settings    = "PRIVATE_RANGES_ONLY"

    dynamic "secret_environment_variables" {
      for_each = local.function_pmtiles_builder_config.secret_environment_variables
      content {
        key        = secret_environment_variables.value["key"]
        project_id = var.project_id
        secret     = lookup(secret_environment_variables.value, "secret", "${upper(var.environment)}_${secret_environment_variables.value["key"]}")
        version    = "latest"
      }
    }
  }
}

# Create the Pub/Sub topic used for publishing messages about rebuilding missing bounding boxes
resource "google_pubsub_topic" "rebuild_missing_bounding_boxes" {
  name = "rebuild-bounding-boxes-topic"
}

# Grant the Cloud Functions service account permission to publish messages to the rebuild-bounding-boxes-topic Pub/Sub topic
resource "google_pubsub_topic_iam_member" "rebuild_missing_bounding_boxes_publisher" {
  topic  = google_pubsub_topic.rebuild_missing_bounding_boxes.name
  role   = "roles/pubsub.publisher"
  member = "serviceAccount:${google_service_account.functions_service_account.email}"
}

# IAM entry for all users to invoke the function
resource "google_cloudfunctions2_function_iam_member" "tokens_invoker" {
  project        = var.project_id
  location       = var.gcp_region
  cloud_function = google_cloudfunctions2_function.tokens.name
  role           = "roles/cloudfunctions.invoker"
  member         = "allUsers"
}

resource "google_cloud_run_service_iam_member" "tokens_cloud_run_invoker" {
  project        = var.project_id
  location       = var.gcp_region
  service        = google_cloudfunctions2_function.tokens.name
  role           = "roles/run.invoker"
  member         = "allUsers"
}

# Allow Operations API function to be called by all users
resource "google_cloudfunctions2_function_iam_member" "operations_api_invoker" {
  project        = var.project_id
  location       = var.gcp_region
  cloud_function = google_cloudfunctions2_function.operations_api.name
  role           = "roles/cloudfunctions.invoker"
  member         = "allUsers"
}

resource "google_cloud_run_service_iam_member" "operastions_cloud_run_invoker" {
  project        = var.project_id
  location       = var.gcp_region
  service        = google_cloudfunctions2_function.operations_api.name
  role           = "roles/run.invoker"
  member         = "allUsers"
}

# Permissions on the service account used by the function and Eventarc trigger
resource "google_project_iam_member" "invoking" {
  project = var.project_id
  role    = "roles/run.invoker"
  member  = "serviceAccount:${google_service_account.functions_service_account.email}"
}

resource "google_project_iam_member" "event-receiving" {
  project = var.project_id
  role    = "roles/eventarc.eventReceiver"
  member  = "serviceAccount:${google_service_account.functions_service_account.email}"
  depends_on = [google_project_iam_member.invoking]
}

# Grant read access to the datasets bucket for the service account
resource "google_storage_bucket_iam_binding" "bucket_object_viewer" {
  for_each = {
    datasets_bucket = "${var.datasets_bucket_name}-${var.environment}"
  }
  bucket = each.value
  depends_on = []
  role   = "roles/storage.objectViewer"
  members = [
    "serviceAccount:${google_service_account.functions_service_account.email}"
  ]
}

# Grant write access to the bucket for the service account - objects
resource "google_storage_bucket_iam_binding" "bucket_object_creator" {
  for_each = {
    gbfs_snapshots_bucket = google_storage_bucket.gbfs_snapshots_bucket.name
  }
  depends_on = [google_storage_bucket.gbfs_snapshots_bucket]
  bucket = each.value
  role   = "roles/storage.objectCreator"
  members = [
    "serviceAccount:${google_service_account.functions_service_account.email}"
  ]
}

# Grant access to the bucket for the service account - bucket
resource "google_storage_bucket_iam_binding" "storage_admin" {
  for_each = {
    datasets_bucket = "${var.datasets_bucket_name}-${var.environment}"
  }
  depends_on = [google_storage_bucket.gbfs_snapshots_bucket]
  bucket = each.value
  role   = "roles/storage.admin"
  members = [
    "serviceAccount:${google_service_account.functions_service_account.email}"
  ]
}

# Grant the service account the ability to invoke the workflows
resource "google_project_iam_member" "workflows_invoker" {
  project = var.project_id
  role    = "roles/workflows.invoker"
  member  = "serviceAccount:${google_service_account.functions_service_account.email}"
}

resource "google_project_iam_audit_config" "all-services" {
  project = var.project_id
  service = "allServices"
  audit_log_config {
    log_type = "ADMIN_READ"
  }
  audit_log_config {
    log_type = "DATA_READ"
  }
  audit_log_config {
    log_type = "DATA_WRITE"
  }
}

# Grant the service account the ability to enqueue tasks
resource "google_project_iam_member" "queue_enqueuer" {
  project = var.project_id
  role    = "roles/cloudtasks.enqueuer"
  member  = "serviceAccount:${google_service_account.functions_service_account.email}"
}


output "function_tokens_name" {
  value = google_cloudfunctions2_function.tokens.name
}


# Task queue to invoke update_validation_report function
resource "google_cloud_tasks_queue" "update_validation_report_task_queue" {
  project  = var.project_id
  location = var.gcp_region
  name     = "update-validation-report-task-queue"

  rate_limits {
    max_concurrent_dispatches = 1
    max_dispatches_per_second = 1
  }

  retry_config {
    # This will make the cloud task retry for ~1 hour
    max_attempts  = 31
    min_backoff   = "120s"
    max_backoff   = "120s"
    max_doublings = 2
  }
}

# Task queue to invoke refresh_materialized_view function
resource "google_cloud_tasks_queue" "refresh_materialized_view_task_queue" {
  project  = var.project_id
  location = var.gcp_region
  name     = "refresh-materialized-view-task-queue-${var.environment}-${local.deployment_timestamp}"

  rate_limits {
    max_concurrent_dispatches = 1
    max_dispatches_per_second = 0.5
  }

  retry_config {
    # ~22 minutes total: 120 + 240 + 480 + 480 = 1320s (initial attempt + 4 retries)
    max_attempts  = 5
    min_backoff   = "120s"
    max_backoff   = "480s"
    max_doublings = 2
  }
}

# Task queue to invoke gbfs_validator_batch function for the scheduler
resource "google_cloudfunctions2_function_iam_member" "gbfs_validator_batch_invoker" {
  project        = var.project_id
  location       = var.gcp_region
  cloud_function = google_cloudfunctions2_function.gbfs_validator_batch.name
  role           = "roles/cloudfunctions.invoker"
  member         = "serviceAccount:${google_service_account.functions_service_account.email}"
}

resource "google_cloudfunctions2_function_iam_member" "transitland_feeds_dispatcher_invoker" {
  project        = var.project_id
  location       = var.gcp_region
  cloud_function = google_cloudfunctions2_function.feed_sync_dispatcher_transitland.name
  role           = "roles/cloudfunctions.invoker"
  member         = "serviceAccount:${google_service_account.functions_service_account.email}"
}

# Grant permissions to the service account to publish to the pubsub topic
resource "google_pubsub_topic_iam_member" "functions_publisher" {
  for_each = {
    validate_gbfs_feed = google_pubsub_topic.validate_gbfs_feed.name
    feed_sync_dispatcher_transitland = google_pubsub_topic.transitland_feeds_dispatch.name
    dataset_batch = data.google_pubsub_topic.datasets_batch_topic.name
  }

  project = var.project_id
  role    = "roles/pubsub.publisher"
  topic   = each.value
  member  = "serviceAccount:${google_service_account.functions_service_account.email}"
}

# Grant permissions to the service account to subscribe to the pubsub topic
resource "google_pubsub_topic_iam_member" "functions_subscriber" {
  for_each = {
    validate_gbfs_feed = google_pubsub_topic.validate_gbfs_feed.name
    feed_sync_dispatcher_transitland = google_pubsub_topic.transitland_feeds_dispatch.name
  }

  project = var.project_id
  role    = "roles/pubsub.subscriber"
  topic   = each.value
  member  = "serviceAccount:${google_service_account.functions_service_account.email}"
}

# Grant permissions to the service account to write/read in datastore
resource "google_project_iam_member" "datastore_owner" {
  project = var.project_id
  role    = "roles/datastore.owner"
  member  = "serviceAccount:${google_service_account.functions_service_account.email}"
}

#TODO: Check this
resource "google_cloudfunctions2_function_iam_member" "export_csv_invoker" {
  project        = var.project_id
  location       = var.gcp_region
  cloud_function = google_cloudfunctions2_function.export_csv.name
  role           = "roles/cloudfunctions.invoker"
  member         = "serviceAccount:${google_service_account.functions_service_account.email}"
}

resource "google_cloudfunctions2_function_iam_member" "update_feed_status_invoker" {
  project        = var.project_id
  location       = var.gcp_region
  cloud_function = google_cloudfunctions2_function.update_feed_status.name
  role           = "roles/cloudfunctions.invoker"
  member         = "serviceAccount:${google_service_account.functions_service_account.email}"
}

# Grant permissions to the service account to create bigquery jobs
resource "google_project_iam_member" "bigquery_job_user" {
  project = var.project_id
  role    = "roles/bigquery.jobUser"
  member  = "serviceAccount:${google_service_account.functions_service_account.email}"
}

# This permission is added to allow the function to act as the service account and generate tokens.
resource "google_project_iam_member" "service_account_workflow_act_as_binding" {
  project = var.project_id
  role    = "roles/iam.serviceAccountUser" #iam.serviceAccounts.actAs
  member  = "serviceAccount:${google_service_account.functions_service_account.email}"
}<|MERGE_RESOLUTION|>--- conflicted
+++ resolved
@@ -1193,13 +1193,10 @@
       DATASET_PROCESSING_TOPIC_NAME = "datasets-batch-topic-${var.environment}"
       MATERIALIZED_VIEW_QUEUE = google_cloud_tasks_queue.refresh_materialized_view_task_queue.name
       DATASETS_BUCKET_NAME = "${var.datasets_bucket_name}-${var.environment}"
-<<<<<<< HEAD
       GBFS_SNAPSHOTS_BUCKET_NAME = google_storage_bucket.gbfs_snapshots_bucket.name
-=======
       PMTILES_BUILDER_QUEUE = google_cloud_tasks_queue.pmtiles_builder_task_queue.name
       SERVICE_ACCOUNT_EMAIL = google_service_account.functions_service_account.email
       GCP_REGION = var.gcp_region
->>>>>>> f971c5a1
     }
     available_memory                 = local.function_tasks_executor_config.memory
     timeout_seconds                  = local.function_tasks_executor_config.timeout

--- conflicted
+++ resolved
@@ -59,13 +59,11 @@
   function_backfill_dataset_service_date_range_config = jsondecode(file("${path.module}/../../functions-python/backfill_dataset_service_date_range/function_config.json"))
   function_backfill_dataset_service_date_range_zip = "${path.module}/../../functions-python/backfill_dataset_service_date_range/.dist/backfill_dataset_service_date_range.zip"
 
-<<<<<<< HEAD
   function_reverse_geolocation_config = jsondecode(file("${path.module}/../../functions-python/reverse_geolocation/function_config.json"))
   function_reverse_geolocation_zip = "${path.module}/../../functions-python/reverse_geolocation/.dist/reverse_geolocation.zip"
-=======
+
   function_export_csv_config = jsondecode(file("${path.module}/../../functions-python/export_csv/function_config.json"))
   function_export_csv_zip = "${path.module}/../../functions-python/export_csv/.dist/export_csv.zip"
->>>>>>> 68f77fa2
 }
 
 locals {
@@ -115,11 +113,11 @@
   name     = "${var.gbfs_bucket_name}-${var.environment}"
 }
 
-<<<<<<< HEAD
 resource "google_storage_bucket" "reverse_geolocation_results_bucket" {
   location = var.gcp_region
   name     = "reverse-geolocation-results-${var.environment}"
-=======
+}
+
 resource "google_storage_bucket_iam_member" "datasets_bucket_functions_service_account" {
   bucket = data.google_storage_bucket.datasets_bucket.name
   role   = "roles/storage.admin"
@@ -130,7 +128,6 @@
   project = var.project_id
   member  = "serviceAccount:${google_service_account.functions_service_account.email}"
   role    = "roles/storage.admin"
->>>>>>> 68f77fa2
 }
 
 # Cloud function source code zip files:
@@ -196,26 +193,25 @@
 }
 
 
-<<<<<<< HEAD
-# 10. Reverse geolocation populate
-resource "google_storage_bucket_object" "reverse_geolocation_populate_zip" {
-  bucket = google_storage_bucket.functions_bucket.name
-  name   = "reverse-geolocation-populate-${substr(filebase64sha256(local.function_reverse_geolocation_populate_zip), 0, 10)}.zip"
-  source = local.function_reverse_geolocation_populate_zip
-}
-
-# 11. Reverse geolocation
-resource "google_storage_bucket_object" "reverse_geolocation_zip" {
-  bucket = google_storage_bucket.functions_bucket.name
-  name   = "reverse-geolocation-${substr(filebase64sha256(local.function_reverse_geolocation_zip), 0, 10)}.zip"
-  source = local.function_reverse_geolocation_zip
-=======
 # 10. Export CSV
 resource "google_storage_bucket_object" "export_csv_zip" {
   bucket = google_storage_bucket.functions_bucket.name
   name   = "export-csv-${substr(filebase64sha256(local.function_export_csv_zip), 0, 10)}.zip"
   source = local.function_export_csv_zip
->>>>>>> 68f77fa2
+}
+
+# 11. Reverse geolocation populate
+resource "google_storage_bucket_object" "reverse_geolocation_populate_zip" {
+  bucket = google_storage_bucket.functions_bucket.name
+  name   = "reverse-geolocation-populate-${substr(filebase64sha256(local.function_reverse_geolocation_populate_zip), 0, 10)}.zip"
+  source = local.function_reverse_geolocation_populate_zip
+}
+
+# 12. Reverse geolocation
+resource "google_storage_bucket_object" "reverse_geolocation_zip" {
+  bucket = google_storage_bucket.functions_bucket.name
+  name   = "reverse-geolocation-${substr(filebase64sha256(local.function_reverse_geolocation_zip), 0, 10)}.zip"
+  source = local.function_reverse_geolocation_zip
 }
 
 # Secrets access
@@ -876,22 +872,6 @@
   }
 }
 
-<<<<<<< HEAD
-# 10. functions/reverse_geolocation_populate cloud function
-resource "google_cloudfunctions2_function" "reverse_geolocation_populate" {
-  name        = local.function_reverse_geolocation_populate_config.name
-  description = local.function_reverse_geolocation_populate_config.description
-  location    = var.gcp_region
-  depends_on = [google_project_iam_member.event-receiving, google_secret_manager_secret_iam_member.secret_iam_member]
-
-  build_config {
-    runtime     = var.python_runtime
-    entry_point = local.function_reverse_geolocation_populate_config.entry_point
-    source {
-      storage_source {
-        bucket = google_storage_bucket.functions_bucket.name
-        object = google_storage_bucket_object.reverse_geolocation_populate_zip.name
-=======
 # 10. functions/export_csv cloud function
 resource "google_cloudfunctions2_function" "export_csv" {
   name        = "${local.function_export_csv_config.name}"
@@ -907,81 +887,11 @@
       storage_source {
         bucket = google_storage_bucket.functions_bucket.name
         object = google_storage_bucket_object.export_csv_zip.name
->>>>>>> 68f77fa2
-      }
-    }
-  }
-  service_config {
-    environment_variables = {
-<<<<<<< HEAD
-      PYTHONNODEBUGRANGES = 0
-      DB_REUSE_SESSION = "True"
-    }
-    available_memory = local.function_reverse_geolocation_populate_config.available_memory
-    timeout_seconds = local.function_reverse_geolocation_populate_config.timeout
-    available_cpu = local.function_reverse_geolocation_populate_config.available_cpu
-    max_instance_request_concurrency = local.function_reverse_geolocation_populate_config.max_instance_request_concurrency
-    max_instance_count = local.function_reverse_geolocation_populate_config.max_instance_count
-    min_instance_count = local.function_reverse_geolocation_populate_config.min_instance_count
-    service_account_email = google_service_account.functions_service_account.email
-    ingress_settings = local.function_reverse_geolocation_populate_config.ingress_settings
-    vpc_connector = data.google_vpc_access_connector.vpc_connector.id
-    vpc_connector_egress_settings = "PRIVATE_RANGES_ONLY"
-    dynamic "secret_environment_variables" {
-      for_each = local.function_reverse_geolocation_populate_config.secret_environment_variables
-      content {
-        key        = secret_environment_variables.value["key"]
-        project_id = var.project_id
-        secret     = "${upper(var.environment)}_${secret_environment_variables.value["key"]}"
-        version    = "latest"
-      }
-    }
-  }
-}
-
-# 11.1 functions/reverse_geolocation - processor cloud function
-resource "google_cloudfunctions2_function" "reverse_geolocation_processor" {
-  name        = "${local.function_reverse_geolocation_config.name}-processor"
-  description = local.function_reverse_geolocation_config.description
-  location    = var.gcp_region
-  depends_on = [
-    google_project_iam_member.event-receiving,
-    google_secret_manager_secret_iam_member.secret_iam_member,
-  ]
-
-  build_config {
-    runtime     = var.python_runtime
-    entry_point = "${local.function_reverse_geolocation_config.entry_point}_processor"
-    source {
-      storage_source {
-        bucket = google_storage_bucket.functions_bucket.name
-        object = google_storage_bucket_object.reverse_geolocation_zip.name
-      }
-    }
-  }
-  service_config {
-    environment_variables = {
-      PYTHONNODEBUGRANGES = 0
-      # PROJECT_ID = var.project_id
-      # GCP_REGION = var.gcp_region
-      DATASETS_BUCKET_NAME = "${var.datasets_bucket_name}-${var.environment}"
-      # BUCKET_NAME = google_storage_bucket.reverse_geolocation_results_bucket.name
-      # SERVICE_ACCOUNT_EMAIL = google_service_account.functions_service_account.email
-      # QUEUE_NAME = google_cloud_tasks_queue.reverse_geolocation_task_queue_orchestrator.name
-    }
-    available_memory = local.function_reverse_geolocation_config.available_memory
-    timeout_seconds = 3600
-    available_cpu = local.function_reverse_geolocation_config.available_cpu
-    max_instance_request_concurrency = local.function_reverse_geolocation_config.max_instance_request_concurrency
-    max_instance_count = 10
-    min_instance_count = local.function_reverse_geolocation_config.min_instance_count
-    service_account_email = google_service_account.functions_service_account.email
-    ingress_settings = local.function_reverse_geolocation_config.ingress_settings
-    vpc_connector = data.google_vpc_access_connector.vpc_connector.id
-    vpc_connector_egress_settings = "PRIVATE_RANGES_ONLY"
-    dynamic "secret_environment_variables" {
-      for_each = local.function_reverse_geolocation_config.secret_environment_variables
-=======
+      }
+    }
+  }
+  service_config {
+    environment_variables = {
       DATASETS_BUCKET_NAME = data.google_storage_bucket.datasets_bucket.name
       PROJECT_ID  = var.project_id
       ENVIRONMENT = var.environment
@@ -999,7 +909,6 @@
 
     dynamic "secret_environment_variables" {
       for_each = local.function_export_csv_config.secret_environment_variables
->>>>>>> 68f77fa2
       content {
         key        = secret_environment_variables.value["key"]
         project_id = var.project_id
@@ -1008,56 +917,102 @@
       }
     }
   }
-<<<<<<< HEAD
-}
-
-# 11.2 functions/reverse_geolocation - aggregator cloud function
-# resource "google_cloudfunctions2_function" "reverse_geolocation_aggregator" {
-#   name        = "${local.function_reverse_geolocation_config.name}-aggregator"
-#   description = local.function_reverse_geolocation_config.description
-#   location    = var.gcp_region
-#   depends_on = [google_project_iam_member.event-receiving, google_secret_manager_secret_iam_member.secret_iam_member]
-#
-#   build_config {
-#     runtime     = var.python_runtime
-#     entry_point = "${local.function_reverse_geolocation_config.entry_point}_aggregator"
-#     source {
-#       storage_source {
-#         bucket = google_storage_bucket.functions_bucket.name
-#         object = google_storage_bucket_object.reverse_geolocation_zip.name
-#       }
-#     }
-#   }
-#   service_config {
-#     environment_variables = {
-#       PYTHONNODEBUGRANGES = 0
-#       BUCKET_NAME = google_storage_bucket.reverse_geolocation_results_bucket.name
-#       DATASETS_BUCKET_NAME = "${var.datasets_bucket_name}-${var.environment}"
-#     }
-#     available_memory = local.function_reverse_geolocation_config.available_memory
-#     timeout_seconds = local.function_reverse_geolocation_config.timeout
-#     available_cpu = local.function_reverse_geolocation_config.available_cpu
-#     max_instance_request_concurrency = local.function_reverse_geolocation_config.max_instance_request_concurrency
-#     max_instance_count = local.function_reverse_geolocation_config.max_instance_count
-#     min_instance_count = local.function_reverse_geolocation_config.min_instance_count
-#     service_account_email = google_service_account.functions_service_account.email
-#     ingress_settings = local.function_reverse_geolocation_config.ingress_settings
-#     vpc_connector = data.google_vpc_access_connector.vpc_connector.id
-#     vpc_connector_egress_settings = "PRIVATE_RANGES_ONLY"
-#     dynamic "secret_environment_variables" {
-#       for_each = local.function_reverse_geolocation_config.secret_environment_variables
-#       content {
-#         key        = secret_environment_variables.value["key"]
-#         project_id = var.project_id
-#         secret     = "${upper(var.environment)}_${secret_environment_variables.value["key"]}"
-#         version    = "latest"
-#       }
-#     }
-#   }
-# }
-
-# 11.3.1 reverse_geolocation task queues
-# 11.3.1.1 processor task queue
+
+}
+
+# IAM entry for all users to invoke the function
+# 11. functions/reverse_geolocation_populate cloud function
+resource "google_cloudfunctions2_function" "reverse_geolocation_populate" {
+  name        = local.function_reverse_geolocation_populate_config.name
+  description = local.function_reverse_geolocation_populate_config.description
+  location    = var.gcp_region
+  depends_on = [google_project_iam_member.event-receiving, google_secret_manager_secret_iam_member.secret_iam_member]
+
+  build_config {
+    runtime     = var.python_runtime
+    entry_point = local.function_reverse_geolocation_populate_config.entry_point
+    source {
+      storage_source {
+        bucket = google_storage_bucket.functions_bucket.name
+        object = google_storage_bucket_object.reverse_geolocation_populate_zip.name
+      }
+    }
+  }
+  service_config {
+    environment_variables = {
+      PYTHONNODEBUGRANGES = 0
+      DB_REUSE_SESSION = "True"
+    }
+    available_memory = local.function_reverse_geolocation_populate_config.available_memory
+    timeout_seconds = local.function_reverse_geolocation_populate_config.timeout
+    available_cpu = local.function_reverse_geolocation_populate_config.available_cpu
+    max_instance_request_concurrency = local.function_reverse_geolocation_populate_config.max_instance_request_concurrency
+    max_instance_count = local.function_reverse_geolocation_populate_config.max_instance_count
+    min_instance_count = local.function_reverse_geolocation_populate_config.min_instance_count
+    service_account_email = google_service_account.functions_service_account.email
+    ingress_settings = local.function_reverse_geolocation_populate_config.ingress_settings
+    vpc_connector = data.google_vpc_access_connector.vpc_connector.id
+    vpc_connector_egress_settings = "PRIVATE_RANGES_ONLY"
+    dynamic "secret_environment_variables" {
+      for_each = local.function_reverse_geolocation_populate_config.secret_environment_variables
+      content {
+        key        = secret_environment_variables.value["key"]
+        project_id = var.project_id
+        secret     = "${upper(var.environment)}_${secret_environment_variables.value["key"]}"
+        version    = "latest"
+      }
+    }
+  }
+}
+
+# 12.1 functions/reverse_geolocation - processor cloud function
+resource "google_cloudfunctions2_function" "reverse_geolocation_processor" {
+  name        = "${local.function_reverse_geolocation_config.name}-processor"
+  description = local.function_reverse_geolocation_config.description
+  location    = var.gcp_region
+  depends_on = [
+    google_project_iam_member.event-receiving,
+    google_secret_manager_secret_iam_member.secret_iam_member,
+  ]
+
+  build_config {
+    runtime     = var.python_runtime
+    entry_point = "${local.function_reverse_geolocation_config.entry_point}_processor"
+    source {
+      storage_source {
+        bucket = google_storage_bucket.functions_bucket.name
+        object = google_storage_bucket_object.reverse_geolocation_zip.name
+      }
+    }
+  }
+  service_config {
+    environment_variables = {
+      PYTHONNODEBUGRANGES = 0
+      DATASETS_BUCKET_NAME = "${var.datasets_bucket_name}-${var.environment}"
+    }
+    available_memory = local.function_reverse_geolocation_config.available_memory
+    timeout_seconds = 3600
+    available_cpu = local.function_reverse_geolocation_config.available_cpu
+    max_instance_request_concurrency = local.function_reverse_geolocation_config.max_instance_request_concurrency
+    max_instance_count = 10
+    min_instance_count = local.function_reverse_geolocation_config.min_instance_count
+    service_account_email = google_service_account.functions_service_account.email
+    ingress_settings = local.function_reverse_geolocation_config.ingress_settings
+    vpc_connector = data.google_vpc_access_connector.vpc_connector.id
+    vpc_connector_egress_settings = "PRIVATE_RANGES_ONLY"
+    dynamic "secret_environment_variables" {
+      for_each = local.function_reverse_geolocation_config.secret_environment_variables
+      content {
+        key        = secret_environment_variables.value["key"]
+        project_id = var.project_id
+        secret     = "${upper(var.environment)}_${secret_environment_variables.value["key"]}"
+        version    = "latest"
+      }
+    }
+  }
+}
+
+# 12.2 reverse_geolocation task queue
 resource "google_cloud_tasks_queue" "reverse_geolocation_task_queue_processor" {
   location = var.gcp_region
   name     = "reverse-geolocation-processor-task-queue"
@@ -1071,37 +1026,8 @@
       max_backoff   = "60s"
   }
 }
-# 11.3.1.2 aggregator task queue
-# resource "google_cloud_tasks_queue" "reverse_geolocation_task_queue_aggregator" {
-#   location = var.gcp_region
-#   name     = "reverse-geolocation-aggregator-task-queue"
-#   rate_limits {
-#     max_concurrent_dispatches = 5
-#     max_dispatches_per_second = 1
-#   }
-#   retry_config {
-#       max_attempts  = 10
-#       min_backoff   = "20s"
-#       max_backoff   = "60s"
-#   }
-# }
-# 11.3.1.3 orchestrator task queue
-# resource "google_cloud_tasks_queue" "reverse_geolocation_task_queue_orchestrator" {
-#   location = var.gcp_region
-#   name     = "reverse-geolocation-orchestrator-task-queue"
-#   rate_limits {
-#     max_concurrent_dispatches = 5
-#     max_dispatches_per_second = 1
-#   }
-#   retry_config {
-#       max_attempts  = 10
-#       min_backoff   = "20s"
-#       max_backoff   = "60s"
-#   }
-# }
-#
-
-# 11.3.2 functions/reverse_geolocation - main cloud function
+
+# 12.3 functions/reverse_geolocation - main cloud function entry point
 resource "google_cloudfunctions2_function" "reverse_geolocation" {
   name        = local.function_reverse_geolocation_config.name
   description = local.function_reverse_geolocation_config.description
@@ -1161,49 +1087,7 @@
   }
 }
 
-# 11.4 functions/reverse_geolocation - orchestrator cloud function
-# resource "google_cloudfunctions2_function" "reverse_geolocation_orchestrator" {
-#   name        = "${local.function_reverse_geolocation_config.name}-orchestrator"
-#   description = local.function_reverse_geolocation_config.description
-#   location    = var.gcp_region
-#   depends_on = [
-#     google_project_iam_member.event-receiving,
-#     google_secret_manager_secret_iam_member.secret_iam_member,
-#     google_cloud_tasks_queue.reverse_geolocation_task_queue_aggregator
-#   ]
-#
-#   build_config {
-#     runtime     = var.python_runtime
-#     entry_point = "${local.function_reverse_geolocation_config.entry_point}_orchestrator"
-#     source {
-#       storage_source {
-#         bucket = google_storage_bucket.functions_bucket.name
-#         object = google_storage_bucket_object.reverse_geolocation_zip.name
-#       }
-#     }
-#   }
-#   service_config {
-#     environment_variables = {
-#       PYTHONNODEBUGRANGES = 0
-#       PROJECT_ID = var.project_id
-#       GCP_REGION = var.gcp_region
-#       SERVICE_ACCOUNT_EMAIL = google_service_account.functions_service_account.email
-#       QUEUE_NAME = google_cloud_tasks_queue.reverse_geolocation_task_queue_aggregator.name
-#     }
-#     available_memory = local.function_reverse_geolocation_config.available_memory
-#     timeout_seconds = local.function_reverse_geolocation_config.timeout
-#     available_cpu = local.function_reverse_geolocation_config.available_cpu
-#     max_instance_request_concurrency = local.function_reverse_geolocation_config.max_instance_request_concurrency
-#     max_instance_count = local.function_reverse_geolocation_config.max_instance_count
-#     min_instance_count = local.function_reverse_geolocation_config.min_instance_count
-#     service_account_email = google_service_account.functions_service_account.email
-#     ingress_settings = local.function_reverse_geolocation_config.ingress_settings
-#     vpc_connector = data.google_vpc_access_connector.vpc_connector.id
-#     vpc_connector_egress_settings = "PRIVATE_RANGES_ONLY"
-#   }
-# }
-
-# 11.5 functions/reverse_geolocation - reverse geolocation - pubsub triggered
+# 12.4 functions/reverse_geolocation - reverse geolocation - pubsub triggered
 resource "google_pubsub_topic" "reverse_geolocation" {
   name = "reverse-geolocation"
 }
@@ -1256,7 +1140,7 @@
   }
 }
 
-# 11.6 functions/reverse_geolocation - batch cloud function
+# 12.5 functions/reverse_geolocation - batch cloud function
 resource "google_cloudfunctions2_function" "reverse_geolocation_batch" {
   name        = "${local.function_reverse_geolocation_config.name}-batch"
   description = local.function_reverse_geolocation_config.description
@@ -1303,9 +1187,6 @@
       }
     }
   }
-=======
-
->>>>>>> 68f77fa2
 }
 
 # IAM entry for all users to invoke the function
@@ -1356,7 +1237,6 @@
   depends_on = [google_project_iam_member.invoking]
 }
 
-<<<<<<< HEAD
 # Grant read access to the datasets bucket for the service account
 resource "google_storage_bucket_iam_binding" "bucket_object_viewer" {
   for_each = {
@@ -1378,11 +1258,6 @@
   }
   depends_on = [google_storage_bucket.gbfs_snapshots_bucket, google_storage_bucket.reverse_geolocation_results_bucket]
   bucket = each.value
-=======
-# Grant write access to the gbfs bucket for the service account
-resource "google_storage_bucket_iam_binding" "gbfs_bucket_object_creator" {
-  bucket = google_storage_bucket.gbfs_snapshots_bucket.name
->>>>>>> 68f77fa2
   role   = "roles/storage.objectCreator"
   members = [
     "serviceAccount:${google_service_account.functions_service_account.email}"

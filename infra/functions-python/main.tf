--- conflicted
+++ resolved
@@ -45,13 +45,11 @@
   function_feed_sync_dispatcher_transitland_config = jsondecode(file("${path.module}/../../functions-python/feed_sync_dispatcher_transitland/function_config.json"))
   function_feed_sync_dispatcher_transitland_zip = "${path.module}/../../functions-python/feed_sync_dispatcher_transitland/.dist/feed_sync_dispatcher_transitland.zip"
 
-<<<<<<< HEAD
   function_feed_sync_process_transitland_config = jsondecode(file("${path.module}/../../functions-python/feed_sync_process_transitland/function_config.json"))
   function_feed_sync_process_transitland_zip = "${path.module}/../../functions-python/feed_sync_process_transitland/.dist/feed_sync_process_transitland.zip"
-=======
+
   function_operations_api_config = jsondecode(file("${path.module}/../../functions-python/operations_api/function_config.json"))
   function_operations_api_zip = "${path.module}/../../functions-python/operations_api/.dist/operations_api.zip"
->>>>>>> dc5700c3
 }
 
 locals {
@@ -135,19 +133,18 @@
   source = local.function_feed_sync_dispatcher_transitland_zip
 }
 
-<<<<<<< HEAD
 # 7. Feed sync process transitland
 resource "google_storage_bucket_object" "feed_sync_process_transitland_zip" {
   bucket = google_storage_bucket.functions_bucket.name
   name   = "feed-sync-process-transitland-${substr(filebase64sha256(local.function_feed_sync_process_transitland_zip), 0, 10)}.zip"
   source = local.function_feed_sync_process_transitland_zip
-=======
-# 7. Operations API
+}
+
+# 8. Operations API
 resource "google_storage_bucket_object" "operations_api_zip" {
   bucket = google_storage_bucket.functions_bucket.name
   name   = "operations-api-${substr(filebase64sha256(local.function_operations_api_zip), 0, 10)}.zip"
   source = local.function_operations_api_zip
->>>>>>> dc5700c3
 }
 
 # Secrets access
@@ -637,8 +634,51 @@
   }
 }
 
-<<<<<<< HEAD
-# 7. functions/feed_sync_process_transitland cloud function
+# 7. functions/operations_api cloud function
+resource "google_cloudfunctions2_function" "operations_api" {
+  name        = "${local.function_operations_api_config.name}"
+  description = local.function_operations_api_config.description
+  location    = var.gcp_region
+  depends_on = [google_secret_manager_secret_iam_member.secret_iam_member]
+
+  build_config {
+    runtime     = var.python_runtime
+    entry_point = local.function_operations_api_config.entry_point
+    source {
+      storage_source {
+        bucket = google_storage_bucket.functions_bucket.name
+        object = google_storage_bucket_object.operations_api_zip.name
+      }
+    }
+  }
+  service_config {
+    environment_variables = {
+      PROJECT_ID = var.project_id
+      PYTHONNODEBUGRANGES = 0
+      GOOGLE_CLIENT_ID = var.operations_oauth2_client_id
+    }
+    available_memory = local.function_operations_api_config.memory
+    timeout_seconds = local.function_operations_api_config.timeout
+    available_cpu = local.function_operations_api_config.available_cpu
+    max_instance_request_concurrency = local.function_operations_api_config.max_instance_request_concurrency
+    max_instance_count = local.function_operations_api_config.max_instance_count
+    min_instance_count = local.function_operations_api_config.min_instance_count
+    service_account_email = google_service_account.functions_service_account.email
+    ingress_settings = local.function_operations_api_config.ingress_settings
+    vpc_connector = data.google_vpc_access_connector.vpc_connector.id
+    vpc_connector_egress_settings = "PRIVATE_RANGES_ONLY"
+    dynamic "secret_environment_variables" {
+      for_each = local.function_operations_api_config.secret_environment_variables
+      content {
+        key        = secret_environment_variables.value["key"]
+        project_id = var.project_id
+        secret     = "${upper(var.environment)}_${secret_environment_variables.value["key"]}"
+        version    = "latest"
+      }
+    }
+  }
+}
+# 8. functions/feed_sync_process_transitland cloud function
 resource "google_cloudfunctions2_function" "feed_sync_process_transitland" {
   name        = "${local.function_feed_sync_process_transitland_config.name}-pubsub"
   description = local.function_feed_sync_process_transitland_config.description
@@ -658,26 +698,10 @@
       storage_source {
         bucket = google_storage_bucket.functions_bucket.name
         object = google_storage_bucket_object.feed_sync_process_transitland_zip.name
-=======
-resource "google_cloudfunctions2_function" "operations_api" {
-  name        = "${local.function_operations_api_config.name}"
-  description = local.function_operations_api_config.description
-  location    = var.gcp_region
-  depends_on = [google_secret_manager_secret_iam_member.secret_iam_member]
-
-  build_config {
-    runtime     = var.python_runtime
-    entry_point = local.function_operations_api_config.entry_point
-    source {
-      storage_source {
-        bucket = google_storage_bucket.functions_bucket.name
-        object = google_storage_bucket_object.operations_api_zip.name
->>>>>>> dc5700c3
-      }
-    }
-  }
-  service_config {
-<<<<<<< HEAD
+      }
+    }
+  }
+  service_config {
     available_memory = local.function_feed_sync_process_transitland_config.memory
     timeout_seconds = local.function_feed_sync_process_transitland_config.timeout
     available_cpu = local.function_feed_sync_process_transitland_config.available_cpu
@@ -697,25 +721,6 @@
     }
     dynamic "secret_environment_variables" {
       for_each = local.function_feed_sync_process_transitland_config.secret_environment_variables
-=======
-    environment_variables = {
-      PROJECT_ID = var.project_id
-      PYTHONNODEBUGRANGES = 0
-      GOOGLE_CLIENT_ID = var.operations_oauth2_client_id
-    }
-    available_memory = local.function_operations_api_config.memory
-    timeout_seconds = local.function_operations_api_config.timeout
-    available_cpu = local.function_operations_api_config.available_cpu
-    max_instance_request_concurrency = local.function_operations_api_config.max_instance_request_concurrency
-    max_instance_count = local.function_operations_api_config.max_instance_count
-    min_instance_count = local.function_operations_api_config.min_instance_count
-    service_account_email = google_service_account.functions_service_account.email
-    ingress_settings = local.function_operations_api_config.ingress_settings
-    vpc_connector = data.google_vpc_access_connector.vpc_connector.id
-    vpc_connector_egress_settings = "PRIVATE_RANGES_ONLY"
-    dynamic "secret_environment_variables" {
-      for_each = local.function_operations_api_config.secret_environment_variables
->>>>>>> dc5700c3
       content {
         key        = secret_environment_variables.value["key"]
         project_id = var.project_id

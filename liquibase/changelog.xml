<?xml version="1.0" encoding="UTF-8"?>
<databaseChangeLog
        xmlns="http://www.liquibase.org/xml/ns/dbchangelog"
        xmlns:xsi="http://www.w3.org/2001/XMLSchema-instance"
        xmlns:pro="http://www.liquibase.org/xml/ns/pro"
        xsi:schemaLocation="http://www.liquibase.org/xml/ns/dbchangelog
      http://www.liquibase.org/xml/ns/dbchangelog/dbchangelog-4.1.xsd
      http://www.liquibase.org/xml/ns/pro
      http://www.liquibase.org/xml/ns/pro/liquibase-pro-4.1.xsd">
    <include file="changes/feat_13.sql" relativeToChangelogFile="true"/>
    <include file="changes/feat_26.sql" relativeToChangelogFile="true"/>
    <include file="changes/feat_57.sql" relativeToChangelogFile="true"/>
    <include file="changes/feat_15.sql" relativeToChangelogFile="true"/>
    <include file="changes/feat_76.sql" relativeToChangelogFile="true"/>
    <include file="changes/feat_77.sql" relativeToChangelogFile="true"/>
    <include file="changes/feat_88.sql" relativeToChangelogFile="true"/>
    <include file="changes/feat_149.sql" relativeToChangelogFile="true"/>
    <include file="changes/feat_240.sql" relativeToChangelogFile="true"/>
    <include file="changes/feat_263.sql" relativeToChangelogFile="true"/>
    <include file="changes/feat_66.sql" relativeToChangelogFile="true"/>
    <include file="changes/feat_327.sql" relativeToChangelogFile="true"/>
    <include file="changes/feat_371.sql" relativeToChangelogFile="true"/>
    <include file="changes/feat_360.sql" relativeToChangelogFile="true"/>
    <include file="changes/feat_389.sql" relativeToChangelogFile="true"/>
    <include file="changes/feat_533.sql" relativeToChangelogFile="true"/>
    <include file="changes/feat_611.sql" relativeToChangelogFile="true"/>
    <include file="changes/feat_618.sql" relativeToChangelogFile="true"/>
    <include file="changes/feat_618_2.sql" relativeToChangelogFile="true"/>
    <include file="changes/feat_622.sql" relativeToChangelogFile="true"/>
    <include file="changes/feat_565.sql" relativeToChangelogFile="true"/>
    <include file="changes/feat_566.sql" relativeToChangelogFile="true"/>
    <include file="changes/feat_780.sql" relativeToChangelogFile="true"/>
    <include file="changes/feat_741.sql" relativeToChangelogFile="true"/>
    <include file="changes/feat_794.sql" relativeToChangelogFile="true"/>
    <include file="changes/feat_794_2.sql" relativeToChangelogFile="true"/>
    <include file="changes/feat_871.sql" relativeToChangelogFile="true"/>
    <include file="changes/feat_880.sql" relativeToChangelogFile="true"/>
    <include file="changes/feat_880_2.sql" relativeToChangelogFile="true"/>
    <include file="changes/feat_879.sql" relativeToChangelogFile="true"/>
    <include file="changes/feat_823.sql" relativeToChangelogFile="true"/>
    <include file="changes/feat_927.sql" relativeToChangelogFile="true"/>
    <include file="changes/feat_927_2.sql" relativeToChangelogFile="true"/>
    <include file="changes/feat_966.sql" relativeToChangelogFile="true"/>
    <include file="changes/feat_946.sql" relativeToChangelogFile="true"/>
    <include file="changes/add_idxs.sql" relativeToChangelogFile="true"/>
    <include file="changes/feat_1046.sql" relativeToChangelogFile="true"/>
    <include file="changes/feat_951.sql" relativeToChangelogFile="true"/>
    <include file="changes/feat_1055.sql" relativeToChangelogFile="true"/>
    <include file="changes/feat_1041.sql" relativeToChangelogFile="true"/>
    <include file="changes/feat_997.sql" relativeToChangelogFile="true"/>
    <!-- Materialized view updated. Added features and totals. -->
    <include file="changes/feat_993.sql" relativeToChangelogFile="true"/>
    <!-- Materialized view updated. Used Feed.official field as official status. -->
    <include file="changes/feat_1083.sql" relativeToChangelogFile="true"/>
    <include file="changes/feat_1132.sql" relativeToChangelogFile="true"/>
    <include file="changes/feat_1124.sql" relativeToChangelogFile="true"/>
    <!-- Materialized view updated. Added versions of GBFS feeds-->
    <include file="changes/feat_1118.sql" relativeToChangelogFile="true"/>
    <include file="changes/feat_1125.sql" relativeToChangelogFile="true"/>
    <!-- Materialized view updated. Used Feed.created_at field as timestamp. -->
    <include file="changes/feat_1082.sql" relativeToChangelogFile="true"/>
    <include file="changes/feat_1181.sql" relativeToChangelogFile="true"/>
    <include file="changes/feat_1182.sql" relativeToChangelogFile="true"/>
    <include file="changes/feat_1200.sql" relativeToChangelogFile="true"/>
    <include file="changes/feat_1195.sql" relativeToChangelogFile="true"/>
    <include file="changes/feat_1265_cascade_delete.sql" relativeToChangelogFile="true"/>
    <include file="changes/feat_1259.sql" relativeToChangelogFile="true"/>
    <include file="changes/feat_1260.sql" relativeToChangelogFile="true"/>
    <include file="changes/feat_1333.sql" relativeToChangelogFile="true"/>
    <include file="changes/feat_pt_152.sql" relativeToChangelogFile="true"/>
    <include file="changes/feat_fix_geolocation_circular_dep.sql" relativeToChangelogFile="true"/>
    <include file="changes/feat_1325.sql" relativeToChangelogFile="true"/>
    <include file="changes/feat_pt_156.sql" relativeToChangelogFile="true"/>
    <!-- Add latest dataset as a relation of gtfsfeed -->
    <include file="changes/feat_1057.sql" relativeToChangelogFile="true"/>
    <!-- Recreate or refresh dependent materialized view FeedSearch to use the relation instead of scanning gtfsdataset.latest -->
<<<<<<< HEAD
    <include file="changes/feat_1057_view.sql" relativeToChangelogFile="true"/>    
    <include file="changes/feat_1343.sql" relativeToChangelogFile="true"/>
=======
    <include file="changes/feat_1057_view.sql" relativeToChangelogFile="true"/>
    <!-- Materialized view recreated because of note data type change -->
    <include file="changes/feat_pt_154.sql" relativeToChangelogFile="true"/>
>>>>>>> 6b3ffa94
</databaseChangeLog><|MERGE_RESOLUTION|>--- conflicted
+++ resolved
@@ -74,12 +74,8 @@
     <!-- Add latest dataset as a relation of gtfsfeed -->
     <include file="changes/feat_1057.sql" relativeToChangelogFile="true"/>
     <!-- Recreate or refresh dependent materialized view FeedSearch to use the relation instead of scanning gtfsdataset.latest -->
-<<<<<<< HEAD
-    <include file="changes/feat_1057_view.sql" relativeToChangelogFile="true"/>    
-    <include file="changes/feat_1343.sql" relativeToChangelogFile="true"/>
-=======
     <include file="changes/feat_1057_view.sql" relativeToChangelogFile="true"/>
     <!-- Materialized view recreated because of note data type change -->
     <include file="changes/feat_pt_154.sql" relativeToChangelogFile="true"/>
->>>>>>> 6b3ffa94
+    <include file="changes/feat_1343.sql" relativeToChangelogFile="true"/>
 </databaseChangeLog>
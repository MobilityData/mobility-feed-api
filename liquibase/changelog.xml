<?xml version="1.0" encoding="UTF-8"?>
<databaseChangeLog
        xmlns="http://www.liquibase.org/xml/ns/dbchangelog"
        xmlns:xsi="http://www.w3.org/2001/XMLSchema-instance"
        xmlns:pro="http://www.liquibase.org/xml/ns/pro"
        xsi:schemaLocation="http://www.liquibase.org/xml/ns/dbchangelog
      http://www.liquibase.org/xml/ns/dbchangelog/dbchangelog-4.1.xsd
      http://www.liquibase.org/xml/ns/pro
      http://www.liquibase.org/xml/ns/pro/liquibase-pro-4.1.xsd">
    <include file="changes/feat_13.sql" relativeToChangelogFile="true"/>
    <include file="changes/feat_26.sql" relativeToChangelogFile="true"/>
    <include file="changes/feat_57.sql" relativeToChangelogFile="true"/>
    <include file="changes/feat_15.sql" relativeToChangelogFile="true"/>
    <include file="changes/feat_76.sql" relativeToChangelogFile="true"/>
    <include file="changes/feat_77.sql" relativeToChangelogFile="true"/>
    <include file="changes/feat_88.sql" relativeToChangelogFile="true"/>
    <include file="changes/feat_149.sql" relativeToChangelogFile="true"/>
    <include file="changes/feat_240.sql" relativeToChangelogFile="true"/>
    <include file="changes/feat_263.sql" relativeToChangelogFile="true"/>
    <include file="changes/feat_66.sql" relativeToChangelogFile="true"/>
    <include file="changes/feat_327.sql" relativeToChangelogFile="true"/>
    <include file="changes/feat_371.sql" relativeToChangelogFile="true"/>
    <include file="changes/feat_360.sql" relativeToChangelogFile="true"/>
    <include file="changes/feat_389.sql" relativeToChangelogFile="true"/>
    <include file="changes/feat_533.sql" relativeToChangelogFile="true"/>
    <include file="changes/feat_611.sql" relativeToChangelogFile="true"/>
    <include file="changes/feat_618.sql" relativeToChangelogFile="true"/>
    <include file="changes/feat_618_2.sql" relativeToChangelogFile="true"/>
    <include file="changes/feat_622.sql" relativeToChangelogFile="true"/>
    <include file="changes/feat_565.sql" relativeToChangelogFile="true"/>
    <include file="changes/feat_566.sql" relativeToChangelogFile="true"/>
    <include file="changes/feat_780.sql" relativeToChangelogFile="true"/>
    <include file="changes/feat_741.sql" relativeToChangelogFile="true"/>
    <include file="changes/feat_794.sql" relativeToChangelogFile="true"/>
    <include file="changes/feat_794_2.sql" relativeToChangelogFile="true"/>
    <include file="changes/feat_871.sql" relativeToChangelogFile="true"/>
    <include file="changes/feat_880.sql" relativeToChangelogFile="true"/>
    <include file="changes/feat_880_2.sql" relativeToChangelogFile="true"/>
    <include file="changes/feat_879.sql" relativeToChangelogFile="true"/>
    <include file="changes/feat_823.sql" relativeToChangelogFile="true"/>
    <include file="changes/feat_927.sql" relativeToChangelogFile="true"/>
    <include file="changes/feat_927_2.sql" relativeToChangelogFile="true"/>
    <include file="changes/feat_966.sql" relativeToChangelogFile="true"/>
    <include file="changes/feat_946.sql" relativeToChangelogFile="true"/>
    <include file="changes/add_idxs.sql" relativeToChangelogFile="true"/>
    <include file="changes/feat_1046.sql" relativeToChangelogFile="true"/>
    <include file="changes/feat_951.sql" relativeToChangelogFile="true"/>
    <include file="changes/feat_1055.sql" relativeToChangelogFile="true"/>
    <include file="changes/feat_1041.sql" relativeToChangelogFile="true"/>
    <include file="changes/feat_997.sql" relativeToChangelogFile="true"/>
    <!-- Materialized view updated. Added features and totals. -->
    <include file="changes/feat_993.sql" relativeToChangelogFile="true"/>
    <!-- Materialized view updated. Used Feed.official field as official status. -->
    <include file="changes/feat_1083.sql" relativeToChangelogFile="true"/>
    <include file="changes/feat_1132.sql" relativeToChangelogFile="true"/>
    <include file="changes/feat_1124.sql" relativeToChangelogFile="true"/>
    <!-- Materialized view updated. Added versions of GBFS feeds-->
    <include file="changes/feat_1118.sql" relativeToChangelogFile="true"/>
    <include file="changes/feat_1125.sql" relativeToChangelogFile="true"/>
    <!-- Materialized view updated. Used Feed.created_at field as timestamp. -->
    <include file="changes/feat_1082.sql" relativeToChangelogFile="true"/>
    <include file="changes/feat_1181.sql" relativeToChangelogFile="true"/>
    <include file="changes/feat_1182.sql" relativeToChangelogFile="true"/>
    <include file="changes/feat_1200.sql" relativeToChangelogFile="true"/>
    <include file="changes/feat_1195.sql" relativeToChangelogFile="true"/>
    <include file="changes/feat_1265_cascade_delete.sql" relativeToChangelogFile="true"/>
    <include file="changes/feat_1259.sql" relativeToChangelogFile="true"/>
    <include file="changes/feat_1260.sql" relativeToChangelogFile="true"/>
    <include file="changes/feat_1333.sql" relativeToChangelogFile="true"/>
    <include file="changes/feat_pt_152.sql" relativeToChangelogFile="true"/>
    <include file="changes/feat_fix_geolocation_circular_dep.sql" relativeToChangelogFile="true"/>
    <include file="changes/feat_1325.sql" relativeToChangelogFile="true"/>
    <include file="changes/feat_pt_156.sql" relativeToChangelogFile="true"/>
    <!-- Add latest dataset as a relation of gtfsfeed -->
    <include file="changes/feat_1057.sql" relativeToChangelogFile="true"/>
    <!-- Recreate or refresh dependent materialized view FeedSearch to use the relation instead of scanning gtfsdataset.latest -->
    <include file="changes/feat_1057_view.sql" relativeToChangelogFile="true"/>
    <!-- Materialized view recreated because of note data type change -->
    <include file="changes/feat_pt_154.sql" relativeToChangelogFile="true"/>
    <include file="changes/feat_1412.sql" relativeToChangelogFile="true"/>
    <include file="changes/feat_1343.sql" relativeToChangelogFile="true"/>
    <include file="changes/feat_1249-2.sql" relativeToChangelogFile="true"/>
    <!-- Materialized view recreated to return stable_ids not UIDs -->
    <include file="changes/feat_1396.sql" relativeToChangelogFile="true"/>
    <!-- Fixes feed.created_at default value -->
    <include file="changes/feat_1412_2.sql" relativeToChangelogFile="true"/>
    <!-- Added license FK to Feed table-->
    <include file="changes/feat_1433.sql" relativeToChangelogFile="true"/>
    <!-- Enhance license queries on id and name columns. -->
    <!-- Individual transactions are needed to create these indexes, this is why XML file is used -->
    <include file="changes/feat_1432_indexes.xml" relativeToChangelogFile="true"/>
<<<<<<< HEAD
    <!-- Added constraint on operational status -->
    <include file="changes/fix_operation_status_constraint.sql" relativeToChangelogFile="true"/>
=======
    <!-- Materialized view recreated - changed hosted_url column type to text to accomodate longer URLs. Materialized view is the same as feat_1396.sql -->
    <include file="changes/feat_1507.sql" relativeToChangelogFile="true"/>
>>>>>>> 24aab7cf
</databaseChangeLog><|MERGE_RESOLUTION|>--- conflicted
+++ resolved
@@ -89,11 +89,8 @@
     <!-- Enhance license queries on id and name columns. -->
     <!-- Individual transactions are needed to create these indexes, this is why XML file is used -->
     <include file="changes/feat_1432_indexes.xml" relativeToChangelogFile="true"/>
-<<<<<<< HEAD
+    <!-- Materialized view recreated - changed hosted_url column type to text to accomodate longer URLs. Materialized view is the same as feat_1396.sql -->
+    <include file="changes/feat_1507.sql" relativeToChangelogFile="true"/>
     <!-- Added constraint on operational status -->
     <include file="changes/fix_operation_status_constraint.sql" relativeToChangelogFile="true"/>
-=======
-    <!-- Materialized view recreated - changed hosted_url column type to text to accomodate longer URLs. Materialized view is the same as feat_1396.sql -->
-    <include file="changes/feat_1507.sql" relativeToChangelogFile="true"/>
->>>>>>> 24aab7cf
 </databaseChangeLog>
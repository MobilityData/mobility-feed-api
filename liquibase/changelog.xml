<?xml version="1.0" encoding="UTF-8"?>
<databaseChangeLog
        xmlns="http://www.liquibase.org/xml/ns/dbchangelog"
        xmlns:xsi="http://www.w3.org/2001/XMLSchema-instance"
        xmlns:pro="http://www.liquibase.org/xml/ns/pro"
        xsi:schemaLocation="http://www.liquibase.org/xml/ns/dbchangelog
      http://www.liquibase.org/xml/ns/dbchangelog/dbchangelog-4.1.xsd
      http://www.liquibase.org/xml/ns/pro
      http://www.liquibase.org/xml/ns/pro/liquibase-pro-4.1.xsd">
    <include file="changes/feat_13.sql" relativeToChangelogFile="true"/>
    <include file="changes/feat_26.sql" relativeToChangelogFile="true"/>
    <include file="changes/feat_57.sql" relativeToChangelogFile="true"/>
    <include file="changes/feat_15.sql" relativeToChangelogFile="true"/>
    <include file="changes/feat_76.sql" relativeToChangelogFile="true"/>
    <include file="changes/feat_77.sql" relativeToChangelogFile="true"/>
    <include file="changes/feat_88.sql" relativeToChangelogFile="true"/>
    <include file="changes/feat_149.sql" relativeToChangelogFile="true"/>
    <include file="changes/feat_240.sql" relativeToChangelogFile="true"/>
    <include file="changes/feat_263.sql" relativeToChangelogFile="true"/>
    <include file="changes/feat_66.sql" relativeToChangelogFile="true"/>
    <include file="changes/feat_327.sql" relativeToChangelogFile="true"/>
    <include file="changes/feat_371.sql" relativeToChangelogFile="true"/>
    <include file="changes/feat_360.sql" relativeToChangelogFile="true"/>
    <include file="changes/feat_389.sql" relativeToChangelogFile="true"/>
    <include file="changes/feat_533.sql" relativeToChangelogFile="true"/>
    <include file="changes/feat_611.sql" relativeToChangelogFile="true"/>
    <include file="changes/feat_618.sql" relativeToChangelogFile="true"/>
    <include file="changes/feat_618_2.sql" relativeToChangelogFile="true"/>
    <include file="changes/feat_622.sql" relativeToChangelogFile="true"/>
    <include file="changes/feat_565.sql" relativeToChangelogFile="true"/>
    <include file="changes/feat_566.sql" relativeToChangelogFile="true"/>
    <include file="changes/feat_780.sql" relativeToChangelogFile="true"/>
    <include file="changes/feat_741.sql" relativeToChangelogFile="true"/>
    <include file="changes/feat_794.sql" relativeToChangelogFile="true"/>
    <include file="changes/feat_794_2.sql" relativeToChangelogFile="true"/>
    <include file="changes/feat_871.sql" relativeToChangelogFile="true"/>
    <include file="changes/feat_880.sql" relativeToChangelogFile="true"/>
    <include file="changes/feat_880_2.sql" relativeToChangelogFile="true"/>
    <include file="changes/feat_879.sql" relativeToChangelogFile="true"/>
    <include file="changes/feat_823.sql" relativeToChangelogFile="true"/>
    <include file="changes/feat_927.sql" relativeToChangelogFile="true"/>
    <include file="changes/feat_927_2.sql" relativeToChangelogFile="true"/>
    <include file="changes/feat_966.sql" relativeToChangelogFile="true"/>
    <include file="changes/feat_946.sql" relativeToChangelogFile="true"/>
    <include file="changes/add_idxs.sql" relativeToChangelogFile="true"/>
    <include file="changes/feat_1046.sql" relativeToChangelogFile="true"/>
    <include file="changes/feat_951.sql" relativeToChangelogFile="true"/>
    <include file="changes/feat_1055.sql" relativeToChangelogFile="true"/>
    <include file="changes/feat_1041.sql" relativeToChangelogFile="true"/>
    <include file="changes/feat_997.sql" relativeToChangelogFile="true"/>
    <!-- Materialized view updated. Added features and totals. -->
    <include file="changes/feat_993.sql" relativeToChangelogFile="true"/>
    <!-- Materialized view updated. Used Feed.official field as official status. -->
    <include file="changes/feat_1083.sql" relativeToChangelogFile="true"/>
    <include file="changes/feat_1132.sql" relativeToChangelogFile="true"/>
    <include file="changes/feat_1124.sql" relativeToChangelogFile="true"/>
    <!-- Materialized view updated. Added versions of GBFS feeds-->
    <include file="changes/feat_1118.sql" relativeToChangelogFile="true"/>
    <include file="changes/feat_1125.sql" relativeToChangelogFile="true"/>
    <!-- Materialized view updated. Used Feed.created_at field as timestamp. -->
    <include file="changes/feat_1082.sql" relativeToChangelogFile="true"/>
    <include file="changes/feat_1181.sql" relativeToChangelogFile="true"/>
    <include file="changes/feat_1182.sql" relativeToChangelogFile="true"/>
    <include file="changes/feat_1200.sql" relativeToChangelogFile="true"/>
    <include file="changes/feat_1195.sql" relativeToChangelogFile="true"/>
    <include file="changes/feat_1265_cascade_delete.sql" relativeToChangelogFile="true"/>
    <include file="changes/feat_1259.sql" relativeToChangelogFile="true"/>
    <include file="changes/feat_1260.sql" relativeToChangelogFile="true"/>
    <include file="changes/feat_1333.sql" relativeToChangelogFile="true"/>
    <include file="changes/feat_pt_152.sql" relativeToChangelogFile="true"/>
    <include file="changes/feat_fix_geolocation_circular_dep.sql" relativeToChangelogFile="true"/>
    <include file="changes/feat_1325.sql" relativeToChangelogFile="true"/>
    <include file="changes/feat_pt_156.sql" relativeToChangelogFile="true"/>
    <!-- Add latest dataset as a relation of gtfsfeed -->
    <include file="changes/feat_1057.sql" relativeToChangelogFile="true"/>
    <!-- Recreate or refresh dependent materialized view FeedSearch to use the relation instead of scanning gtfsdataset.latest -->
    <include file="changes/feat_1057_view.sql" relativeToChangelogFile="true"/>
    <!-- Materialized view recreated because of note data type change -->
    <include file="changes/feat_pt_154.sql" relativeToChangelogFile="true"/>
    <include file="changes/feat_1412.sql" relativeToChangelogFile="true"/>
    <include file="changes/feat_1343.sql" relativeToChangelogFile="true"/>
<<<<<<< HEAD
    <!-- Added license FK to Feed table-->
    <include file="changes/feat_1433.sql" relativeToChangelogFile="true"/>
=======
    <include file="changes/feat_1249-2.sql" relativeToChangelogFile="true"/>
>>>>>>> 765b49db
</databaseChangeLog><|MERGE_RESOLUTION|>--- conflicted
+++ resolved
@@ -79,10 +79,7 @@
     <include file="changes/feat_pt_154.sql" relativeToChangelogFile="true"/>
     <include file="changes/feat_1412.sql" relativeToChangelogFile="true"/>
     <include file="changes/feat_1343.sql" relativeToChangelogFile="true"/>
-<<<<<<< HEAD
+    <include file="changes/feat_1249-2.sql" relativeToChangelogFile="true"/>
     <!-- Added license FK to Feed table-->
     <include file="changes/feat_1433.sql" relativeToChangelogFile="true"/>
-=======
-    <include file="changes/feat_1249-2.sql" relativeToChangelogFile="true"/>
->>>>>>> 765b49db
 </databaseChangeLog>
<?xml version="1.0" encoding="UTF-8"?>
<databaseChangeLog
        xmlns="http://www.liquibase.org/xml/ns/dbchangelog"
        xmlns:xsi="http://www.w3.org/2001/XMLSchema-instance"
        xmlns:pro="http://www.liquibase.org/xml/ns/pro"
        xsi:schemaLocation="http://www.liquibase.org/xml/ns/dbchangelog
      http://www.liquibase.org/xml/ns/dbchangelog/dbchangelog-4.1.xsd
      http://www.liquibase.org/xml/ns/pro
      http://www.liquibase.org/xml/ns/pro/liquibase-pro-4.1.xsd">
    <include file="changes/feat_13.sql" relativeToChangelogFile="true"/>
    <include file="changes/feat_26.sql" relativeToChangelogFile="true"/>
    <include file="changes/feat_57.sql" relativeToChangelogFile="true"/>
    <include file="changes/feat_15.sql" relativeToChangelogFile="true"/>
    <include file="changes/feat_76.sql" relativeToChangelogFile="true"/>
    <include file="changes/feat_77.sql" relativeToChangelogFile="true"/>
    <include file="changes/feat_88.sql" relativeToChangelogFile="true"/>
    <include file="changes/feat_149.sql" relativeToChangelogFile="true"/>
    <include file="changes/feat_240.sql" relativeToChangelogFile="true"/>
    <include file="changes/feat_263.sql" relativeToChangelogFile="true"/>
    <include file="changes/feat_66.sql" relativeToChangelogFile="true"/>
    <include file="changes/feat_327.sql" relativeToChangelogFile="true"/>
    <include file="changes/feat_371.sql" relativeToChangelogFile="true"/>
    <include file="changes/feat_360.sql" relativeToChangelogFile="true"/>
    <include file="changes/feat_389.sql" relativeToChangelogFile="true"/>
    <include file="changes/feat_533.sql" relativeToChangelogFile="true"/>
    <include file="changes/feat_611.sql" relativeToChangelogFile="true"/>
    <include file="changes/feat_618.sql" relativeToChangelogFile="true"/>
    <include file="changes/feat_618_2.sql" relativeToChangelogFile="true"/>
    <include file="changes/feat_622.sql" relativeToChangelogFile="true"/>
    <include file="changes/feat_565.sql" relativeToChangelogFile="true"/>
    <include file="changes/feat_566.sql" relativeToChangelogFile="true"/>
    <include file="changes/feat_780.sql" relativeToChangelogFile="true"/>
    <include file="changes/feat_741.sql" relativeToChangelogFile="true"/>
    <include file="changes/feat_794.sql" relativeToChangelogFile="true"/>
    <include file="changes/feat_794_2.sql" relativeToChangelogFile="true"/>
    <include file="changes/feat_871.sql" relativeToChangelogFile="true"/>
    <include file="changes/feat_880.sql" relativeToChangelogFile="true"/>
    <include file="changes/feat_880_2.sql" relativeToChangelogFile="true"/>
    <include file="changes/feat_879.sql" relativeToChangelogFile="true"/>
    <include file="changes/feat_823.sql" relativeToChangelogFile="true"/>
    <include file="changes/feat_927.sql" relativeToChangelogFile="true"/>
    <include file="changes/feat_927_2.sql" relativeToChangelogFile="true"/>
    <include file="changes/feat_966.sql" relativeToChangelogFile="true"/>
    <include file="changes/feat_946.sql" relativeToChangelogFile="true"/>
    <include file="changes/add_idxs.sql" relativeToChangelogFile="true"/>
    <include file="changes/feat_1046.sql" relativeToChangelogFile="true"/>
    <include file="changes/feat_951.sql" relativeToChangelogFile="true"/>
    <include file="changes/feat_1055.sql" relativeToChangelogFile="true"/>
    <include file="changes/feat_1041.sql" relativeToChangelogFile="true"/>
    <include file="changes/feat_997.sql" relativeToChangelogFile="true"/>
    <!-- Materialized view updated. Added features and totals. -->
    <include file="changes/feat_993.sql" relativeToChangelogFile="true"/>
    <!-- Materialized view updated. Used Feed.official field as official status. -->
    <include file="changes/feat_1083.sql" relativeToChangelogFile="true"/>
    <include file="changes/feat_1132.sql" relativeToChangelogFile="true"/>
    <include file="changes/feat_1124.sql" relativeToChangelogFile="true"/>
    <!-- Materialized view updated. Added versions of GBFS feeds-->
    <include file="changes/feat_1118.sql" relativeToChangelogFile="true"/>
    <include file="changes/feat_1125.sql" relativeToChangelogFile="true"/>
    <!-- Materialized view updated. Used Feed.created_at field as timestamp. -->
    <include file="changes/feat_1082.sql" relativeToChangelogFile="true"/>
    <include file="changes/feat_1181.sql" relativeToChangelogFile="true"/>
    <include file="changes/feat_1182.sql" relativeToChangelogFile="true"/>
    <include file="changes/feat_1200.sql" relativeToChangelogFile="true"/>
    <include file="changes/feat_1195.sql" relativeToChangelogFile="true"/>
    <include file="changes/feat_1265_cascade_delete.sql" relativeToChangelogFile="true"/>
    <include file="changes/feat_1259.sql" relativeToChangelogFile="true"/>
    <include file="changes/feat_1260.sql" relativeToChangelogFile="true"/>
    <include file="changes/feat_1333.sql" relativeToChangelogFile="true"/>
    <include file="changes/feat_pt_152.sql" relativeToChangelogFile="true"/>
    <include file="changes/feat_fix_geolocation_circular_dep.sql" relativeToChangelogFile="true"/>
    <include file="changes/feat_1325.sql" relativeToChangelogFile="true"/>
    <include file="changes/feat_pt_156.sql" relativeToChangelogFile="true"/>
<<<<<<< HEAD
    <!-- Materialized view recreated because of note data type change -->
    <include file="changes/feat_pt_154.sql" relativeToChangelogFile="true"/>
=======
    <!-- Add latest dataset as a relation of gtfsfeed -->
    <include file="changes/feat_1057.sql" relativeToChangelogFile="true"/>
    <!-- Recreate or refresh dependent materialized view FeedSearch to use the relation instead of scanning gtfsdataset.latest -->
    <include file="changes/feat_1057_view.sql" relativeToChangelogFile="true"/>    
>>>>>>> 9c6daade
</databaseChangeLog><|MERGE_RESOLUTION|>--- conflicted
+++ resolved
@@ -71,13 +71,10 @@
     <include file="changes/feat_fix_geolocation_circular_dep.sql" relativeToChangelogFile="true"/>
     <include file="changes/feat_1325.sql" relativeToChangelogFile="true"/>
     <include file="changes/feat_pt_156.sql" relativeToChangelogFile="true"/>
-<<<<<<< HEAD
-    <!-- Materialized view recreated because of note data type change -->
-    <include file="changes/feat_pt_154.sql" relativeToChangelogFile="true"/>
-=======
     <!-- Add latest dataset as a relation of gtfsfeed -->
     <include file="changes/feat_1057.sql" relativeToChangelogFile="true"/>
     <!-- Recreate or refresh dependent materialized view FeedSearch to use the relation instead of scanning gtfsdataset.latest -->
-    <include file="changes/feat_1057_view.sql" relativeToChangelogFile="true"/>    
->>>>>>> 9c6daade
+    <include file="changes/feat_1057_view.sql" relativeToChangelogFile="true"/>
+    <!-- Materialized view recreated because of note data type change -->
+    <include file="changes/feat_pt_154.sql" relativeToChangelogFile="true"/>
 </databaseChangeLog>
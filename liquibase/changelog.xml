--- conflicted
+++ resolved
@@ -50,10 +50,7 @@
     <include file="changes/feat_997.sql" relativeToChangelogFile="true"/>
 <!-- Materialized view updated. Added features and totals. -->
     <include file="changes/feat_993.sql" relativeToChangelogFile="true"/>
-<<<<<<< HEAD
-    <include file="changes/feat_1132.sql" relativeToChangelogFile="true"/>
-=======
     <!-- Materialized view updated. Used Feed.official field as official status. -->
     <include file="changes/feat_1083.sql" relativeToChangelogFile="true"/>
->>>>>>> 22fb4f40
+    <include file="changes/feat_1132.sql" relativeToChangelogFile="true"/>
 </databaseChangeLog>
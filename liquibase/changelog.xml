--- conflicted
+++ resolved
@@ -53,11 +53,8 @@
     <!-- Materialized view updated. Used Feed.official field as official status. -->
     <include file="changes/feat_1083.sql" relativeToChangelogFile="true"/>
     <include file="changes/feat_1132.sql" relativeToChangelogFile="true"/>
-<<<<<<< HEAD
-    <include file="changes/feat_1125.sql" relativeToChangelogFile="true"/>
-=======
     <include file="changes/feat_1124.sql" relativeToChangelogFile="true"/>
     <!-- Materialized view updated. Added versions of GBFS feeds-->
     <include file="changes/feat_1118.sql" relativeToChangelogFile="true"/>
->>>>>>> a66d94a5
+    <include file="changes/feat_1125.sql" relativeToChangelogFile="true"/>
 </databaseChangeLog>
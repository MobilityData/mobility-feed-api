<?xml version="1.0" encoding="UTF-8"?>
<databaseChangeLog
        xmlns="http://www.liquibase.org/xml/ns/dbchangelog"
        xmlns:xsi="http://www.w3.org/2001/XMLSchema-instance"
        xmlns:pro="http://www.liquibase.org/xml/ns/pro"
        xsi:schemaLocation="http://www.liquibase.org/xml/ns/dbchangelog
      http://www.liquibase.org/xml/ns/dbchangelog/dbchangelog-4.1.xsd
      http://www.liquibase.org/xml/ns/pro
      http://www.liquibase.org/xml/ns/pro/liquibase-pro-4.1.xsd">
    <include file="changes/feat_13.sql" relativeToChangelogFile="true"/>
    <include file="changes/feat_26.sql" relativeToChangelogFile="true"/>
    <include file="changes/feat_57.sql" relativeToChangelogFile="true"/>
    <include file="changes/feat_15.sql" relativeToChangelogFile="true"/>
    <include file="changes/feat_76.sql" relativeToChangelogFile="true"/>
    <include file="changes/feat_77.sql" relativeToChangelogFile="true"/>
    <include file="changes/feat_88.sql" relativeToChangelogFile="true"/>
    <include file="changes/feat_149.sql" relativeToChangelogFile="true"/>
    <include file="changes/feat_240.sql" relativeToChangelogFile="true"/>
    <include file="changes/feat_263.sql" relativeToChangelogFile="true"/>
    <include file="changes/feat_66.sql" relativeToChangelogFile="true"/>
    <include file="changes/feat_327.sql" relativeToChangelogFile="true"/>
    <include file="changes/feat_371.sql" relativeToChangelogFile="true"/>
    <include file="changes/feat_360.sql" relativeToChangelogFile="true"/>
    <include file="changes/feat_389.sql" relativeToChangelogFile="true"/>
    <include file="changes/feat_533.sql" relativeToChangelogFile="true"/>
    <include file="changes/feat_611.sql" relativeToChangelogFile="true"/>
    <include file="changes/feat_618.sql" relativeToChangelogFile="true"/>
    <include file="changes/feat_618_2.sql" relativeToChangelogFile="true"/>
    <include file="changes/feat_622.sql" relativeToChangelogFile="true"/>
    <include file="changes/feat_565.sql" relativeToChangelogFile="true"/>
    <include file="changes/feat_566.sql" relativeToChangelogFile="true"/>
    <include file="changes/feat_780.sql" relativeToChangelogFile="true"/>
    <include file="changes/feat_741.sql" relativeToChangelogFile="true"/>
    <include file="changes/feat_794.sql" relativeToChangelogFile="true"/>
    <include file="changes/feat_794_2.sql" relativeToChangelogFile="true"/>
    <include file="changes/feat_871.sql" relativeToChangelogFile="true"/>
    <include file="changes/feat_880.sql" relativeToChangelogFile="true"/>
    <include file="changes/feat_880_2.sql" relativeToChangelogFile="true"/>
    <include file="changes/feat_879.sql" relativeToChangelogFile="true"/>
    <include file="changes/feat_823.sql" relativeToChangelogFile="true"/>
    <include file="changes/feat_927.sql" relativeToChangelogFile="true"/>
    <include file="changes/feat_927_2.sql" relativeToChangelogFile="true"/>
    <include file="changes/feat_966.sql" relativeToChangelogFile="true"/>
    <include file="changes/feat_946.sql" relativeToChangelogFile="true"/>
    <include file="changes/add_idxs.sql" relativeToChangelogFile="true"/>
    <include file="changes/feat_1046.sql" relativeToChangelogFile="true"/>
    <include file="changes/feat_951.sql" relativeToChangelogFile="true"/>
    <include file="changes/feat_1055.sql" relativeToChangelogFile="true"/>
    <include file="changes/feat_1041.sql" relativeToChangelogFile="true"/>
    <include file="changes/feat_997.sql" relativeToChangelogFile="true"/>
    <!-- Materialized view updated. Added features and totals. -->
    <include file="changes/feat_993.sql" relativeToChangelogFile="true"/>
    <!-- Materialized view updated. Used Feed.official field as official status. -->
    <include file="changes/feat_1083.sql" relativeToChangelogFile="true"/>
    <include file="changes/feat_1132.sql" relativeToChangelogFile="true"/>
    <include file="changes/feat_1124.sql" relativeToChangelogFile="true"/>
    <!-- Materialized view updated. Added versions of GBFS feeds-->
    <include file="changes/feat_1118.sql" relativeToChangelogFile="true"/>
    <include file="changes/feat_1125.sql" relativeToChangelogFile="true"/>
    <!-- Materialized view updated. Used Feed.created_at field as timestamp. -->
    <include file="changes/feat_1082.sql" relativeToChangelogFile="true"/>
    <include file="changes/feat_1181.sql" relativeToChangelogFile="true"/>
    <include file="changes/feat_1182.sql" relativeToChangelogFile="true"/>
    <include file="changes/feat_1200.sql" relativeToChangelogFile="true"/>
    <include file="changes/feat_1195.sql" relativeToChangelogFile="true"/>
    <include file="changes/feat_1265_cascade_delete.sql" relativeToChangelogFile="true"/>
    <include file="changes/feat_1259.sql" relativeToChangelogFile="true"/>
    <include file="changes/feat_1260.sql" relativeToChangelogFile="true"/>
    <include file="changes/feat_1333.sql" relativeToChangelogFile="true"/>
    <include file="changes/feat_pt_152.sql" relativeToChangelogFile="true"/>
    <include file="changes/feat_fix_geolocation_circular_dep.sql" relativeToChangelogFile="true"/>
    <include file="changes/feat_1325.sql" relativeToChangelogFile="true"/>
    <include file="changes/feat_pt_156.sql" relativeToChangelogFile="true"/>
    <!-- Add latest dataset as a relation of gtfsfeed -->
    <include file="changes/feat_1057.sql" relativeToChangelogFile="true"/>
    <!-- Recreate or refresh dependent materialized view FeedSearch to use the relation instead of scanning gtfsdataset.latest -->
    <include file="changes/feat_1057_view.sql" relativeToChangelogFile="true"/>
    <!-- Materialized view recreated because of note data type change -->
    <include file="changes/feat_pt_154.sql" relativeToChangelogFile="true"/>
    <include file="changes/feat_1412.sql" relativeToChangelogFile="true"/>
    <include file="changes/feat_1343.sql" relativeToChangelogFile="true"/>
    <include file="changes/feat_1249-2.sql" relativeToChangelogFile="true"/>
<<<<<<< HEAD
    <!-- Added license FK to Feed table-->
    <include file="changes/feat_1433.sql" relativeToChangelogFile="true"/>
=======
    <!-- Materialized view recreated to return stable_ids not UIDs -->
    <include file="changes/feat_1396.sql" relativeToChangelogFile="true"/>
    <!-- Fixes feed.created_at default value -->
    <include file="changes/feat_1412_2.sql" relativeToChangelogFile="true"/>
>>>>>>> bf93aefe
</databaseChangeLog><|MERGE_RESOLUTION|>--- conflicted
+++ resolved
@@ -80,13 +80,10 @@
     <include file="changes/feat_1412.sql" relativeToChangelogFile="true"/>
     <include file="changes/feat_1343.sql" relativeToChangelogFile="true"/>
     <include file="changes/feat_1249-2.sql" relativeToChangelogFile="true"/>
-<<<<<<< HEAD
-    <!-- Added license FK to Feed table-->
-    <include file="changes/feat_1433.sql" relativeToChangelogFile="true"/>
-=======
     <!-- Materialized view recreated to return stable_ids not UIDs -->
     <include file="changes/feat_1396.sql" relativeToChangelogFile="true"/>
     <!-- Fixes feed.created_at default value -->
     <include file="changes/feat_1412_2.sql" relativeToChangelogFile="true"/>
->>>>>>> bf93aefe
+    <!-- Added license FK to Feed table-->
+    <include file="changes/feat_1433.sql" relativeToChangelogFile="true"/>    
 </databaseChangeLog>
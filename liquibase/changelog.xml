<?xml version="1.0" encoding="UTF-8"?>
<databaseChangeLog
        xmlns="http://www.liquibase.org/xml/ns/dbchangelog"
        xmlns:xsi="http://www.w3.org/2001/XMLSchema-instance"
        xmlns:pro="http://www.liquibase.org/xml/ns/pro"
        xsi:schemaLocation="http://www.liquibase.org/xml/ns/dbchangelog
      http://www.liquibase.org/xml/ns/dbchangelog/dbchangelog-4.1.xsd
      http://www.liquibase.org/xml/ns/pro
      http://www.liquibase.org/xml/ns/pro/liquibase-pro-4.1.xsd">
    <include file="changes/feat_13.sql" relativeToChangelogFile="true"/>
    <include file="changes/feat_26.sql" relativeToChangelogFile="true"/>
    <include file="changes/feat_57.sql" relativeToChangelogFile="true"/>
    <include file="changes/feat_15.sql" relativeToChangelogFile="true"/>
    <include file="changes/feat_76.sql" relativeToChangelogFile="true"/>
    <include file="changes/feat_77.sql" relativeToChangelogFile="true"/>
    <include file="changes/feat_88.sql" relativeToChangelogFile="true"/>
    <include file="changes/feat_149.sql" relativeToChangelogFile="true"/>
    <include file="changes/feat_240.sql" relativeToChangelogFile="true"/>
    <include file="changes/feat_263.sql" relativeToChangelogFile="true"/>
    <include file="changes/feat_66.sql" relativeToChangelogFile="true"/>
    <include file="changes/feat_327.sql" relativeToChangelogFile="true"/>
    <include file="changes/feat_371.sql" relativeToChangelogFile="true"/>
    <include file="changes/feat_360.sql" relativeToChangelogFile="true"/>
    <include file="changes/feat_389.sql" relativeToChangelogFile="true"/>
    <include file="changes/feat_533.sql" relativeToChangelogFile="true"/>
    <include file="changes/feat_611.sql" relativeToChangelogFile="true"/>
    <include file="changes/feat_618.sql" relativeToChangelogFile="true"/>
    <include file="changes/feat_618_2.sql" relativeToChangelogFile="true"/>
    <include file="changes/feat_622.sql" relativeToChangelogFile="true"/>
    <include file="changes/feat_565.sql" relativeToChangelogFile="true"/>
    <include file="changes/feat_566.sql" relativeToChangelogFile="true"/>
    <include file="changes/feat_780.sql" relativeToChangelogFile="true"/>
    <include file="changes/feat_741.sql" relativeToChangelogFile="true"/>
    <include file="changes/feat_794.sql" relativeToChangelogFile="true"/>
    <include file="changes/feat_794_2.sql" relativeToChangelogFile="true"/>
    <include file="changes/feat_871.sql" relativeToChangelogFile="true"/>
    <include file="changes/feat_880.sql" relativeToChangelogFile="true"/>
    <include file="changes/feat_880_2.sql" relativeToChangelogFile="true"/>
    <include file="changes/feat_879.sql" relativeToChangelogFile="true"/>
    <include file="changes/feat_823.sql" relativeToChangelogFile="true"/>
    <include file="changes/feat_927.sql" relativeToChangelogFile="true"/>
    <include file="changes/feat_927_2.sql" relativeToChangelogFile="true"/>
    <include file="changes/feat_966.sql" relativeToChangelogFile="true"/>
    <include file="changes/feat_946.sql" relativeToChangelogFile="true"/>
    <include file="changes/add_idxs.sql" relativeToChangelogFile="true"/>
    <include file="changes/feat_1046.sql" relativeToChangelogFile="true"/>
    <include file="changes/feat_951.sql" relativeToChangelogFile="true"/>
    <include file="changes/feat_1055.sql" relativeToChangelogFile="true"/>
    <include file="changes/feat_1041.sql" relativeToChangelogFile="true"/>
    <include file="changes/feat_997.sql" relativeToChangelogFile="true"/>
    <!-- Materialized view updated. Added features and totals. -->
    <include file="changes/feat_993.sql" relativeToChangelogFile="true"/>
    <!-- Materialized view updated. Used Feed.official field as official status. -->
    <include file="changes/feat_1083.sql" relativeToChangelogFile="true"/>
    <include file="changes/feat_1132.sql" relativeToChangelogFile="true"/>
    <include file="changes/feat_1124.sql" relativeToChangelogFile="true"/>
    <!-- Materialized view updated. Added versions of GBFS feeds-->
    <include file="changes/feat_1118.sql" relativeToChangelogFile="true"/>
    <include file="changes/feat_1125.sql" relativeToChangelogFile="true"/>
    <!-- Materialized view updated. Used Feed.created_at field as timestamp. -->
    <include file="changes/feat_1082.sql" relativeToChangelogFile="true"/>
    <include file="changes/feat_1181.sql" relativeToChangelogFile="true"/>
    <include file="changes/feat_1182.sql" relativeToChangelogFile="true"/>
    <include file="changes/feat_1200.sql" relativeToChangelogFile="true"/>
    <include file="changes/feat_1195.sql" relativeToChangelogFile="true"/>
    <include file="changes/feat_1265_cascade_delete.sql" relativeToChangelogFile="true"/>
    <include file="changes/feat_1259.sql" relativeToChangelogFile="true"/>
    <include file="changes/feat_1260.sql" relativeToChangelogFile="true"/>
    <include file="changes/feat_1333.sql" relativeToChangelogFile="true"/>
    <include file="changes/feat_pt_152.sql" relativeToChangelogFile="true"/>
    <include file="changes/feat_fix_geolocation_circular_dep.sql" relativeToChangelogFile="true"/>
    <include file="changes/feat_1325.sql" relativeToChangelogFile="true"/>
    <include file="changes/feat_pt_156.sql" relativeToChangelogFile="true"/>
    <!-- Add latest dataset as a relation of gtfsfeed -->
    <include file="changes/feat_1057.sql" relativeToChangelogFile="true"/>
    <!-- Recreate or refresh dependent materialized view FeedSearch to use the relation instead of scanning gtfsdataset.latest -->
    <include file="changes/feat_1057_view.sql" relativeToChangelogFile="true"/>
    <!-- Materialized view recreated because of note data type change -->
    <include file="changes/feat_pt_154.sql" relativeToChangelogFile="true"/>
<<<<<<< HEAD
    <include file="changes/feat_1412.sql" relativeToChangelogFile="true"/>
=======
    <include file="changes/feat_1249.sql" relativeToChangelogFile="true"/>
>>>>>>> 2457835e
</databaseChangeLog><|MERGE_RESOLUTION|>--- conflicted
+++ resolved
@@ -77,9 +77,6 @@
     <include file="changes/feat_1057_view.sql" relativeToChangelogFile="true"/>
     <!-- Materialized view recreated because of note data type change -->
     <include file="changes/feat_pt_154.sql" relativeToChangelogFile="true"/>
-<<<<<<< HEAD
     <include file="changes/feat_1412.sql" relativeToChangelogFile="true"/>
-=======
     <include file="changes/feat_1249.sql" relativeToChangelogFile="true"/>
->>>>>>> 2457835e
 </databaseChangeLog>
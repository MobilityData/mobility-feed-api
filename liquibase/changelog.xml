<?xml version="1.0" encoding="UTF-8"?>
<databaseChangeLog
        xmlns="http://www.liquibase.org/xml/ns/dbchangelog"
        xmlns:xsi="http://www.w3.org/2001/XMLSchema-instance"
        xmlns:pro="http://www.liquibase.org/xml/ns/pro"
        xsi:schemaLocation="http://www.liquibase.org/xml/ns/dbchangelog
      http://www.liquibase.org/xml/ns/dbchangelog/dbchangelog-4.1.xsd
      http://www.liquibase.org/xml/ns/pro
      http://www.liquibase.org/xml/ns/pro/liquibase-pro-4.1.xsd">
    <include file="changes/feat_13.sql" relativeToChangelogFile="true"/>
    <include file="changes/feat_26.sql" relativeToChangelogFile="true"/>
    <include file="changes/feat_57.sql" relativeToChangelogFile="true"/>
    <include file="changes/feat_15.sql" relativeToChangelogFile="true"/>
    <include file="changes/feat_76.sql" relativeToChangelogFile="true"/>
    <include file="changes/feat_77.sql" relativeToChangelogFile="true"/>
    <include file="changes/feat_88.sql" relativeToChangelogFile="true"/>
    <include file="changes/feat_149.sql" relativeToChangelogFile="true"/>
    <include file="changes/feat_240.sql" relativeToChangelogFile="true"/>
    <include file="changes/feat_263.sql" relativeToChangelogFile="true"/>
    <include file="changes/feat_66.sql" relativeToChangelogFile="true"/>
    <include file="changes/feat_327.sql" relativeToChangelogFile="true"/>
    <include file="changes/feat_371.sql" relativeToChangelogFile="true"/>
    <include file="changes/feat_360.sql" relativeToChangelogFile="true"/>
    <include file="changes/feat_389.sql" relativeToChangelogFile="true"/>
    <include file="changes/feat_533.sql" relativeToChangelogFile="true"/>
    <include file="changes/feat_611.sql" relativeToChangelogFile="true"/>
    <include file="changes/feat_618.sql" relativeToChangelogFile="true"/>
    <include file="changes/feat_618_2.sql" relativeToChangelogFile="true"/>
    <include file="changes/feat_622.sql" relativeToChangelogFile="true"/>
    <include file="changes/feat_565.sql" relativeToChangelogFile="true"/>
    <include file="changes/feat_566.sql" relativeToChangelogFile="true"/>
    <include file="changes/feat_780.sql" relativeToChangelogFile="true"/>
    <include file="changes/feat_741.sql" relativeToChangelogFile="true"/>
    <include file="changes/feat_794.sql" relativeToChangelogFile="true"/>
    <include file="changes/feat_794_2.sql" relativeToChangelogFile="true"/>
    <include file="changes/feat_871.sql" relativeToChangelogFile="true"/>
    <include file="changes/feat_880.sql" relativeToChangelogFile="true"/>
    <include file="changes/feat_880_2.sql" relativeToChangelogFile="true"/>
    <include file="changes/feat_879.sql" relativeToChangelogFile="true"/>
    <include file="changes/feat_823.sql" relativeToChangelogFile="true"/>
    <include file="changes/feat_927.sql" relativeToChangelogFile="true"/>
    <include file="changes/feat_927_2.sql" relativeToChangelogFile="true"/>
    <include file="changes/feat_966.sql" relativeToChangelogFile="true"/>
    <include file="changes/feat_946.sql" relativeToChangelogFile="true"/>
    <include file="changes/add_idxs.sql" relativeToChangelogFile="true"/>
    <include file="changes/feat_1046.sql" relativeToChangelogFile="true"/>
    <include file="changes/feat_951.sql" relativeToChangelogFile="true"/>
    <include file="changes/feat_1055.sql" relativeToChangelogFile="true"/>
    <include file="changes/feat_1041.sql" relativeToChangelogFile="true"/>
    <include file="changes/feat_997.sql" relativeToChangelogFile="true"/>
    <!-- Materialized view updated. Added features and totals. -->
    <include file="changes/feat_993.sql" relativeToChangelogFile="true"/>
    <!-- Materialized view updated. Used Feed.official field as official status. -->
    <include file="changes/feat_1083.sql" relativeToChangelogFile="true"/>
    <include file="changes/feat_1132.sql" relativeToChangelogFile="true"/>
    <include file="changes/feat_1124.sql" relativeToChangelogFile="true"/>
    <!-- Materialized view updated. Added versions of GBFS feeds-->
    <include file="changes/feat_1118.sql" relativeToChangelogFile="true"/>
    <include file="changes/feat_1125.sql" relativeToChangelogFile="true"/>
    <!-- Materialized view updated. Used Feed.created_at field as timestamp. -->
    <include file="changes/feat_1082.sql" relativeToChangelogFile="true"/>
    <include file="changes/feat_1181.sql" relativeToChangelogFile="true"/>
    <include file="changes/feat_1182.sql" relativeToChangelogFile="true"/>
    <include file="changes/feat_1200.sql" relativeToChangelogFile="true"/>
    <include file="changes/feat_1195.sql" relativeToChangelogFile="true"/>
    <include file="changes/feat_1265_cascade_delete.sql" relativeToChangelogFile="true"/>
    <include file="changes/feat_1259.sql" relativeToChangelogFile="true"/>
    <include file="changes/feat_1260.sql" relativeToChangelogFile="true"/>
    <include file="changes/feat_1333.sql" relativeToChangelogFile="true"/>
    <include file="changes/feat_pt_152.sql" relativeToChangelogFile="true"/>
    <include file="changes/feat_fix_geolocation_circular_dep.sql" relativeToChangelogFile="true"/>
    <include file="changes/feat_1325.sql" relativeToChangelogFile="true"/>
<<<<<<< HEAD
    <!-- Materialized view recreated because of note data type change -->
    <include file="changes/feat_pt_154.sql" relativeToChangelogFile="true"/>
=======
    <include file="changes/feat_pt_156.sql" relativeToChangelogFile="true"/>
>>>>>>> 37183b85
</databaseChangeLog><|MERGE_RESOLUTION|>--- conflicted
+++ resolved
@@ -70,10 +70,7 @@
     <include file="changes/feat_pt_152.sql" relativeToChangelogFile="true"/>
     <include file="changes/feat_fix_geolocation_circular_dep.sql" relativeToChangelogFile="true"/>
     <include file="changes/feat_1325.sql" relativeToChangelogFile="true"/>
-<<<<<<< HEAD
+    <include file="changes/feat_pt_156.sql" relativeToChangelogFile="true"/>
     <!-- Materialized view recreated because of note data type change -->
     <include file="changes/feat_pt_154.sql" relativeToChangelogFile="true"/>
-=======
-    <include file="changes/feat_pt_156.sql" relativeToChangelogFile="true"/>
->>>>>>> 37183b85
 </databaseChangeLog>
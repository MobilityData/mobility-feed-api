#!/bin/bash

#
# This script executes all project tests and generates coverage reports.
#
# Usage:
#   api-test.sh [options]
#
# Options:
#   -test_file <TEST_FILE> : Execute a specific test file. (optional)
#   -folder <FOLDER>       : Execute tests in a specific folder. (optional)
#   -html_report           : Generate an HTML coverage report in addition to the standard report. (optional)
#   -help                  : Display this help content.
#
# By default, without any options, the script executes all tests within the <project_folder>/tests
# directory and generates a coverage report. If the -html_report option is used, an additional HTML
# report will be generated in the coverage_reports directory, providing a visual representation of
# the coverage.
#
# Examples:
#   Execute all tests and generate standard coverage report:
#     ./api-test.sh
#
#   Execute tests in a specific folder and generate both standard and HTML coverage reports:
#     ./api-test.sh --folder <FOLDER> --html_report
#
#   Execute a specific test file:
#     ./api-test.sh --test_file <TEST_FILE>



# absolute path
ABS_SCRIPTPATH="$(
  cd -- "$(dirname "$0")" >/dev/null 2>&1
  pwd -P
)"
TEST_FILE=""
FOLDER=""
HTML_REPORT=false
<<<<<<< HEAD
COVERAGE_THRESHOLD=84
=======
COVERAGE_THRESHOLD=80 # Branch coverage threshold should be 85, this is temporary
>>>>>>> 92f4547f

# color codes for easier reading
RED='\033[0;31m'
GREEN='\033[0;32m'
YELLOW='\033[1;33m'
NC='\033[0m' # No Color


# function to display usage
display_usage() {
  printf "\nThis script executes all project tests.\n"
  printf "\nScript Usage:\n"
  echo "Usage: $0 [options]"
  echo "Options:"
  echo "  -test_file <TEST_FILE>   Test file name to be executed."
  echo "  -folder <FOLDER>         Folder name to be executed."
  echo "  -html_report             Generate HTML coverage report."
  echo "  -help                    Display help content."
  exit 1
}

while [[ $# -gt 0 ]]; do
  key="$1"

  case $key in
  --help)
    display_usage
    ;;
  --test_file)
    TEST_FILE="$2"
    shift # past argument
    shift # past value
    ;;
  --folder)
    FOLDER="$2"
    shift # past argument
    shift # past value
    ;;
  --html_report)
    HTML_REPORT=true
    shift # past argument
    ;;
  *)      # unknown option
    shift # past argument
    ;;
  esac
done

cat $ABS_SCRIPTPATH/../config/.env.local > $ABS_SCRIPTPATH/../.env

execute_tests() {
  printf "\nExecuting tests in $1\n"
  cd $ABS_SCRIPTPATH/$1/ || exit 1
  cp $ABS_SCRIPTPATH/../.env $ABS_SCRIPTPATH/$1/.env
  pip3 install --disable-pip-version-check virtualenv >/dev/null
  python3 -m virtualenv venv >/dev/null
  venv/bin/python -m pip install --disable-pip-version-check -r requirements.txt >/dev/null
  venv/bin/python -m pip install --disable-pip-version-check -r requirements_dev.txt >/dev/null
  venv/bin/python -m pip install --disable-pip-version-check coverage >/dev/null

# Run tests with coverage. Add the path to the main file and the shared packages that were linked.
  PT="src:src/shared:src/test_shared:tests:$PYTHONPATH"
  PYTHONPATH="$PT" venv/bin/coverage run --branch -m pytest -W 'ignore::DeprecationWarning' tests
  # Fail if tests fail
  if [ $? -ne 0 ]; then
    printf "\n${RED}Tests failed in $1${NC}\n"
    exit 1
  fi

  # Generate coverage report
  current_dir_name=$(basename "$(pwd)")
  mkdir $ABS_SCRIPTPATH/coverage_reports
  mkdir $ABS_SCRIPTPATH/coverage_reports/$current_dir_name
  venv/bin/coverage report > $ABS_SCRIPTPATH/coverage_reports/$current_dir_name/report.txt
  printf "\n${YELLOW}COVERAGE REPORT FOR $1:${NC}\n"
  cat $ABS_SCRIPTPATH/coverage_reports/$current_dir_name/report.txt

  # Generate HTML coverage report if requested
  if [ "$HTML_REPORT" = true ]; then
    venv/bin/coverage html -d $ABS_SCRIPTPATH/coverage_reports/$current_dir_name/html
  fi

  # Extract the total coverage percentage
  coverage_percentage=$(venv/bin/coverage report | grep 'TOTAL' | awk '{print $NF}' | sed 's/%//')
  printf "Current branch coverage is $coverage_percentage%%\n"

  # Fail if branch coverage is under the threshold
  if [ "$coverage_percentage" -lt "$COVERAGE_THRESHOLD" ]; then
    printf "\n${RED}Branch coverage of $coverage_percentage%% is below the $COVERAGE_THRESHOLD%% threshold${NC}\n"
    exit 1
  fi
  printf "\n${GREEN}Branch coverage of $coverage_percentage%% is above or equal to the $COVERAGE_THRESHOLD%% threshold${NC}\n"
}

if [[ ! -z "${TEST_FILE}" && ! -z "${FOLDER}" ]]; then
  echo "The parameters -test_file and -folder are mutually exclusive."
  exit 1
fi

execute_python_tests() {
  printf "\nExecuting python tests in $1\n"
  cd "$ABS_SCRIPTPATH/../$1"
  printf "PYTHONPATH=$PYTHONPATH\n"

  # Function to determine if a directory is valid for test execution
  directory_contains_tests() {
    local dir_name="$1"
    [[ -d "$dir_name" && ! -L "$dir_name" && ! "$dir_name" =~ _gen/$ && ! "$dir_name" =~ test_utils/$ && ! "$dir_name" =~ venv/$ ]]
  }

  # Check if the specified folder itself contains a 'tests' directory
  if [[ -d "tests" ]]; then
    # Some packages in functions-python and api/src need to be linked inside the functions src
    # folder so they will be available when running the tests. Use the packages defined in function_config.json
    $ABS_SCRIPTPATH/function-python-setup.sh --function_name `basename $1`
    printf "\nFound 'tests' directory in $1. Executing tests directly...\n"
    execute_tests "../$1"
    if [ $? -ne 0 ]; then
      printf "\n${RED}Failure in $1\n${NC}"
      exit 1
    fi
  else
    for file in */; do
      # only run tests for directories that are not autogenerated and are not test_utils
      if directory_contains_tests "$file"; then
        if [[ -d "$file/tests" ]]; then
          $ABS_SCRIPTPATH/function-python-setup.sh --function_name "$file"
          (execute_tests "../functions-python/$file")
          # Fail if tests fail
          if [ $? -ne 0 ]; then
            printf "\n${RED}Failure in $1\n${NC}"
            exit 1
          fi
        else
          printf "\n${RED}[ERROR] No 'tests' directory found in subdirectory '$file'.${NC}\n"
          exit 1
        fi
      fi
    done
  fi
}

# if no parameters is passed, execute all API tests
if [[ -z "${FOLDER}" ]] && [[ -z "${TEST_FILE}" ]]; then
  execute_tests "../api"
fi

if [[ ! -z "${TEST_FILE}" ]]; then
  execute_tests "../$TEST_FILE"
fi

if [[ ! -z "${FOLDER}" ]]; then
  if [[ "${FOLDER}" == "functions-python"* ]]; then
    execute_python_tests "$FOLDER"
  else
    execute_tests "../$FOLDER"
  fi
fi

printf "\n${GREEN}All tests passed successfully.${NC}\n"
exit 0<|MERGE_RESOLUTION|>--- conflicted
+++ resolved
@@ -37,11 +37,7 @@
 TEST_FILE=""
 FOLDER=""
 HTML_REPORT=false
-<<<<<<< HEAD
-COVERAGE_THRESHOLD=84
-=======
 COVERAGE_THRESHOLD=80 # Branch coverage threshold should be 85, this is temporary
->>>>>>> 92f4547f
 
 # color codes for easier reading
 RED='\033[0;31m'
@@ -91,6 +87,7 @@
 done
 
 cat $ABS_SCRIPTPATH/../config/.env.local > $ABS_SCRIPTPATH/../.env
+PYTHONPATH_ORIGINAL=$PYTHONPATH
 
 execute_tests() {
   printf "\nExecuting tests in $1\n"

#
#  MobilityData 2023
#
# Licensed under the Apache License, Version 2.0 (the "License");
# you may not use this file except in compliance with the License.
#  You may obtain a copy of the License at
#
#       http://www.apache.org/licenses/LICENSE-2.0
#
# Unless required by applicable law or agreed to in writing, software
# distributed under the License is distributed on an "AS IS" BASIS,
# WITHOUT WARRANTIES OR CONDITIONS OF ANY KIND, either express or implied.
# See the License for the specific language governing permissions and
# limitations under the License.
#
#

# Build a python function compressing the source code and its dependencies excluding the libs in requirements.txt.
# The script receives the name of the function as parameter.
# The function must be located in the folder `functions-python/<function_name>`.
# The function config must be defined in the file `functions-python/<function_name>/function_config.json`.

# Usage:
#   function-python-build.sh --function_name <function name> --all
# Examples:
#   function-python-build.sh --function_name tokens
#   function-python-build.sh --all

# relative path
SCRIPT_PATH="$(dirname -- "${BASH_SOURCE[0]}")"
ROOT_PATH="$SCRIPT_PATH/.."
FUNCTIONS_PATH="$ROOT_PATH/functions-python"
API_SRC_PATH="$ROOT_PATH/api/src"

# function printing usage
display_usage() {
  printf "\nThis script executes a python function"
  printf "\nScript Usage:\n"
  echo "Usage: $0 [options]"
  echo "Options:"
  echo "  -h|--help                           Display help content."
  echo "  --function_name <FUNCTION_NAME>     Name of the function to be executed."
  echo "  --all                               Build all functions."
  exit 1
}

FX_NAME_PARAM=''
ALL='false'
while [[ $# -gt 0 ]]; do
  key="$1"

  case $key in
  -h | --help)
    display_usage
    exit 0
    ;;
  --all)
    ALL="true"
    shift # past argument
    ;;
  --function_name)
    FX_NAME_PARAM="$2"
    shift # past argument
    shift # past value
    ;;
  *)      # unknown option
    shift # past argument
    ;;
  esac
done

# --all and --function_name are mutually exclusive
if [ "$ALL" = "true" ] && [ ! -z "$FX_NAME_PARAM" ]; then
  printf "\nERROR: --all and --function_name are mutually exclusive"
  display_usage
  exit 1
fi

build_function() {
  function_name=$1
  printf "\nBuilding function $function_name"
  # verify if the function's folder exists
  if [ ! -d "$FUNCTIONS_PATH/$function_name" ]; then
    printf "\nERROR: function's folder does not exist"
    display_usage
    exit 1
  fi

  FX_PATH="$FUNCTIONS_PATH/$function_name"
  FX_SOURCE_PATH="$FUNCTIONS_PATH/$function_name/src"
  FX_DIST_PATH="$FX_PATH/.dist"
  FX_DIST_BUILD="$FX_DIST_PATH/build"
  FX_CONFIG_FILE="$FX_PATH/function_config.json"

  # verify if the function's folder exists
  if [ ! -d "$FX_PATH" ]; then
    printf "\nERROR: function's folder \"$FX_PATH\" does not exist"
    display_usage
    exit 1
  fi

<<<<<<< HEAD
  # verify that the function config file exists
   if [ ! -f "$FX_CONFIG_FILE" ]; then
    printf "\nERROR: function's config file \"$FX_CONFIG_FILE\" does not exist"
    display_usage
    exit 1
  fi
=======
  # Run pre_build script if specified
  pre_build_script=$(jq -r '.build_settings.pre_build_script // empty' "$FX_PATH/function_config.json")
  if [ -n "$pre_build_script" ]; then
    printf "\nRunning pre_build script: $pre_build_script\n"
    (cd "$FX_PATH" && eval "$pre_build_script")
    printf "\nCompleted running pre_build script\n"
  fi

  cp -R "$FX_SOURCE_PATH" "$FX_DIST_BUILD"
  cp "$FX_PATH/requirements.txt" "$FX_DIST_BUILD"
>>>>>>> 73ea4bc5

  # include folders that are in the src function_config file as a json property called "include_folders"
  include_folders=$(jq -r .include_folders[] $FX_CONFIG_FILE 2> /dev/null)
  # And include_api_folders (if any). These will be taken from api/src
  include_api_folders=$(jq -r '.include_api_folders[]' $FX_CONFIG_FILE 2> /dev/null)

  # We'll assume that we build only if there is an entry_point defined.
  if jq -e '.entry_point' "$FX_CONFIG_FILE" > /dev/null; then
     rm -rf "$FX_DIST_PATH"
     mkdir "$FX_DIST_PATH"

     # Use rsync instead of cp -R to exclude some directories that are not useful for deployment
     rsync -av --exclude 'shared' --exclude 'test_shared' "$FX_SOURCE_PATH/" "$FX_DIST_BUILD/"
     cp "$FX_PATH/requirements.txt" "$FX_DIST_BUILD"

     copy_folders_to_build $FUNCTIONS_PATH "$include_folders" "include_folders"
     copy_folders_to_build $API_SRC_PATH "$include_api_folders" "include_api_folders"

     (cd "$FX_DIST_BUILD" && zip -r -X "../$function_name.zip" . >/dev/null)
  fi

  printf "\nCompleted building function $function_name\n"
}

copy_folders_to_build() {
  root_folder=$1
  folders=$2
  property=$3
  if [ -z "$folders" ]; then
    printf "\nINFO: function_config.json file does not contain a property called $property\n"
  else
    printf "\nINFO: function_config.json file contains a property called $property\n"
  fi
  for folder in $folders; do

    printf "\nINFO: Including .py and .json files from folder $root_folder/$folder, excluding 'tests' and 'venv' directories\n"
    # Find all .py and .json files, excluding those in 'tests' or 'venv' directories
    if [ ! -e $root_folder/$folder ]; then
      echo "ERROR ---> Folder $root_folder/$folder does not exist"
      continue
    fi
    (
      cd "$root_folder" &&
        find "$folder" \
          \( -type d \( -name "tests" -o -name "venv" -o -name "shared" -o -name "test_shared" \) \) -prune -o \
          \( -name "*.py" -o -name "*.json" \) -print
    ) | while read file; do

        if [ -d "$root_folder/$file" ]; then continue; fi
        dest_path="$FX_DIST_BUILD/$file"
        # Create the directory structure for the current file in the destination
        mkdir -p "$(dirname "$dest_path")"

        # Copy the file to the destination
        cp "$root_folder/$file" "$dest_path"
    done

  done
}


if [ "$ALL" = "true" ]; then
  # get all the functions in the functions-python folder that contain a function_config.json file
  for function in $(find "$FUNCTIONS_PATH" -maxdepth 2 -name "function_config.json"); do
    function_name=$(echo "$function" | rev | cut -d '/' -f 2 | rev)
    build_function $function_name
  done
else
  if [ -z "$FX_NAME_PARAM" ]; then
    printf "\nERROR: function name not provided"
    display_usage
    exit 1
  fi
  build_function $FX_NAME_PARAM
fi<|MERGE_RESOLUTION|>--- conflicted
+++ resolved
@@ -99,25 +99,12 @@
     exit 1
   fi
 
-<<<<<<< HEAD
   # verify that the function config file exists
    if [ ! -f "$FX_CONFIG_FILE" ]; then
     printf "\nERROR: function's config file \"$FX_CONFIG_FILE\" does not exist"
     display_usage
     exit 1
   fi
-=======
-  # Run pre_build script if specified
-  pre_build_script=$(jq -r '.build_settings.pre_build_script // empty' "$FX_PATH/function_config.json")
-  if [ -n "$pre_build_script" ]; then
-    printf "\nRunning pre_build script: $pre_build_script\n"
-    (cd "$FX_PATH" && eval "$pre_build_script")
-    printf "\nCompleted running pre_build script\n"
-  fi
-
-  cp -R "$FX_SOURCE_PATH" "$FX_DIST_BUILD"
-  cp "$FX_PATH/requirements.txt" "$FX_DIST_BUILD"
->>>>>>> 73ea4bc5
 
   # include folders that are in the src function_config file as a json property called "include_folders"
   include_folders=$(jq -r .include_folders[] $FX_CONFIG_FILE 2> /dev/null)
@@ -126,8 +113,16 @@
 
   # We'll assume that we build only if there is an entry_point defined.
   if jq -e '.entry_point' "$FX_CONFIG_FILE" > /dev/null; then
-     rm -rf "$FX_DIST_PATH"
-     mkdir "$FX_DIST_PATH"
+    rm -rf "$FX_DIST_PATH"
+    mkdir "$FX_DIST_PATH"
+
+    # Run pre_build script if specified
+    pre_build_script=$(jq -r '.build_settings.pre_build_script // empty' "$FX_PATH/function_config.json")
+    if [ -n "$pre_build_script" ]; then
+      printf "\nRunning pre_build script: $pre_build_script\n"
+      (cd "$FX_PATH" && eval "$pre_build_script")
+      printf "\nCompleted running pre_build script\n"
+    fi
 
      # Use rsync instead of cp -R to exclude some directories that are not useful for deployment
      rsync -av --exclude 'shared' --exclude 'test_shared' "$FX_SOURCE_PATH/" "$FX_DIST_BUILD/"

--- conflicted
+++ resolved
@@ -18,11 +18,8 @@
     "@turf/center": "^6.5.0",
     "@types/i18next": "^13.0.0",
     "@types/leaflet": "^1.9.12",
-<<<<<<< HEAD
+    "country-code-emoji": "^2.3.0",
     "axios": "^1.7.2",
-=======
-    "country-code-emoji": "^2.3.0",
->>>>>>> e1823aad
     "date-fns": "^2.30.0",
     "date-fns-tz": "^2.0.0",
     "firebase": "^10.4.0",

--- conflicted
+++ resolved
@@ -49,130 +49,14 @@
   ctaContainerStyle,
   feedDetailContentContainerStyle,
 } from './Feed.styles';
-<<<<<<< HEAD
 import CoveredAreaMap from '../../components/CoveredAreaMap';
 
-export function formatProvidersSorted(provider: string): string[] {
-  const providers = provider.split(',').filter((n) => n);
-  const providersTrimmed = providers.map((p) => p.trim());
-  const providersSorted = providersTrimmed.sort();
-  return providersSorted;
-}
-
-export function getFeedFormattedName(
-  sortedProviders: string[],
-  dataType: 'gtfs' | 'gtfs_rt',
-  feedName?: string,
-): string {
-  let formattedName = '';
-  if (sortedProviders[0] !== undefined && sortedProviders[0] !== '') {
-    formattedName += sortedProviders[0];
-  }
-  if (feedName !== undefined && feedName !== '') {
-    if (formattedName !== '') {
-      formattedName += ', ';
-    }
-    formattedName += `${feedName}`;
-  }
-  return formattedName;
-}
-
-export function generateDescriptionMetaTag(
-  t: TFunction<'feeds'>,
-  sortedProviders: string[],
-  dataType: 'gtfs' | 'gtfs_rt',
-  feedName?: string,
-): string {
-  const formattedName = getFeedFormattedName(
-    sortedProviders,
-    dataType,
-    feedName,
-  );
-  if (
-    sortedProviders.length === 0 &&
-    (feedName === undefined || feedName === '')
-  ) {
-    return '';
-  }
-  const dataTypeVerbose =
-    dataType === 'gtfs' ? t('common:gtfsSchedule') : t('common:gtfsRealtime');
-  return t('detailPageDescription', { formattedName, dataTypeVerbose });
-}
-
-export function generatePageTitle(
-  sortedProviders: string[],
-  dataType: 'gtfs' | 'gtfs_rt',
-  feedName?: string,
-): string {
-  let newDocTitle = getFeedFormattedName(sortedProviders, dataType, feedName);
-  const dataTypeVerbose = dataType === 'gtfs' ? 'schedule' : 'realtime';
-
-  if (newDocTitle !== '') {
-    newDocTitle += ` gtfs ${dataTypeVerbose} feed - `;
-  }
-
-  newDocTitle += 'Mobility Database';
-  return newDocTitle;
-}
-
-export function getFeedTitleElement(
-  sortedProviders: string[],
-  feed: GTFSFeedType | GTFSRTFeedType,
-  translationFunction: TFunction<'feeds', undefined>,
-): JSX.Element {
-  const theme = useTheme();
-  const mainProvider = sortedProviders[0];
-  let extraProviders: string | undefined;
-  let realtimeFeedName: string | undefined;
-  if (sortedProviders.length > 1) {
-    extraProviders =
-      '+' +
-      (sortedProviders.length - 1) +
-      ' ' +
-      translationFunction('common:others');
-  }
-  if (
-    feed?.data_type === 'gtfs_rt' &&
-    feed?.feed_name != undefined &&
-    feed?.feed_name !== ''
-  ) {
-    realtimeFeedName = ` - ${feed?.feed_name}`;
-  }
-  return (
-    <Typography
-      component='h1'
-      sx={{
-        color: theme.palette.primary.main,
-        fontWeight: 'bold',
-        fontSize: { xs: 24, sm: 36 },
-        lineHeight: 'normal',
-      }}
-      data-testid='feed-provider'
-    >
-      {mainProvider + (realtimeFeedName ?? '')}
-      {extraProviders != undefined && (
-        <Typography
-          component={'span'}
-          sx={{
-            fontSize: { xs: 16, sm: 24 },
-            ml: 1,
-          }}
-        >
-          {extraProviders}
-        </Typography>
-      )}
-    </Typography>
-  );
-}
-=======
 import {
   formatProvidersSorted,
   generatePageTitle,
   generateDescriptionMetaTag,
 } from './Feed.functions';
 import FeedTitle from './FeedTitle';
-import { Map } from '../../components/Map';
->>>>>>> d4bfb201
 
 const wrapComponent = (
   feedLoadingStatus: string,
@@ -430,8 +314,9 @@
           </Typography>
         </Grid>
       </Grid>
-<<<<<<< HEAD
-      <Box sx={{ mt: 2 }}>{getFeedTitleElement(sortedProviders, feed, t)}</Box>
+      <Box sx={{ mt: 2 }}>
+        <FeedTitle sortedProviders={sortedProviders} feed={feed} />
+      </Box>
       {feed?.feed_name !== '' && feed?.data_type === 'gtfs' && (
         <Grid item xs={12}>
           <Typography
@@ -445,26 +330,6 @@
           </Typography>
         </Grid>
       )}
-=======
-      <Box sx={{ mt: 2 }}>
-        <FeedTitle sortedProviders={sortedProviders} feed={feed} />
-      </Box>
-      {feed != undefined &&
-        feed.feed_name !== '' &&
-        feed?.data_type === 'gtfs' && (
-          <Grid item xs={12}>
-            <Typography
-              sx={{
-                fontWeight: 'bold',
-                fontSize: { xs: 18, sm: 24 },
-              }}
-              data-testid='feed-name'
-            >
-              {feed?.feed_name}
-            </Typography>
-          </Grid>
-        )}
->>>>>>> d4bfb201
 
       {feed?.data_type === 'gtfs' && (
         <DataQualitySummary

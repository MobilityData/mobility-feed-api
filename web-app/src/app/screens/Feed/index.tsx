import * as React from 'react';
import { useEffect } from 'react';
import { useParams } from 'react-router-dom';
import { useSelector } from 'react-redux';
import {
  Box,
  Container,
  CssBaseline,
  Typography,
  Button,
  Grid,
  colors,
} from '@mui/material';
import {
  Download,
  LaunchOutlined,
  WarningAmberOutlined,
} from '@mui/icons-material';
import '../../styles/SignUp.css';
import '../../styles/FAQ.css';
import { ContentBox } from '../../components/ContentBox';
import { useAppDispatch } from '../../hooks';
import { loadingFeed } from '../../store/feed-reducer';
import {
  selectIsAnonymous,
  selectIsAuthenticated,
  selectUserProfile,
} from '../../store/profile-selectors';
import {
  selectFeedData,
  selectFeedLoadingStatus,
  selectGTFSFeedData,
  selectGTFSRTFeedData,
} from '../../store/feed-selectors';
import { loadingDataset } from '../../store/dataset-reducer';
import {
  selectBoundingBoxFromLatestDataset,
  selectDatasetsData,
  selectLatestDatasetsData,
} from '../../store/dataset-selectors';
import { Map } from '../../components/Map';
import PreviousDatasets from './PreviousDatasets';
import AssociatedGTFSFeeds from './AssociatedGTFSFeeds';
import FeaturesList from './FeaturesList';
import FeedSummary from './FeedSummary';
import DataQualitySummary from './DataQualitySummary';

export default function Feed(): React.ReactElement {
  const { feedId } = useParams();
  const user = useSelector(selectUserProfile);
  const feedLoadingStatus = useSelector(selectFeedLoadingStatus);
  const feedType = useSelector(selectFeedData)?.data_type;
  const feed =
    feedType === 'gtfs'
      ? useSelector(selectGTFSFeedData)
      : useSelector(selectGTFSRTFeedData);
  const datasets = useSelector(selectDatasetsData);
  const latestDataset = useSelector(selectLatestDatasetsData);
  const boundingBox = useSelector(selectBoundingBoxFromLatestDataset);
  const dispatch = useAppDispatch();
  const isAuthenticatedOrAnonymous =
    useSelector(selectIsAuthenticated) || useSelector(selectIsAnonymous);

  useEffect(() => {
<<<<<<< HEAD
    if (user?.accessToken !== undefined && feedId !== undefined) {
      console.log(user);
=======
    if (
      isAuthenticatedOrAnonymous &&
      user?.accessToken !== undefined &&
      feedId !== undefined
    ) {
>>>>>>> 8c92065d
      dispatch(loadingFeed({ feedId, accessToken: user?.accessToken }));
      dispatch(loadingDataset({ feedId, accessToken: user?.accessToken }));
    }
  }, [isAuthenticatedOrAnonymous]);

  return (
    <Container component='main' sx={{ width: '100vw', m: 0 }}>
      <CssBaseline />
      <Box
        sx={{ mt: 12, display: 'flex', flexDirection: 'column', m: 10 }}
        margin={{ xs: '0', sm: '80px' }}
      >
        <Box
          sx={{
            width: '90vw',
            background: '#F8F5F5',
            borderRadius: '6px 0px 0px 6px',
            p: 5,
            color: 'black',
            fontSize: '18px',
            fontWeight: 700,
            mr: 0,
          }}
        >
          {feedLoadingStatus === 'error' && (
            <>There was an error loading the feed.</>
          )}
          {feedLoadingStatus === 'loading' && 'Loading...'}
          {feedLoadingStatus === 'loaded' && (
            <Grid container spacing={2}>
              <Grid item xs={12}></Grid>
              <Grid item xs={12}>
                <Typography>
                  Feeds /{' '}
                  {feedType === 'gtfs'
                    ? 'GTFS Schedule'
                    : 'GTFS Realtime Schedule'}{' '}
                  / {feed?.id}
                </Typography>
              </Grid>
              <Grid item xs={12}>
                <Typography sx={{ typography: { xs: 'h4', sm: 'h3' } }}>
                  {feed?.provider?.substring(0, 100)}
                </Typography>
              </Grid>
              {feed?.feed_name ?? (
                <Grid item xs={12}>
                  <Typography variant='h5'>{feed?.feed_name}</Typography>
                </Grid>
              )}
              {feedType === 'gtfs_rt' && (
                <Grid item xs={12}>
                  <Typography variant='h5'>Vehicle Positions</Typography>
                </Grid>
              )}
              <Grid item xs={12}>
                {feed?.redirects !== undefined &&
                  feed?.redirects.length > 0 && (
                    <ContentBox
                      title={''}
                      width={{ xs: '100%' }}
                      outlineColor={colors.yellow[900]}
                    >
                      <WarningAmberOutlined />
                      This feed has been replaced with a different producer URL.
                      <a href={`/feeds/${feed.redirects[0].target_id}`}>
                        Go to the new feed here
                      </a>
                      .
                    </ContentBox>
                  )}
              </Grid>
              <Grid item xs={12}>
                {feedType === 'gtfs' && (
                  <Button
                    variant='contained'
                    sx={{ m: 2 }}
                    startIcon={<Download />}
                  >
                    <a
                      href={
                        feed?.data_type === 'gtfs'
                          ? feed?.latest_dataset?.hosted_url
                          : feed?.source_info?.producer_url
                      }
                      target='_blank'
                      className='btn-link'
                      rel='noreferrer'
                    >
                      Download latest
                    </a>
                  </Button>
                )}
                <Button
                  variant='contained'
                  sx={{ m: 2 }}
                  endIcon={<LaunchOutlined />}
                >
                  <a
                    href={feed?.source_info?.license_url}
                    target='_blank'
                    className='btn-link'
                    rel='noreferrer'
                  >
                    See License
                  </a>
                </Button>
                <Button
                  variant='contained'
                  sx={{ m: 2 }}
                  endIcon={<LaunchOutlined />}
                >
                  <a
                    href={feed?.source_info?.authentication_info_url}
                    target='_blank'
                    className='btn-link'
                    rel='noreferrer'
                  >
                    See Authentication info
                  </a>
                </Button>
              </Grid>
              <Grid item xs={12}>
                <Grid item xs={12} container rowSpacing={2}>
                  <Grid
                    container
                    direction={{ xs: 'column-reverse', md: 'row' }}
                    justifyContent={'space-between'}
                  >
                    <FeedSummary feed={feed} />
                    <Box width={{ xs: '100%', md: '40%' }}>
                      {boundingBox !== undefined && (
                        <Map polygon={boundingBox} />
                      )}
                    </Box>
                  </Grid>
                  {feed?.data_type === 'gtfs' && (
                    <Grid item xs={12}>
                      <DataQualitySummary latestDataset={latestDataset} />
                    </Grid>
                  )}
                  {feed?.data_type === 'gtfs' && (
                    <Grid item xs={12}>
                      <FeaturesList latestDataset={latestDataset} />
                    </Grid>
                  )}
                  {feed?.data_type === 'gtfs_rt' && (
                    <Grid item xs={12}>
                      <AssociatedGTFSFeeds feed={feed} />
                    </Grid>
                  )}
                </Grid>
              </Grid>
              {feed?.data_type === 'gtfs' && (
                <Grid item xs={12}>
                  <PreviousDatasets datasets={datasets} />
                </Grid>
              )}
            </Grid>
          )}
        </Box>
      </Box>
    </Container>
  );
}<|MERGE_RESOLUTION|>--- conflicted
+++ resolved
@@ -62,16 +62,11 @@
     useSelector(selectIsAuthenticated) || useSelector(selectIsAnonymous);
 
   useEffect(() => {
-<<<<<<< HEAD
-    if (user?.accessToken !== undefined && feedId !== undefined) {
-      console.log(user);
-=======
     if (
       isAuthenticatedOrAnonymous &&
       user?.accessToken !== undefined &&
       feedId !== undefined
     ) {
->>>>>>> 8c92065d
       dispatch(loadingFeed({ feedId, accessToken: user?.accessToken }));
       dispatch(loadingDataset({ feedId, accessToken: user?.accessToken }));
     }

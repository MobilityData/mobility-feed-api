/* eslint-disable */
import * as React from 'react';
import { useEffect } from 'react';
import { useParams } from 'react-router-dom';
import { useSelector } from 'react-redux';
import {
  Box,
  Container,
  CssBaseline,
  Typography,
  Button,
  Grid,
  Skeleton,
} from '@mui/material';
import { useTheme } from '@mui/material/styles';
import { ChevronLeft } from '@mui/icons-material';

import { useAppDispatch } from '../../hooks';
import { loadingFeed, loadingRelatedFeeds } from '../../store/feed-reducer';
import {
  selectIsAnonymous,
  selectIsAuthenticated,
  selectUserProfile,
} from '../../store/profile-selectors';
import {
  selectFeedData,
  selectFeedLoadingStatus,
  selectRelatedFeedsData,
  selectRelatedGtfsRTFeedsData,
  selectAutoDiscoveryUrl,
} from '../../store/feed-selectors';
import { clearDataset, loadingDataset } from '../../store/dataset-reducer';
import {
  selectBoundingBoxFromLatestDataset,
  selectDatasetsData,
  selectDatasetsLoadingStatus,
  selectHasLoadedAllDatasets,
  selectLatestDatasetsData,
} from '../../store/dataset-selectors';
import PreviousDatasets from './components/PreviousDatasets';
import FeedSummary from './components/FeedSummary';
import DataQualitySummary from './components/DataQualitySummary';
import AssociatedFeeds from './components/AssociatedFeeds';
import { WarningContentBox } from '../../components/WarningContentBox';
import { Trans, useTranslation } from 'react-i18next';
import { Helmet } from 'react-helmet-async';
import OpenInNewIcon from '@mui/icons-material/OpenInNew';
import {
  ctaContainerStyle,
  feedDetailContentContainerStyle,
} from './Feed.styles';
import CoveredAreaMap from '../../components/CoveredAreaMap';

import {
  formatProvidersSorted,
  generatePageTitle,
  generateDescriptionMetaTag,
} from './Feed.functions';
<<<<<<< HEAD
import FeedTitle from './FeedTitle';
import { Map } from '../../components/Map';
import Tabs from '@mui/material/Tabs';
import Tab from '@mui/material/Tab';
import { RouteAvailabilities } from '../../components/RouteAvailabilities';
import { Map2 } from '../../components/Map2';
=======
import FeedTitle from './components/FeedTitle';
import OfficialChip from '../../components/OfficialChip';
import {
  type GBFSFeedType,
  type GTFSFeedType,
  type GTFSRTFeedType,
} from '../../services/feeds/utils';
import DownloadIcon from '@mui/icons-material/Download';
import GbfsFeedInfo from './components/GbfsFeedInfo';
import GbfsVersions from './components/GbfsVersions';
import generateFeedStructuredData from './StructuredData.functions';
>>>>>>> 963c7a22

const wrapComponent = (
  feedLoadingStatus: string,
  descriptionMeta: string | undefined,
  feedDataType: string | undefined,
  feedId: string | undefined,
  structuredData: Record<string, unknown> | undefined,
  child: React.ReactElement,
): React.ReactElement => {
  const { t } = useTranslation('feeds');
  const theme = useTheme();
  return (
    <Container
      component='main'
      sx={{ width: '100%', m: 'auto', px: 0 }}
      maxWidth='xl'
    >
      <Helmet>
        {descriptionMeta != undefined && (
          <meta name='description' content={descriptionMeta} />
        )}
        {feedDataType != undefined && (
          <link
            rel='canonical'
            href={
              window.location.origin + '/feeds/' + feedDataType + '/' + feedId
            }
          />
        )}
        {structuredData != undefined && (
          <script type='application/ld+json'>
            {JSON.stringify(structuredData)}
          </script>
        )}
      </Helmet>

      <CssBaseline />
      <Box sx={{ display: 'flex', flexDirection: 'column' }}>
        <Box
          sx={{
            width: '100%',
            background: theme.palette.background.paper,
            borderRadius: '6px 0px 0px 6px',
            p: 3,
            color: theme.palette.text.primary,
            fontSize: '18px',
            fontWeight: 700,
            position: 'relative',
          }}
        >
          {feedLoadingStatus === 'error' && <>{t('errorLoadingFeed')}</>}
          {feedLoadingStatus !== 'error' ? child : null}
        </Box>
      </Box>
    </Container>
  );
};
interface TabPanelProps {
  children?: React.ReactNode;
  index: number;
  value: number;
}

function CustomTabPanel(props: TabPanelProps) {
  const { children, value, index, ...other } = props;

  return (
    <div
      role="tabpanel"
      hidden={value !== index}
      id={`simple-tabpanel-${index}`}
      aria-labelledby={`simple-tab-${index}`}
      {...other}
    >
      {value === index && <Box sx={{ py: 1, mt: 1 }}>{children}</Box>}
    </div>
  );
}

export default function Feed(): React.ReactElement {
  const { t } = useTranslation('feeds');
  const theme = useTheme();
  const dispatch = useAppDispatch();
  const { feedId, feedDataType } = useParams();
  const user = useSelector(selectUserProfile);
  const feedLoadingStatus = useSelector(selectFeedLoadingStatus);
  const datasetLoadingStatus = useSelector(selectDatasetsLoadingStatus);
  const dataTypeSelector = useSelector(selectFeedData)?.data_type;
  const feedType = feedDataType ?? dataTypeSelector;
  const relatedFeeds = useSelector(selectRelatedFeedsData);
  const relatedGtfsRtFeeds = useSelector(selectRelatedGtfsRTFeedsData);
  const datasets = useSelector(selectDatasetsData);
  const hasLoadedAllDatasets = useSelector(selectHasLoadedAllDatasets);
  const latestDataset = useSelector(selectLatestDatasetsData);
  const boundingBox = useSelector(selectBoundingBoxFromLatestDataset);
  const feed = useSelector(selectFeedData);
  const gbfsAutodiscoveryUrl = useSelector(selectAutoDiscoveryUrl);
  const needsToLoadFeed = feed === undefined || feed?.id !== feedId;
  const isAuthenticatedOrAnonymous =
    useSelector(selectIsAuthenticated) || useSelector(selectIsAnonymous);
  const sortedProviders = formatProvidersSorted(feed?.provider ?? '');
<<<<<<< HEAD
  const [value, setValue] = React.useState(0);

  const handleChange = (event: React.SyntheticEvent, newValue: number) => {
    setValue(newValue);
=======
  const DATASET_CALL_LIMIT = 10;
  const [structuredData, setStructuredData] = React.useState<
    Record<string, unknown> | undefined
  >();

  React.useMemo(() => {
    const structuredData = generateFeedStructuredData(
      feed,
      generateDescriptionMetaTag(
        t,
        sortedProviders,
        feed?.data_type,
        feed?.feed_name,
      ),
      relatedFeeds,
      relatedGtfsRtFeeds,
    );
    setStructuredData(structuredData);
  }, [feed, relatedFeeds, relatedGtfsRtFeeds]);

  const loadDatasets = (offset: number): void => {
    if (feedId != undefined && hasLoadedAllDatasets === false) {
      dispatch(
        loadingDataset({
          feedId,
          offset,
          limit: DATASET_CALL_LIMIT,
        }),
      );
    }
>>>>>>> 963c7a22
  };

  useEffect(() => {
    if (user != undefined && feedId != undefined && needsToLoadFeed) {
      dispatch(clearDataset());
      dispatch(loadingFeed({ feedId, feedDataType }));
      if (feedDataType === 'gtfs') {
        loadDatasets(0);
      }
    }
  }, [isAuthenticatedOrAnonymous, needsToLoadFeed]);

  useEffect(() => {
    if (needsToLoadFeed) {
      return;
    }
    document.title = generatePageTitle(
      sortedProviders,
      feed.data_type,
      feed?.feed_name,
    );
    if (
      feed?.data_type === 'gtfs_rt' &&
      feedLoadingStatus === 'loaded' &&
      (feed as GTFSRTFeedType)?.feed_references != undefined
    ) {
      dispatch(
        loadingRelatedFeeds({
          feedIds: (feed as GTFSRTFeedType)?.feed_references ?? [],
        }),
      );
    }
    if (
      feedId != undefined &&
      feed?.data_type === 'gtfs' &&
      feedLoadingStatus === 'loaded' &&
      datasets == undefined
    ) {
      loadDatasets(0);
    }
    return () => {
      document.title = 'Mobility Database';
    };
  }, [feed, needsToLoadFeed]);

  // The feedId parameter doesn't match the feedId in the store, so we need to load the feed and only render the loading message.
  const areDatasetsLoading =
    feed?.data_type === 'gtfs' &&
    datasetLoadingStatus === 'loading' &&
    datasets == undefined;
  const isCurrenltyLoadingFeed =
    feedLoadingStatus === 'loading' || areDatasetsLoading;
  if (needsToLoadFeed || isCurrenltyLoadingFeed) {
    return wrapComponent(
      feedLoadingStatus,
      undefined,
      feedType,
      feedId,
      structuredData,
      <Box>
        <Skeleton
          animation='wave'
          variant='text'
          sx={{ fontSize: '2rem', width: '300px' }}
        />
        <Skeleton
          animation='wave'
          variant='text'
          sx={{ fontSize: '3rem', width: { xs: '100%', sm: '500px' } }}
        />
        <Skeleton
          animation='wave'
          variant='rounded'
          height={'30px'}
          width={'300px'}
        />
        <Box
          sx={{
            background: 'rgba(0,0,0,0.2)',
            height: '1px',
            width: '100%',
            mb: 3,
            mt: 2,
          }}
        ></Box>
        <Box sx={{ display: 'flex', gap: 2 }}>
          <Skeleton
            animation='wave'
            variant='rectangular'
            width={'162px'}
            height={'40px'}
          />
          <Skeleton
            animation='wave'
            variant='rectangular'
            width={'162px'}
            height={'40px'}
          />
        </Box>
        <Box
          sx={{
            mt: 2,
            display: 'flex',
            justifyContent: 'space-between',
            gap: 3,
            flexWrap: { xs: 'wrap', sm: 'nowrap' },
          }}
        >
          <Skeleton
            animation='wave'
            variant='rectangular'
            sx={{ width: { xs: '100%', sm: '100%' }, height: '630px' }}
          />
          <Skeleton
            animation='wave'
            variant='rectangular'
            sx={{
              width: { xs: '100%', sm: '100%' },
              height: '630px',
            }}
          />
        </Box>
      </Box>,
    );
  }
  const hasDatasets = datasets != undefined && datasets.length > 0;
  const hasFeedRedirect =
    feed?.redirects != undefined && feed?.redirects.length > 0;
  const downloadLatestUrl =
    feed?.data_type === 'gtfs'
      ? (feed as GTFSFeedType)?.latest_dataset?.hosted_url
      : feed?.source_info?.producer_url;

  const gbfsOpenFeedUrlElement = (): React.JSX.Element => {
    if (gbfsAutodiscoveryUrl == undefined) {
      return <></>;
    }
    return (
      <Button
        disableElevation
        variant='contained'
        sx={{ marginRight: 2 }}
        href={gbfsAutodiscoveryUrl}
        target='_blank'
        rel='noreferrer'
        endIcon={<OpenInNewIcon></OpenInNewIcon>}
      >
        {t('gbfs:openAutoDiscoveryUrl')}
      </Button>
    );
  };

  return wrapComponent(
    feedLoadingStatus,
    generateDescriptionMetaTag(
      t,
      sortedProviders,
      feed.data_type,
      feed?.feed_name,
    ),
    feedType,
    feedId,
    structuredData,
    <Box sx={{ position: 'relative' }}>
      <Grid container item xs={12} spacing={3} alignItems={'center'}>
        <Grid
          item
          sx={{
            cursor: 'pointer',
          }}
          onClick={() => {
            if (history.length === 1) {
              window.location.href = '/feeds';
            } else {
              history.back();
            }
          }}
        >
          <Grid container alignItems={'center'}>
            <ChevronLeft fontSize='small' sx={{ ml: '-20px' }} />{' '}
            <Typography>{t('common:back')}</Typography>
          </Grid>
        </Grid>
        <Grid item>
          <Typography
            sx={{
              a: {
                textDecoration: 'none',
              },
            }}
          >
            <Button variant='text' href='/feeds' className='inline'>
              {t('common:feeds')}
            </Button>
            /
            <Button
              variant='text'
              href={`/feeds?${feed?.data_type}=true`}
              className='inline'
            >
              {t(`common:${feed?.data_type}`)}
            </Button>
            /{' '}
            {feed.data_type === 'gbfs'
              ? feed?.id?.replace('gbfs-', '')
              : feed?.id}
          </Typography>
        </Grid>
      </Grid>
      <Box sx={{ mt: 2 }}>
        <FeedTitle sortedProviders={sortedProviders} feed={feed} />
      </Box>
      {feed?.feed_name !== '' && feed?.data_type === 'gtfs' && (
        <Grid item xs={12}>
          <Typography
            sx={{
              fontWeight: 'bold',
              fontSize: { xs: 18, sm: 24 },
            }}
            data-testid='feed-name'
          >
            {feed?.feed_name}
          </Typography>
        </Grid>
      )}

      {feed?.data_type === 'gtfs' && (
        <DataQualitySummary
          feedStatus={feed?.status}
          isOfficialFeed={feed.official === true}
          latestDataset={latestDataset}
        />
      )}
      {feed?.data_type === 'gtfs_rt' && feed.official === true && (
        <Box sx={{ my: 1 }}>
          <OfficialChip></OfficialChip>
        </Box>
      )}
      <Box>
        {latestDataset?.validation_report?.validated_at != undefined && (
          <Typography
            data-testid='last-updated'
            variant={'caption'}
            width={'100%'}
            component={'div'}
          >
            {`${t('qualityReportUpdated')}: ${new Date(
              latestDataset.validation_report.validated_at,
            ).toDateString()}`}
          </Typography>
        )}
        {feed?.official_updated_at != undefined && (
          <Typography
            data-testid='last-updated'
            variant={'caption'}
            width={'100%'}
            component={'div'}
          >
            {`${t('officialFeedUpdated')}: ${new Date(
              feed?.official_updated_at,
            ).toDateString()}`}
          </Typography>
        )}
      </Box>

      {feed?.data_type === 'gtfs_rt' &&
        (feed as GTFSRTFeedType)?.entity_types != undefined && (
          <Grid item xs={12}>
            <Typography variant='h5'>
              {' '}
              {((feed as GTFSRTFeedType)?.entity_types ?? [])
                .map(
                  (entityType) =>
                    ({
                      tu: t('common:gtfsRealtimeEntities.tripUpdates'),
                      vp: t('common:gtfsRealtimeEntities.vehiclePositions'),
                      sa: t('common:gtfsRealtimeEntities.serviceAlerts'),
                    })[entityType],
                )
                .join(' ' + t('common:and') + ' ')}
            </Typography>
          </Grid>
        )}
      {feedType === 'gtfs' &&
        datasetLoadingStatus === 'loaded' &&
        !hasDatasets &&
        !hasFeedRedirect && (
          <WarningContentBox>
            <Trans i18nKey='unableToDownloadFeed'>
              Unable to download this feed. If there is a more recent URL for
              this feed,{' '}
              <Button variant='text' className='inline' href='/contribute'>
                please submit it here
              </Button>
            </Trans>
          </WarningContentBox>
        )}
      <Tabs value={value} onChange={handleChange} aria-label="basic tabs example" sx={{mt: 2}}>
        <Tab label="Overview" href='#'/>
        <Tab label="Detailed Map" href='#map'/>
        <Tab label="Route Availabilities" href='#routes'/>
      </Tabs>
   
      {hasFeedRedirect && (
        <Grid item xs={12}>
          <WarningContentBox>
            <Trans i18nKey='feedHasBeenReplaced'>
              This feed has been replaced with a different producer URL.
              <Button
                variant='text'
                className='inline'
                href={`/feeds/${feed?.redirects?.[0]?.target_id}`}
              >
                Go to the new feed here
              </Button>
            </Trans>
          </WarningContentBox>
        </Grid>
      )}
      <CustomTabPanel value={value} index={0}>
      <Box sx={ctaContainerStyle}>
        {feedType === 'gtfs' && downloadLatestUrl != undefined && (
          <Button
            disableElevation
            variant='contained'
            href={downloadLatestUrl}
            target='_blank'
            rel='noreferrer nofollow'
            id='download-latest-button'
            endIcon={<DownloadIcon></DownloadIcon>}
          >
            {t('downloadLatest')}
          </Button>
        )}
        {latestDataset?.validation_report?.url_html != undefined && (
          <Button
            variant='contained'
            disableElevation
            href={`${latestDataset?.validation_report?.url_html}`}
            target='_blank'
            rel='noreferrer nofollow'
            endIcon={<OpenInNewIcon></OpenInNewIcon>}
          >
            {t('openFullQualityReport')}
          </Button>
        )}
        {feed?.data_type === 'gbfs' && <>{gbfsOpenFeedUrlElement()}</>}
        {feed?.source_info?.license_url != undefined &&
          feed?.source_info?.license_url !== '' && (
            <Button
              disableElevation
              variant='contained'
              sx={{ marginRight: 2 }}
              href={feed?.source_info?.license_url}
              target='_blank'
              rel='noreferrer'
              endIcon={<OpenInNewIcon></OpenInNewIcon>}
            >
              {t('seeLicense')}
            </Button>
          )}
      </Box>
      <Grid item xs={12}>
        <Box
          sx={feedDetailContentContainerStyle({
            theme,
            isGtfsRT: feed?.data_type === 'gtfs_rt',
          })}
        >
          {(feed?.data_type === 'gtfs' || feed.data_type === 'gbfs') && (
            <CoveredAreaMap
              boundingBox={boundingBox}
              latestDataset={latestDataset}
              feed={feed}
            />
          )}

          <Box sx={{ width: { xs: '100%', md: '60%' } }}>
            {feed.data_type === 'gbfs' ? (
              <GbfsFeedInfo
                feed={feed as GTFSFeedType}
                autoDiscoveryUrl={gbfsAutodiscoveryUrl}
              ></GbfsFeedInfo>
            ) : (
              <FeedSummary
                feed={feed}
                sortedProviders={sortedProviders}
                latestDataset={latestDataset}
                width={{ xs: '100%' }}
              />
            )}
          </Box>

          {feed?.data_type === 'gtfs_rt' && relatedFeeds != undefined && (
            <AssociatedFeeds
              feeds={relatedFeeds.filter((f) => f?.id !== feed.id)}
              gtfsRtFeeds={relatedGtfsRtFeeds.filter((f) => f?.id !== feed.id)}
            />
          )}
        </Box>
      </Grid>

      {feed?.data_type === 'gbfs' && (
        <GbfsVersions feed={feed as GBFSFeedType}></GbfsVersions>
      )}

      {feed?.data_type === 'gtfs' && hasDatasets && (
        <Grid item xs={12}>
          <PreviousDatasets
            datasets={datasets}
            isLoadingDatasets={datasetLoadingStatus === 'loading'}
            hasloadedAllDatasets={hasLoadedAllDatasets ?? false}
            loadMoreDatasets={(offset: number) => {
              loadDatasets(offset);
            }}
          />
        </Grid>
      )}
      </CustomTabPanel>
      <CustomTabPanel value={value} index={1}>
        <Box>
              {boundingBox !== undefined && (
                <Box sx={{...mapBoxPositionStyle, width: '100%', height: '750px'}}>
                  <Map2 polygon={boundingBox} />
                </Box>
              )}
        </Box>
      </CustomTabPanel>
      <CustomTabPanel value={value} index={2}>
        <RouteAvailabilities></RouteAvailabilities>
      </CustomTabPanel>
    </Box>
  );
}<|MERGE_RESOLUTION|>--- conflicted
+++ resolved
@@ -56,14 +56,11 @@
   generatePageTitle,
   generateDescriptionMetaTag,
 } from './Feed.functions';
-<<<<<<< HEAD
-import FeedTitle from './FeedTitle';
 import { Map } from '../../components/Map';
 import Tabs from '@mui/material/Tabs';
 import Tab from '@mui/material/Tab';
 import { RouteAvailabilities } from '../../components/RouteAvailabilities';
 import { Map2 } from '../../components/Map2';
-=======
 import FeedTitle from './components/FeedTitle';
 import OfficialChip from '../../components/OfficialChip';
 import {
@@ -75,7 +72,6 @@
 import GbfsFeedInfo from './components/GbfsFeedInfo';
 import GbfsVersions from './components/GbfsVersions';
 import generateFeedStructuredData from './StructuredData.functions';
->>>>>>> 963c7a22
 
 const wrapComponent = (
   feedLoadingStatus: string,
@@ -177,12 +173,11 @@
   const isAuthenticatedOrAnonymous =
     useSelector(selectIsAuthenticated) || useSelector(selectIsAnonymous);
   const sortedProviders = formatProvidersSorted(feed?.provider ?? '');
-<<<<<<< HEAD
   const [value, setValue] = React.useState(0);
 
   const handleChange = (event: React.SyntheticEvent, newValue: number) => {
     setValue(newValue);
-=======
+  }
   const DATASET_CALL_LIMIT = 10;
   const [structuredData, setStructuredData] = React.useState<
     Record<string, unknown> | undefined
@@ -213,7 +208,6 @@
         }),
       );
     }
->>>>>>> 963c7a22
   };
 
   useEffect(() => {
@@ -635,9 +629,9 @@
       </CustomTabPanel>
       <CustomTabPanel value={value} index={1}>
         <Box>
-              {boundingBox !== undefined && (
-                <Box sx={{...mapBoxPositionStyle, width: '100%', height: '750px'}}>
-                  <Map2 polygon={boundingBox} />
+              {boundingBox !== undefined || true && (
+                <Box sx={{ width: '100%', height: '750px'}}>
+                  <Map2 polygon={[[45.402668, -73.956204], [45.701116, -73.480581]]} />
                 </Box>
               )}
         </Box>

--- conflicted
+++ resolved
@@ -1,11 +1,7 @@
 import createClient, { type Middleware } from 'openapi-fetch';
 import type { paths } from './types';
-<<<<<<< HEAD
 import { type AllFeedsParams, type AllFeedType } from './utils';
-=======
-import { type AllFeedType } from './utils';
 import { getEnvConfig } from '../../utils/config';
->>>>>>> 8c92065d
 
 const API_BASE_URL = getEnvConfig('REACT_APP_FEED_API_BASE_URL');
 

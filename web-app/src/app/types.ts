import { GithubAuthProvider, GoogleAuthProvider } from 'firebase/auth';

export type ChildrenElement =
  | string
  | JSX.Element
  | JSX.Element[]
  | (() => JSX.Element);

export interface EmailLogin {
  email: string;
  password: string;
}

export interface User {
  fullname?: string;
  email?: string;
  organization?: string;
  accessToken?: string;
  accessTokenExpirationTime?: string;
  refreshToken?: string;
}

export const USER_PROFILE = 'userProfile';

export const USER_PROFILE_LOGIN = `${USER_PROFILE}/login`;
export const USER_PROFILE_LOGIN_SUCCESS = `${USER_PROFILE}/loginSuccess`;
export const USER_PROFILE_LOGIN_FAIL = `${USER_PROFILE}/loginFail`;
export const USER_PROFILE_LOGOUT = `${USER_PROFILE}/logout`;
export const USER_PROFILE_LOGOUT_SUCCESS = `${USER_PROFILE}/logoutSuccess`;
export const USER_PROFILE_SIGNUP = `${USER_PROFILE}/signUp`;
export const USER_PROFILE_SIGNUP_SUCCESS = `${USER_PROFILE}/signUpSuccess`;
export const USER_PROFILE_SIGNUP_FAIL = `${USER_PROFILE}/signUpFail`;
export const USER_REQUEST_REFRESH_ACCESS_TOKEN = `${USER_PROFILE}/requestRefreshAccessToken`;
export const USER_PROFILE_LOAD_ORGANIZATION_FAIL = `${USER_PROFILE}/loadOrganizationFail`;
export const USER_PROFILE_LOGIN_WITH_PROVIDER = `${USER_PROFILE}/loginWithProvider`;
export const USER_PROFILE_REFRESH_INFORMATION = `${USER_PROFILE}/refreshUserInformation`;

export enum ErrorSource {
  SignUp = 'SignUp',
  Login = 'Login',
  Logout = 'Logout',
<<<<<<< HEAD
  RefreshingAccessToken = 'RefreshingAccessToken',
=======
  Registration = 'Registration',
>>>>>>> 7d3daca9
}

export interface AppError {
  code: string | 'unknown';
  message: string;
  source?: ErrorSource;
}

export type AppErrors = {
  [Property in ErrorSource]: AppError | null;
};

export const passwordValidatioError =
  'Password must contain at least one uppercase letter, one lowercase letter, one digit, one special char(!@#$%^&*) and be at least 12 chars long';

export enum OauthProvider {
  Google = 'Google',
  Github = 'Github',
}

export const oathProviders = {
  Google: new GoogleAuthProvider(),
  Github: new GithubAuthProvider(),
};<|MERGE_RESOLUTION|>--- conflicted
+++ resolved
@@ -39,11 +39,8 @@
   SignUp = 'SignUp',
   Login = 'Login',
   Logout = 'Logout',
-<<<<<<< HEAD
   RefreshingAccessToken = 'RefreshingAccessToken',
-=======
   Registration = 'Registration',
->>>>>>> 7d3daca9
 }
 
 export interface AppError {
